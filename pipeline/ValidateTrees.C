--- conflicted
+++ resolved
@@ -4,20 +4,6 @@
 #include <iostream>
 #include <vector>
 
-<<<<<<< HEAD
-Int_t ValidateTrees(TString validationFile) {
-    TFile* f = new TFile("results.root");
-    TTree* tr = (TTree*)f->Get("bTree");
-    std::vector<double>* vr = 0;
-    tr->SetBranchAddress("doubleObservables", &vr);
-
-    TFile* fV = new TFile(validationFile);
-    TTree* tV = (TTree*)fV->Get("bTree");
-    std::vector<double>* vV = 0;
-    tV->SetBranchAddress("doubleObservables", &vV);
-
-    if (tr->GetEntries() != tV->GetEntries()) {
-=======
 Int_t ValidateTrees(const char* validationFilename, const char* inputFilename = "results.root") {
     TFile inputFile(inputFilename);
     TTree* inputTree = inputFile.Get<TTree>("bTree");
@@ -30,7 +16,6 @@
     validationTree->SetBranchAddress("doubleObservables", &validationObservableVector);
 
     if (inputTree->GetEntries() != validationTree->GetEntries()) {
->>>>>>> 0f0c4edf
         cout << "Number of entries is not the same!" << endl;
         cout << "result: " << inputTree->GetEntries() << endl;
         cout << "anticipated: " << validationTree->GetEntries() << endl;
