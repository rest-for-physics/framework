--- conflicted
+++ resolved
@@ -78,11 +78,27 @@
     - python3 pull-submodules.py --force --dontask --latest:${CI_COMMIT_BRANCH}
     - python3 pipeline/validateProcesses.py source/libraries/
 
-<<<<<<< HEAD
-=======
+Build and Install:
+  stage: build
+  script:
+    - cd ${CI_PROJECT_DIR}
+    - python3 pull-submodules.py --force --dontask --latest:${CI_COMMIT_BRANCH}
+    - rm -rf ${CI_PROJECT_DIR}/build && mkdir ${CI_PROJECT_DIR}/build && cd ${CI_PROJECT_DIR}/build
+    - rm -rf ${CI_PROJECT_DIR}/install
+    - cmake ${CI_PROJECT_DIR} -DCMAKE_INSTALL_PREFIX=${CI_PROJECT_DIR}/install
+      -DREST_GARFIELD=ON -DREST_G4=ON -DRESTLIB_DETECTOR=ON -DRESTLIB_RAW=ON -DRESTLIB_TRACK=ON -DREST_WELCOME=OFF
+    - make install -j2
+
+  artifacts:
+    name: "Install"
+    paths:
+      - ${CI_PROJECT_DIR}/install
+    expire_in: 1 day
+
 Build and Test:
   stage: test
   script:
+    - source ${CI_PROJECT_DIR}/install/thisREST.sh
     - cd ${CI_PROJECT_DIR}
     - python3 pull-submodules.py --force --dontask --latest:${CI_COMMIT_BRANCH}
     - mkdir ${CI_PROJECT_DIR}/build && cd ${CI_PROJECT_DIR}/build
@@ -90,42 +106,6 @@
       -DTEST=ON -DREST_GARFIELD=OFF -DREST_G4=ON -DRESTLIB_DETECTOR=ON -DRESTLIB_RAW=ON -DRESTLIB_TRACK=ON
     - make -j2
     - ctest --output-on-failure -O ${CI_PROJECT_DIR}/build/Testing/summary.txt
-
-  artifacts:
-    name: "Testing"
-    paths:
-      - ${CI_PROJECT_DIR}/build/Testing
-    expire_in: 1 day
-
->>>>>>> 986dbc99
-Build and Install:
-  stage: build
-  script:
-    - cd ${CI_PROJECT_DIR}
-    - python3 pull-submodules.py --force --dontask --latest:${CI_COMMIT_BRANCH}
-    - rm -rf ${CI_PROJECT_DIR}/build && mkdir ${CI_PROJECT_DIR}/build && cd ${CI_PROJECT_DIR}/build
-    - rm -rf ${CI_PROJECT_DIR}/install
-    - cmake ${CI_PROJECT_DIR} -DCMAKE_INSTALL_PREFIX=${CI_PROJECT_DIR}/install
-      -DREST_GARFIELD=ON -DREST_G4=ON -DRESTLIB_DETECTOR=ON -DRESTLIB_RAW=ON -DRESTLIB_TRACK=ON -DREST_WELCOME=OFF
-    - make install -j2
-
-  artifacts:
-    name: "Install"
-    paths:
-      - ${CI_PROJECT_DIR}/install
-    expire_in: 1 day
-
-Build and Test:
-  stage: test
-  script:
-    - source ${CI_PROJECT_DIR}/install/thisREST.sh
-    - cd ${CI_PROJECT_DIR}
-    - python3 pull-submodules.py --force --dontask --latest:${CI_COMMIT_BRANCH}
-    - mkdir ${CI_PROJECT_DIR}/build && cd ${CI_PROJECT_DIR}/build
-    - cmake ${CI_PROJECT_DIR}
-      -DTEST=ON -DREST_GARFIELD=OFF -DREST_G4=ON -DRESTLIB_DETECTOR=ON -DRESTLIB_RAW=ON -DRESTLIB_TRACK=ON
-    - make -j2
-    - ctest --verbose -O ${CI_PROJECT_DIR}/build/Testing/summary.txt
 
   artifacts:
     name: "Testing"
