--- conflicted
+++ resolved
@@ -45,29 +45,7 @@
   - pwd
   - root-config --version
   - geant4-config --version
-<<<<<<< HEAD
-  - python --version
-=======
   - python3 --version
-  - which python3
-  - cd ${CI_PROJECT_DIR}/ & python3 pull-submodules.py
-
-axionLib:
-  stage: libraries
-  script:
-    - "curl -k -X POST -F token=bd53c38cdd1395ffeb14d297ebe202 -F ref=master https://lfna.unizar.es/api/v4/projects/31/trigger/pipeline"
-  only:
-      variables:
-          - $CI_SERVER_HOST == "lfna.unizar.es"
-
-modelLib:
-  stage: libraries
-  script:
-    - "curl -k -X POST -F token=a244698329647e96d55908d75f3f0e -F ref=master https://lfna.unizar.es/api/v4/projects/11/trigger/pipeline"
-  only:
-      variables:
-          - $CI_SERVER_HOST == "lfna.unizar.es"
->>>>>>> c1c7dff5
 
 clang-format:
     stage: pre-build
