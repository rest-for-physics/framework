image: ghcr.io/lobis/root-geant4-garfield:cpp17_ROOT-v6-26-00_Geant4-v10.4.3_Garfield-af4a1451
#image: nkx1231/root6-geant4-garfield:0.6

variables:
#    GIT_SUBMODULE_STRATEGY: recursive

stages:
  # Basic checks to verify correctness of code
  - pre-build

  # Build and run tests
  - test

  # Project compilation validation
  - build

  # REST libraries installed as sub-modules
  - libraries

  # Basic validation tests of installation
  - install

  # Basic core validation tests
  - core

  # Stage dedicated to validate metadata classes. gas, readout, g4Metadata, etc
  - metadata

  # Stage to validate restG4 package examples
  - restG4

  # Stage to validate framework examples
  - examples

  # Stage to validate data chain processing constructions (TREX-DM data, PandaX-III topology, etc).
  - restManager_process

  # Stage to validate tasks or executions over preprocessed data filesx
  - postProcessing

  # Stage to validate other restManager tasks (metadata generation, script loading, etc).
  - restManager_generate

  # Scripts to launch more complete tests. TRestGas file generation, Geant4 physics validation, etc.
  - deploy

before_script:
  - pwd
  - export USER="test"
  - echo $CI_SERVER_HOST
  - echo $CRONJOB
  # We redefine the HOME
  - export HOME=${CI_PROJECT_DIR}/install/
  - rm -rf $HOME/.rest
  # Check versions
  - root-config --version
  - geant4-config --version
  - echo $GARFIELD_INSTALL
  - python3 --version

clang-format:
  stage: pre-build
  script:
    - if [ $CI_SERVER_HOST != "lfna.unizar.es" ]; then exit 0; fi
    - cd ${CI_PROJECT_DIR}/
    - if [ -n "$CRONJOB" ]; then ./pipeline/clangformattest.sh; else echo "Skipping clang-format"; fi
    - ./pipeline/clangformattest.sh
    - clang-format --version
  only:
    variables:
      - $CI_SERVER_HOST == "lfna.unizar.es"
      - $CRONJOB
      - $CRONJOB == "YES"

Validate Code:
  stage: pre-build
  script:
    - cd ${CI_PROJECT_DIR}/
    - python3 pull-submodules.py --force --dontask
    - python3 pipeline/validateProcesses.py source/libraries/

Build and Test:
  type: test
  script:
    - cd ${CI_PROJECT_DIR}
    - python3 pull-submodules.py --force --dontask --latest:${CI_COMMIT_BRANCH}
    - mkdir ${CI_PROJECT_DIR}/build && cd ${CI_PROJECT_DIR}/build
    - cmake ${CI_PROJECT_DIR}
      -DTEST=ON -DREST_GARFIELD=ON -DREST_G4=ON -DRESTLIB_DETECTOR=ON -DRESTLIB_RAW=ON -DRESTLIB_TRACK=ON
    - make -j2
    - ctest --verbose -O ${CI_PROJECT_DIR}/build/Testing/summary.txt

  artifacts:
    name: "Testing"
    paths:
      - ${CI_PROJECT_DIR}/build/Testing
    expire_in: 1 day

Build and Install:
  type: build
  script:
    - cd ${CI_PROJECT_DIR}
    - python3 pull-submodules.py --force --dontask --latest:${CI_COMMIT_BRANCH}
    - rm -rf ${CI_PROJECT_DIR}/build && mkdir ${CI_PROJECT_DIR}/build && cd ${CI_PROJECT_DIR}/build
    - rm -rf ${CI_PROJECT_DIR}/install
    - cmake ${CI_PROJECT_DIR} -DCMAKE_INSTALL_PREFIX=${CI_PROJECT_DIR}/install
      -DREST_GARFIELD=ON -DREST_G4=ON -DRESTLIB_DETECTOR=ON -DRESTLIB_RAW=ON -DRESTLIB_TRACK=ON -DREST_WELCOME=OFF
    - make install -j2

  artifacts:
    name: "Install"
    paths:
      - ${CI_PROJECT_DIR}/install
    expire_in: 1 day

Load REST Libraries:
  type: install
  script:
    - echo ${CI_PROJECT_DIR}/install/thisREST.sh
    - cat ${CI_PROJECT_DIR}/install/thisREST.sh
    - source ${CI_PROJECT_DIR}/install/thisREST.sh
    - restRoot -b -q

List REST Macros:
  type: install
  script:
    - source ${CI_PROJECT_DIR}/install/thisREST.sh
    - restManager ListMacros

01_NLDBD:
  type: restG4
  script:
    - source ${CI_PROJECT_DIR}/install/thisREST.sh
    - cd ${CI_PROJECT_DIR}/install/examples/restG4/01.NLDBD/
    - restG4 NLDBD.rml
    - geant4-config --version
    - restRoot -b -q Validate.C'("Run00001_NLDBD_Test.root")'
  artifacts:
    paths:
      - ${CI_PROJECT_DIR}/install/examples/restG4/01.NLDBD/Run00001_NLDBD_Test.root
    expire_in: 1 day

02_PandaXiiiMC:
  type: restG4
  script:
    - source ${CI_PROJECT_DIR}/install/thisREST.sh
    - cd ${CI_PROJECT_DIR}/pipeline/pandaxiii_MC
    - restG4 Xe136bb0n.rml
    - restRoot -b -q ValidateG4.C'("Xe136bb0n_n2E06.root")'
  artifacts:
    paths:
      - ${CI_PROJECT_DIR}/pipeline/pandaxiii_MC/Xe136bb0n_n2E06.root
    expire_in: 1 day

<<<<<<< HEAD
08_alphas:
  type: restG4
  script:
    - . ${CI_PROJECT_DIR}/install_latest/thisREST.sh
    - cd ${CI_PROJECT_DIR}/install_latest/examples/restG4/08.Alphas/
    - mkdir data
    - export REST_ENERGY=5
    - export REST_FOIL=1
    - restG4 alphas.rml
  artifacts:
    paths:
      - ${CI_PROJECT_DIR}/install_latest/examples/restG4/08.Alphas/data/Run_5MeV_1um.root
    expire_in: 1 day

01_alphaTrack:
    type: examples
    script:
    - . ${CI_PROJECT_DIR}/install_latest/thisREST.sh
    - cd ${CI_PROJECT_DIR}/install_latest/examples/01.alphaTrack/
    - mkdir data
    - export RAW_PROCESSING=ON
    - export HIT_PROCESSING=ON
    - export TRACK_PROCESSING=ON
    - restManager --c processing.rml --f ${CI_PROJECT_DIR}/install_latest/examples/restG4/08.Alphas/data/Run_5MeV_1um.root
    - restRoot -b -q Validate.C'("data/Response_5MeV_1um.root")'

LoadGas:
=======
Load Gas:
>>>>>>> 938c6d88
  type: metadata
  script:
    - source ${CI_PROJECT_DIR}/install/thisREST.sh
    - cd ${CI_PROJECT_DIR}/pipeline/metadata/gas/
    - restRoot -b -q LoadGasFromServerAndValidate.C
  only:
    variables:
      - $CI_SERVER_HOST == "lfna.unizar.es"

Generate Gas:
  type: metadata
  script:
    - source ${CI_PROJECT_DIR}/install/thisREST.sh
    - cd ${CI_PROJECT_DIR}/pipeline/metadata/gas/
    - restRoot -b -q GenerateDummyGas.C
  only:
    variables:
      - $CI_SERVER_HOST == "lfna.unizar.es"

AnalysisTree:
  type: core
  script:
    - source ${CI_PROJECT_DIR}/install/thisREST.sh
    - cd ${CI_PROJECT_DIR}/pipeline/analysistree/
    - restRoot -b -q simpleTree.cpp

Generate Readout:
  type: metadata
  script:
    - source ${CI_PROJECT_DIR}/install/thisREST.sh
    - cd ${CI_PROJECT_DIR}/pipeline/metadata/readout/
    - restManager --c generateReadout.rml --o readout.root
    - restRoot -b -q PrintReadout.C'("readout.root")' > /dev/null

    # We need to introduce basic validation here
    #    - diff validation.txt print.txt

Basic Readout:
  type: metadata
  script:
    - source ${CI_PROJECT_DIR}/install/thisREST.sh
    - cd ${CI_PROJECT_DIR}/projects/basic-readouts/
    - ls
    - git status
    - git log
    - restRoot --m 1 -b -q GenerateReadouts.C'("basic.root")'
    - restRoot -b -q BasicValidation.C'("basic.root", "pixelDecoding")'

Test Metadata:
  type: restManager_generate
  script:
    - source ${CI_PROJECT_DIR}/install/thisREST.sh
    - cd ${CI_PROJECT_DIR}/install/examples
    - restManager --c saveMetadataFile.rml --o meta.root
  artifacts:
    paths:
      - ${CI_PROJECT_DIR}/install/examples/meta.root
    expire_in: 1 day

TREX-DM Latest Data:
  type: restManager_process
  script:
    - source ${CI_PROJECT_DIR}/install/thisREST.sh
    - cd ${CI_PROJECT_DIR}/pipeline/trex
    - wget https://sultan.unizar.es/trexdm-readouts/readouts_v2.3.root
    - restManager --c 01_raw.rml --f R01928_tagTest_Vm_250_Vd_160_Pr_6_Gain_0x0_Shape_0xF_Clock_0x4-068.aqs
    - restManager --c 02_signal.rml --f RawData_01928.root
    - restManager --c 03_hits.rml --f Signals_01928.root
    - restRoot -b -q ../MakeBasicTree.C'("Hits_01928.root")'
    - rm RawData_01928.root
    - rm Signals_01928.root
    - root -b -q ../ValidateTrees.C'("validation.root")'
    - restRoot -b -q ValidateDetectorParams.C'("Hits_01928.root")'
  artifacts:
    paths:
      - ${CI_PROJECT_DIR}/pipeline/trex/Hits_01928.root
    expire_in: 1 day

PandaXIII Topological:
  type: restManager_process
  script:
    - source ${CI_PROJECT_DIR}/install/thisREST.sh
    - cd ${CI_PROJECT_DIR}/pipeline/pandaxiii_MC
    - restManager --c AllProcesses.rml --i testInput.root --o testOutput.root --j 1 --e 10
    - restRoot -b -q ../MakeBasicTree.C'("testOutput.root")'
    - restRoot -b -q ../ValidateTrees.C'("validation.root")'
    - restManager --c plots.rml --i testOutput.root
  artifacts:
    paths:
      - ${CI_PROJECT_DIR}/pipeline/pandaxiii_MC/trackParameter.png
    expire_in: 1 week

PandaXIII Topological from Geant4:
  type: restManager_process
  script:
    - source ${CI_PROJECT_DIR}/install/thisREST.sh
    - cd ${CI_PROJECT_DIR}/pipeline/pandaxiii_MC
    - echo "using just-generated g4 file"
    - restManager --c AllProcesses.rml --i Xe136bb0n_n2E06.root --o testOutput.root --j 1 --e 10
    - restRoot -b -q ../MakeBasicTree.C'("testOutput.root")'
    - restRoot -b -q ../ValidateTrees.C'("validation.root")'
  artifacts:
    paths:
      - ${CI_PROJECT_DIR}/pipeline/pandaxiii_MC/testOutput.root
    expire_in: 1 week

PandaXIII Data:
  type: restManager_process
  script:
    - source ${CI_PROJECT_DIR}/install/thisREST.sh
    - cd ${CI_PROJECT_DIR}/pipeline/pandaxiii_data
    - restManager --c P3AutoChain.rml --i CoBo_AsAd0_2019-03-15.graw --o testOutput.root --j 1
    - restRoot -b -q ../MakeBasicTree.C'("testOutput.root")'
    - restRoot -b -q ../ValidateTrees.C'("validation.root")'
  artifacts:
    paths:
      - ${CI_PROJECT_DIR}/pipeline/pandaxiii_data/TriggerRate.png
    expire_in: 1 week

Event Selection:
  type: restManager_process
  script:
    - source ${CI_PROJECT_DIR}/install/thisREST.sh
    - cd ${CI_PROJECT_DIR}/pipeline/selection
    - restManager --c g4Analysis.rml --f "${CI_PROJECT_DIR}/install/examples/restG4/01.NLDBD/Run00001_NLDBD_Test.root"
    - restManager --c g4OnSelection.rml --f Run00001_NLDBD_Test_g4Analysis.root
    - restRoot -b -q Validate.C'("Run00001_NLDBD_Test_EvSelection.root")'

  artifacts:
    paths:
      - ${CI_PROJECT_DIR}/pipeline/selection/IDs.txt
    expire_in: 1 week

AnalysisPlot:
  type: postProcessing
  script:
    - source ${CI_PROJECT_DIR}/install/thisREST.sh
    - cd ${CI_PROJECT_DIR}/pipeline/analysisPlot/
    - restManager --c summary.rml --f ${CI_PROJECT_DIR}/pipeline/trex/Hits_01928.root

AnalysisPlot2:
  type: postProcessing
  script:
    - source ${CI_PROJECT_DIR}/install/thisREST.sh
    - cd ${CI_PROJECT_DIR}/pipeline/analysisPlot/
    - restManager --batch --c classify.rml
    - restRoot -b -q ValidateClassify.C

Deploy:
  type: deploy
  only:
    - tags
  script:
    - source ${CI_PROJECT_DIR}/install/thisREST.sh
    - rest-config --welcome
  artifacts:
    paths:
      - ${CI_PROJECT_DIR}/install<|MERGE_RESOLUTION|>--- conflicted
+++ resolved
@@ -152,7 +152,6 @@
       - ${CI_PROJECT_DIR}/pipeline/pandaxiii_MC/Xe136bb0n_n2E06.root
     expire_in: 1 day
 
-<<<<<<< HEAD
 08_alphas:
   type: restG4
   script:
@@ -167,22 +166,7 @@
       - ${CI_PROJECT_DIR}/install_latest/examples/restG4/08.Alphas/data/Run_5MeV_1um.root
     expire_in: 1 day
 
-01_alphaTrack:
-    type: examples
-    script:
-    - . ${CI_PROJECT_DIR}/install_latest/thisREST.sh
-    - cd ${CI_PROJECT_DIR}/install_latest/examples/01.alphaTrack/
-    - mkdir data
-    - export RAW_PROCESSING=ON
-    - export HIT_PROCESSING=ON
-    - export TRACK_PROCESSING=ON
-    - restManager --c processing.rml --f ${CI_PROJECT_DIR}/install_latest/examples/restG4/08.Alphas/data/Run_5MeV_1um.root
-    - restRoot -b -q Validate.C'("data/Response_5MeV_1um.root")'
-
-LoadGas:
-=======
 Load Gas:
->>>>>>> 938c6d88
   type: metadata
   script:
     - source ${CI_PROJECT_DIR}/install/thisREST.sh
