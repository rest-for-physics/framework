/*************************************************************************
 * This file is part of the REST software framework.                     *
 *                                                                       *
 * Copyright (C) 2016 GIFNA/TREX (University of Zaragoza)                *
 * For more information see http://gifna.unizar.es/trex                  *
 *                                                                       *
 * REST is free software: you can redistribute it and/or modify          *
 * it under the terms of the GNU General Public License as published by  *
 * the Free Software Foundation, either version 3 of the License, or     *
 * (at your option) any later version.                                   *
 *                                                                       *
 * REST is distributed in the hope that it will be useful,               *
 * but WITHOUT ANY WARRANTY; without even the implied warranty of        *
 * MERCHANTABILITY or FITNESS FOR A PARTICULAR PURPOSE. See the          *
 * GNU General Public License for more details.                          *
 *                                                                       *
 * You should have a copy of the GNU General Public License along with   *
 * REST in $REST_PATH/LICENSE.                                           *
 * If not, see http://www.gnu.org/licenses/.                             *
 * For the list of contributors see $REST_PATH/CREDITS.                  *
 *************************************************************************/

//////////////////////////////////////////////////////////////////////////
///
///
/// Fit every TRestRawSignal in a TRestRawSignalEvent with AGET theoretical curve
<<<<<<< HEAD
/// times a logistic function. This logistic function acts like a step function to select only the positive
/// range
/// of the AGET function. Working with raw signal (without substracting baseline).
///
/// Form TRestRawSignal -> TH1 -> Measure goodness of fit
=======
/// times a logistic function. This logistic function acts like a step function to select
/// only the positive range of the AGET function.
/// Working with raw signal (without substracting baseline).
///
/// From TRestRawSignal -> TH1 -> Measure goodness of fit
>>>>>>> 329c4a67
///
/// Analytic expression to fit:
///
/// [0]+[1]*TMath::Exp(-3. * (x-[3])/[2]) * (x-[3])/[2] * (x-[3])/[2] * (x-[3])/[2] *
/// sin((x-[3])/[2])/(1+TMath::Exp(-x+[3]))
///
/// [0] = "Baseline",
/// [1] = "Amplitude",
/// [2] = "ShapingTime",
/// [3] = "PeakPosition"
///
/// \htmlonly <style>div.image img[src="Fit600.png"]{width:500px;}</style> \endhtmlonly
///
/// ![Example of fitted pulse](Fit600.png)
///
///
/// ### Observables
///
/// * **FitSigmaMean**: Mean over all pulses in the event of square root of the squared
/// difference betweeen raw signal and fit divided by number of bins.
///
/// * **FitSigmaStdDev**: Standard deviation over all pulses in the event of square root of the squared
/// difference betweeen raw signal and fit divided by number of bins.
///
/// * **FitChiSquareMean**: Mean over all pulses in the event of chi square of the fit.
///
/// * **FitRatioSigmaMaxPeakMean**: Mean over all pulses in the event of square root of the squared
/// difference betweeen raw signal and fit divided by number of bins and divided by amplitude of the pulse.
///
///_______________________________________________________________________________
///
/// RESTsoft - Software for Rare Event Searches with TPCs
///
/// History of developments:
///
/// 2020-August First implementation of raw signal fitting process.
///                Created from TRestRawSignalAnalysisProcess.
///
/// \class      TRestRawSignalFittingProcess
/// \author     David Diez
///
///______________________________________________________________________________
///
//////////////////////////////////////////////////////////////////////////

#include "TRestRawSignalFittingProcess.h"
using namespace std;

ClassImp(TRestRawSignalFittingProcess);

///////////////////////////////////////////////
/// \brief Default constructor
///
TRestRawSignalFittingProcess::TRestRawSignalFittingProcess() { Initialize(); }

///////////////////////////////////////////////
/// \brief Constructor loading data from a config file
///
/// If no configuration path is defined using TRestMetadata::SetConfigFilePath
/// the path to the config file must be specified using full path, absolute or
/// relative.
///
/// The default behaviour is that the config file must be specified with
/// full path, absolute or relative.
///
/// \param cfgFileName A const char* giving the path to an RML file.
///
TRestRawSignalFittingProcess::TRestRawSignalFittingProcess(char* cfgFileName) {
    Initialize();

    if (LoadConfigFromFile(cfgFileName)) LoadDefaultConfig();
}

///////////////////////////////////////////////
/// \brief Default destructor
///
TRestRawSignalFittingProcess::~TRestRawSignalFittingProcess() {}

///////////////////////////////////////////////
/// \brief Function to load the default config in absence of RML input
///
void TRestRawSignalFittingProcess::LoadDefaultConfig() { SetTitle("Default config"); }

///////////////////////////////////////////////
/// \brief Function to initialize input/output event members and define the
/// section name
///
void TRestRawSignalFittingProcess::Initialize() {
    SetSectionName(this->ClassName());

    fRawSignalEvent = NULL;
}

///////////////////////////////////////////////
/// \brief Function to load the configuration from an external configuration
/// file.
///
/// If no configuration path is defined in TRestMetadata::SetConfigFilePath
/// the path to the config file must be specified using full path, absolute or
/// relative.
///
/// \param cfgFileName A const char* giving the path to an RML file.
/// \param name The name of the specific metadata. It will be used to find the
/// correspondig TRestGeant4AnalysisProcess section inside the RML.
///
void TRestRawSignalFittingProcess::LoadConfig(std::string cfgFilename, std::string name) {
    if (LoadConfigFromFile(cfgFilename, name)) LoadDefaultConfig();
}

///////////////////////////////////////////////
/// \brief Process initialization.
///
void TRestRawSignalFittingProcess::InitProcess() {
    // fSignalFittingObservables = TRestEventProcess::ReadObservables();
}

///////////////////////////////////////////////
/// \brief The main processing event function
///
TRestEvent* TRestRawSignalFittingProcess::ProcessEvent(TRestEvent* evInput) {
    // no need for verbose copy now
    fRawSignalEvent = (TRestRawSignalEvent*)evInput;

    debug << "TRestRawSignalFittingProcess::ProcessEvent. Event ID : " << fRawSignalEvent->GetID() << endl;

    Double_t SigmaMean = 0;
    Double_t Sigma[fRawSignalEvent->GetNumberOfSignals()];
    Double_t RatioSigmaMaxPeakMean = 0;
    Double_t RatioSigmaMaxPeak[fRawSignalEvent->GetNumberOfSignals()];
    Double_t ChiSquareMean = 0;
    Double_t ChiSquare[fRawSignalEvent->GetNumberOfSignals()];

    for (int s = 0; s < fRawSignalEvent->GetNumberOfSignals(); s++) {
        TRestRawSignal* singleSignal = fRawSignalEvent->GetSignal(s);

        int MaxPeakBin = singleSignal->GetMaxPeakBin();

        // ShaperSin function (AGET theoretic curve) times logistic function
        TF1* f = new TF1("fit",
                         "[0]+[1]*TMath::Exp(-3. * (x-[3])/[2]) * (x-[3])/[2] * (x-[3])/[2] * (x-[3])/[2] * "
                         "sin((x-[3])/[2])/(1+TMath::Exp(-x+[3]))",
                         MaxPeakBin - 145, MaxPeakBin + 165);
        f->SetParameters(0, 250);  // Initial values adjusted from Desmos
        f->SetParLimits(0, 150, 350);
        f->SetParameters(1, 8400);
        f->SetParLimits(1, 30, 90000);
        f->SetParameters(2, 34);
        f->SetParLimits(2, 10, 80);
        f->SetParameters(3, 174);
        f->SetParLimits(3, 150, 250);
        f->SetParNames("Baseline", "Amplitude", "ShapingTime", "PeakPosition");

        // Create histogram from signal
        Int_t nBins = singleSignal->GetNumberOfPoints();
        TH1D* h = new TH1D("histo", "Signal to histo", nBins, 0, nBins);

        for (int i = 0; i < nBins; i++) {
            h->Fill(i, singleSignal->GetRawData(i));
        }

        // Fit histogram with ShaperSin
        h->Fit(f, "RNQ", "", MaxPeakBin - 145,
               MaxPeakBin + 165);  // Options: R->fit in range, N->No draw, Q->Quiet

        /*if (fRawSignalEvent->GetID() == 18896) {
            if (s == 3) {
                for (int j = MaxPeakBin - 25; j < MaxPeakBin + 45; j++) {
                    cout << "Pulse: " << singleSignal->GetData(j) + singleSignal->GetBaseLine()
                         << "  Pulse other way: " << singleSignal->GetRawData(j)
                         << "  Fit: " << f->Eval(j) << endl;
                }
            }
        }*/

        Double_t sigma = 0;
        for (int j = MaxPeakBin - 145; j < MaxPeakBin + 165; j++) {
            sigma += (singleSignal->GetRawData(j) - f->Eval(j)) * (singleSignal->GetRawData(j) - f->Eval(j));
        }
        Sigma[s] = TMath::Sqrt(sigma / (145 + 165));
        RatioSigmaMaxPeak[s] = Sigma[s] / singleSignal->GetRawData(MaxPeakBin);
        RatioSigmaMaxPeakMean += RatioSigmaMaxPeak[s];
        SigmaMean += Sigma[s];
        ChiSquare[s] = f->GetChisquare();
        ChiSquareMean += ChiSquare[s];
        h->Delete();
    }

    //////////// Sigma Mean Observable /////////////
    SigmaMean = SigmaMean / (fRawSignalEvent->GetNumberOfSignals());
    SetObservableValue("FitSigmaMean", SigmaMean);

    //////////// Sigma Mean Standard Deviation  Observable /////////////
    Double_t sigmaMeanStdDev = 0;
    for (int k = 0; k < fRawSignalEvent->GetNumberOfSignals(); k++) {
        sigmaMeanStdDev += (Sigma[k] - SigmaMean) * (Sigma[k] - SigmaMean);
    }
    Double_t SigmaMeanStdDev = TMath::Sqrt(sigmaMeanStdDev / fRawSignalEvent->GetNumberOfSignals());
    SetObservableValue("FitSigmaStdDev", SigmaMeanStdDev);

    //////////// Chi Square Mean Observable /////////////
    ChiSquareMean = ChiSquareMean / fRawSignalEvent->GetNumberOfSignals();
    SetObservableValue("FitChiSquareMean", ChiSquareMean);

    //////////// Ratio Sigma MaxPeak Mean Observable /////////////
    RatioSigmaMaxPeakMean = RatioSigmaMaxPeakMean / fRawSignalEvent->GetNumberOfSignals();
    SetObservableValue("FitRatioSigmaMaxPeakMean", RatioSigmaMaxPeakMean);

    debug << "SigmaMean: " << SigmaMean << endl;
    debug << "SigmaMeanStdDev: " << SigmaMeanStdDev << endl;
    debug << "ChiSquareMean: " << ChiSquareMean << endl;
    debug << "RatioSigmaMaxPeakMean: " << RatioSigmaMaxPeakMean << endl;
    for (int k = 0; k < fRawSignalEvent->GetNumberOfSignals(); k++) {
        debug << "Standard deviation of signal number " << k << ": " << Sigma[k] << endl;
        debug << "Chi square of fit signal number " << k << ": " << ChiSquare[k] << endl;
        debug << "Sandard deviation divided by amplitude of signal number " << k << ": "
              << RatioSigmaMaxPeak[k] << endl;
    }

    /// We define (or re-define) the baseline range and calculation range of our raw-signals.
    // This will affect the calculation of observables, but not the stored TRestRawSignal data.
    // fRawSignalEvent->SetBaseLineRange(fBaseLineRange);
    // fRawSignalEvent->SetRange(fIntegralRange);

    /* Perhaps we want to identify the points over threshold where to apply the fitting?
     * Then, we might need to initialize points over threshold
     *
for (int s = 0; s < fRawSignalEvent->GetNumberOfSignals(); s++) {
    TRestRawSignal* sgnl = fRawSignalEvent->GetSignal(s);

    /// Important call we need to initialize the points over threshold in a TRestRawSignal
    sgnl->InitializePointsOverThreshold(TVector2(fPointThreshold, fSignalThreshold),
                                        fNPointsOverThreshold);

}
    */

    // If cut condition matches the event will be not registered.
    if (ApplyCut()) return NULL;

    return fRawSignalEvent;
}

///////////////////////////////////////////////
/// \brief Function to include required actions after all events have been
/// processed. This method will write the channels histogram.
///
void TRestRawSignalFittingProcess::EndProcess() {
    // Function to be executed once at the end of the process
    // (after all events have been processed)

    // Start by calling the EndProcess function of the abstract class.
    // Comment this if you don't want it.
    // TRestEventProcess::EndProcess();
}

///////////////////////////////////////////////
/// \brief Function to read input parameters.
///
void TRestRawSignalFittingProcess::InitFromConfigFile() {
    /* Parameters to initialize from RML
fBaseLineRange = StringTo2DVector(GetParameter("baseLineRange", "(5,55)"));
fIntegralRange = StringTo2DVector(GetParameter("integralRange", "(10,500)"));
fPointThreshold = StringToDouble(GetParameter("pointThreshold", "2"));
fNPointsOverThreshold = StringToInteger(GetParameter("pointsOverThreshold", "5"));
fSignalThreshold = StringToDouble(GetParameter("signalThreshold", "5"));
    */
}<|MERGE_RESOLUTION|>--- conflicted
+++ resolved
@@ -24,19 +24,11 @@
 ///
 ///
 /// Fit every TRestRawSignal in a TRestRawSignalEvent with AGET theoretical curve
-<<<<<<< HEAD
-/// times a logistic function. This logistic function acts like a step function to select only the positive
-/// range
-/// of the AGET function. Working with raw signal (without substracting baseline).
-///
-/// Form TRestRawSignal -> TH1 -> Measure goodness of fit
-=======
 /// times a logistic function. This logistic function acts like a step function to select
 /// only the positive range of the AGET function.
 /// Working with raw signal (without substracting baseline).
 ///
 /// From TRestRawSignal -> TH1 -> Measure goodness of fit
->>>>>>> 329c4a67
 ///
 /// Analytic expression to fit:
 ///
