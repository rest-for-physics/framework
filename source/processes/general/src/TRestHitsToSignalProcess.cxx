///______________________________________________________________________________
///______________________________________________________________________________
///______________________________________________________________________________
///             
///
///             RESTSoft : Software for Rare Event Searches with TPCs
///
///             TRestHitsToSignalProcess.cxx
///
///             oct 2015:  Javier Galan
///_______________________________________________________________________________


#include "TRestHitsToSignalProcess.h"

//#include <TRandom.h>
#include "TRestElectronDiffusionProcess.h"

/* Chrono can be used for measuring time with better precision and test the time spent for different parts of the code
	using high_resolution_clock
#include <iostream>
#include <chrono>

using namespace std;
using namespace std::chrono;
*/

ClassImp(TRestHitsToSignalProcess)
    //______________________________________________________________________________
TRestHitsToSignalProcess::TRestHitsToSignalProcess()
{
    Initialize();

}

//______________________________________________________________________________
TRestHitsToSignalProcess::TRestHitsToSignalProcess( char *cfgFileName )
{
    Initialize();

    if( LoadConfig( "hitsToSignalProcess", cfgFileName ) == -1 ) LoadDefaultConfig( );

    cout << "Values : " << endl;
    cout << fElectricField << endl;
    cout << fCathodePosition << endl;

    fReadout = new TRestReadout( cfgFileName );

    // TRestHitsToSignalProcess default constructor
}

//______________________________________________________________________________
TRestHitsToSignalProcess::~TRestHitsToSignalProcess()
{
    if( fReadout != NULL ) delete fReadout;

    delete fHitsEvent;
    delete fSignalEvent;
    // TRestHitsToSignalProcess destructor
}

void TRestHitsToSignalProcess::LoadDefaultConfig( )
{
    SetName( "hitsToSignalProcess-Default" );
    SetTitle( "Default config" );

    fSampling = 1;

}

//______________________________________________________________________________
void TRestHitsToSignalProcess::Initialize()
{

    fHitsEvent = new TRestHitsEvent();

    fSignalEvent = new TRestSignalEvent();

    fInputEvent = fHitsEvent;
    fOutputEvent = fSignalEvent;
}

//______________________________________________________________________________
void TRestHitsToSignalProcess::InitProcess()
{
    // Function to be executed once at the beginning of process
    // (before starting the process of the events)

    //Start by calling the InitProcess function of the abstract class. 
    //Comment this if you don't want it.
    //TRestEventProcess::InitProcess();

    cout << __PRETTY_FUNCTION__ << endl;

    if( fReadout == NULL ) cout << "REST ERRORRRR : Readout has not been initialized" << endl;


    fGas = GetGasFromRunMetadata( );

    if ( fElectricField == PARAMETER_NOT_FOUND_DBL )
    {	
	fElectricField = GetElectricFieldFromElectronDiffusionProcess( );
        if( fElectricField != PARAMETER_NOT_FOUND_DBL ) cout << "Getting electric field from electronDiffusionProcess : " << fElectricField << " V/cm" << endl;
	else { cout << "WARNING!!! : Electric field has NO value" << endl; getchar(); }
    }

    if ( fCathodePosition == PARAMETER_NOT_FOUND_DBL )
    {
	    fCathodePosition = GetCathodePositionFromElectronDiffusionProcess( );
	    if( fCathodePosition != PARAMETER_NOT_FOUND_DBL ) cout << "Getting cathode position from electronDiffusionProcess : " << fCathodePosition << " mm" << endl;
		else { cout << "WARNING!!! : Cathode position has NO value" << endl; getchar(); }
    }


/*
	cout << "Name : " << fGas->GetName() << endl;
	printf( "Drift velocity : %e\n",  fGas->GetDriftVelocity( fElectricField ) );
	cout << "Electric field : " << fElectricField <<  endl;
	cout << "Cathode position : " << fCathodePosition << endl;
	getchar();
*/
}

//______________________________________________________________________________
void TRestHitsToSignalProcess::BeginOfEventProcess() 
{
    cout << "Begin of event process" << endl;
    fSignalEvent->Initialize(); 

    cout << "Number of signals : " << fSignalEvent->GetNumberOfSignals() << endl;
}

Int_t TRestHitsToSignalProcess::FindModule( Double_t x, Double_t y )
{
    for ( int md = 0; md < fReadout->GetNumberOfModules(); md++ )
        if( fReadout->GetReadoutModule( md )->isInside( x, y ) ) return md;

    return -1;
}

Int_t TRestHitsToSignalProcess::FindChannel( Int_t module, Double_t x, Double_t y )
{
            return fReadout->GetReadoutModule( module )->FindChannel( x, y );
}


//______________________________________________________________________________
TRestEvent* TRestHitsToSignalProcess::ProcessEvent( TRestEvent *evInput )
{
    fHitsEvent = (TRestHitsEvent *) evInput;

    /*
    cout << "Event ID : " << fHitsEvent->GetEventID() << endl;
    cout << "Number of hits : " << fHitsEvent->GetNumberOfHits() << endl;
    cout << "--------------------------" << endl;
    */

    fSignalEvent->SetEventTime( fHitsEvent->GetEventTime() );
    fSignalEvent->SetEventID( fHitsEvent->GetEventID() );


    for( int hit = 0; hit < fHitsEvent->GetNumberOfHits(); hit++ )
    {
        Double_t x = fHitsEvent->GetX( hit );
        Double_t y = fHitsEvent->GetY( hit );

<<<<<<< HEAD
        Int_t mod = FindModule( x, y );
        if( mod >= 0 )
=======
    //high_resolution_clock::time_point t1 = high_resolution_clock::now();
    int found = FindModuleAndChannel( x, y, mod, chnl );
    //high_resolution_clock::time_point t2 = high_resolution_clock::now();

    //auto duration = duration_cast<microseconds>( t2 - t1 ).count();
    //cout << duration << endl;
    //getchar();

        if( found )
>>>>>>> e63fca84
        {
            Int_t chnl = FindChannel ( mod, x, y );
            if( chnl >= 0 )
            {
                Int_t channelID = 0;
                for( int n = 0; n < mod-1; n++ )
                    channelID += fReadout->GetReadoutModule(n)->GetNumberOfChannels();
                channelID += chnl;

                //cout << "Hit found in channel : " << chnl << " chID : " << channelID << endl;

                /* This is now done internally in TRestSignalEvent
                   if ( !fSignalEvent->signalIDExists( channelID ) )
                   {
                   TRestSignal sgnl;
                   sgnl.SetSignalID( channelID );
                   fSignalEvent->AddSignal( sgnl );
                   }
                   */

                Double_t energy = fHitsEvent->GetEnergy( hit );
                Double_t time = fHitsEvent->GetZ( hit );

                time = fSampling * (Int_t) (time/fSampling);

                fSignalEvent->AddChargeToSignal( channelID, time, energy );
            }
        }
    }

    fSignalEvent->SortSignals();

    fSignalEvent->PrintEvent();


    return fSignalEvent;
}

//______________________________________________________________________________
void TRestHitsToSignalProcess::EndOfEventProcess() 
{

}

//______________________________________________________________________________
void TRestHitsToSignalProcess::EndProcess()
{
    // Function to be executed once at the end of the process 
    // (after all events have been processed)

    //Start by calling the EndProcess function of the abstract class. 
    //Comment this if you don't want it.
    //TRestEventProcess::EndProcess();
}

//______________________________________________________________________________
void TRestHitsToSignalProcess::InitFromConfigFile( )
{
    fSampling = StringToDouble( GetParameter( "sampling" ) );
    fCathodePosition = StringToDouble( GetParameter( "cathodePosition" ) );
    fElectricField = StringToDouble( GetParameter( "electricField" )  );

}

TRestGas *TRestHitsToSignalProcess::GetGasFromRunMetadata( )
{
	// For the moment this function will return the first occurence of TRestGas.
 	// What happens if there are several? And if I want to use one gas from the config file? 
	// We need to introduce an option somewhere.
	// For the moment I know there will be an existing gas file since the hits come from electronDiffusion.

	for( size_t i = 0; i < fRunMetadata.size(); i++ )
		if ( fRunMetadata[i]->ClassName() == (TString) "TRestGas" )
		{
			((TRestGas *) fRunMetadata[i])->LoadGasFile();
			return (TRestGas *) fRunMetadata[i];
		}

	return NULL;
}

Double_t TRestHitsToSignalProcess::GetCathodePositionFromElectronDiffusionProcess( )
{
	cout << __PRETTY_FUNCTION__ << endl;
	
	for( size_t i = 0; i < fRunMetadata.size(); i++ )
		if ( fRunMetadata[i]->ClassName() == (TString) "TRestElectronDiffusionProcess" )
		{
			cout <<"HOLA1" << endl;
			return ((TRestElectronDiffusionProcess *) fRunMetadata[i])->GetCathodePosition();
		}

	return PARAMETER_NOT_FOUND_DBL;

}

Double_t TRestHitsToSignalProcess::GetElectricFieldFromElectronDiffusionProcess( )
{
	cout << __PRETTY_FUNCTION__ << endl;
	
	for( size_t i = 0; i < fRunMetadata.size(); i++ )
	{
								
		if ( fRunMetadata[i]->ClassName() == (TString) "TRestElectronDiffusionProcess" )
		{
			return ((TRestElectronDiffusionProcess *) fRunMetadata[i])->GetElectricField();
		}
	}

	return PARAMETER_NOT_FOUND_DBL;

}<|MERGE_RESOLUTION|>--- conflicted
+++ resolved
@@ -17,7 +17,7 @@
 #include "TRestElectronDiffusionProcess.h"
 
 /* Chrono can be used for measuring time with better precision and test the time spent for different parts of the code
-	using high_resolution_clock
+   using high_resolution_clock
 #include <iostream>
 #include <chrono>
 
@@ -99,26 +99,26 @@
 
     if ( fElectricField == PARAMETER_NOT_FOUND_DBL )
     {	
-	fElectricField = GetElectricFieldFromElectronDiffusionProcess( );
+        fElectricField = GetElectricFieldFromElectronDiffusionProcess( );
         if( fElectricField != PARAMETER_NOT_FOUND_DBL ) cout << "Getting electric field from electronDiffusionProcess : " << fElectricField << " V/cm" << endl;
-	else { cout << "WARNING!!! : Electric field has NO value" << endl; getchar(); }
+        else { cout << "WARNING!!! : Electric field has NO value" << endl; getchar(); }
     }
 
     if ( fCathodePosition == PARAMETER_NOT_FOUND_DBL )
     {
-	    fCathodePosition = GetCathodePositionFromElectronDiffusionProcess( );
-	    if( fCathodePosition != PARAMETER_NOT_FOUND_DBL ) cout << "Getting cathode position from electronDiffusionProcess : " << fCathodePosition << " mm" << endl;
-		else { cout << "WARNING!!! : Cathode position has NO value" << endl; getchar(); }
-    }
-
-
-/*
-	cout << "Name : " << fGas->GetName() << endl;
-	printf( "Drift velocity : %e\n",  fGas->GetDriftVelocity( fElectricField ) );
-	cout << "Electric field : " << fElectricField <<  endl;
-	cout << "Cathode position : " << fCathodePosition << endl;
-	getchar();
-*/
+        fCathodePosition = GetCathodePositionFromElectronDiffusionProcess( );
+        if( fCathodePosition != PARAMETER_NOT_FOUND_DBL ) cout << "Getting cathode position from electronDiffusionProcess : " << fCathodePosition << " mm" << endl;
+        else { cout << "WARNING!!! : Cathode position has NO value" << endl; getchar(); }
+    }
+
+
+    /*
+       cout << "Name : " << fGas->GetName() << endl;
+       printf( "Drift velocity : %e\n",  fGas->GetDriftVelocity( fElectricField ) );
+       cout << "Electric field : " << fElectricField <<  endl;
+       cout << "Cathode position : " << fCathodePosition << endl;
+       getchar();
+       */
 }
 
 //______________________________________________________________________________
@@ -138,11 +138,6 @@
     return -1;
 }
 
-Int_t TRestHitsToSignalProcess::FindChannel( Int_t module, Double_t x, Double_t y )
-{
-            return fReadout->GetReadoutModule( module )->FindChannel( x, y );
-}
-
 
 //______________________________________________________________________________
 TRestEvent* TRestHitsToSignalProcess::ProcessEvent( TRestEvent *evInput )
@@ -150,10 +145,10 @@
     fHitsEvent = (TRestHitsEvent *) evInput;
 
     /*
-    cout << "Event ID : " << fHitsEvent->GetEventID() << endl;
-    cout << "Number of hits : " << fHitsEvent->GetNumberOfHits() << endl;
-    cout << "--------------------------" << endl;
-    */
+       cout << "Event ID : " << fHitsEvent->GetEventID() << endl;
+       cout << "Number of hits : " << fHitsEvent->GetNumberOfHits() << endl;
+       cout << "--------------------------" << endl;
+       */
 
     fSignalEvent->SetEventTime( fHitsEvent->GetEventTime() );
     fSignalEvent->SetEventID( fHitsEvent->GetEventID() );
@@ -164,22 +159,16 @@
         Double_t x = fHitsEvent->GetX( hit );
         Double_t y = fHitsEvent->GetY( hit );
 
-<<<<<<< HEAD
-        Int_t mod = FindModule( x, y );
+        Int_t mod = this->FindModule( x, y );
         if( mod >= 0 )
-=======
-    //high_resolution_clock::time_point t1 = high_resolution_clock::now();
-    int found = FindModuleAndChannel( x, y, mod, chnl );
-    //high_resolution_clock::time_point t2 = high_resolution_clock::now();
-
-    //auto duration = duration_cast<microseconds>( t2 - t1 ).count();
-    //cout << duration << endl;
-    //getchar();
-
-        if( found )
->>>>>>> e63fca84
-        {
-            Int_t chnl = FindChannel ( mod, x, y );
+        {
+            //high_resolution_clock::time_point t1 = high_resolution_clock::now();
+            Int_t chnl = fReadout->GetReadoutModule( mod )->FindChannel( x, y );
+            //high_resolution_clock::time_point t2 = high_resolution_clock::now();
+
+            //auto duration = duration_cast<microseconds>( t2 - t1 ).count();
+            //cout << duration << endl;
+            //getchar();
             if( chnl >= 0 )
             {
                 Int_t channelID = 0;
@@ -244,49 +233,49 @@
 
 TRestGas *TRestHitsToSignalProcess::GetGasFromRunMetadata( )
 {
-	// For the moment this function will return the first occurence of TRestGas.
- 	// What happens if there are several? And if I want to use one gas from the config file? 
-	// We need to introduce an option somewhere.
-	// For the moment I know there will be an existing gas file since the hits come from electronDiffusion.
-
-	for( size_t i = 0; i < fRunMetadata.size(); i++ )
-		if ( fRunMetadata[i]->ClassName() == (TString) "TRestGas" )
-		{
-			((TRestGas *) fRunMetadata[i])->LoadGasFile();
-			return (TRestGas *) fRunMetadata[i];
-		}
-
-	return NULL;
+    // For the moment this function will return the first occurence of TRestGas.
+    // What happens if there are several? And if I want to use one gas from the config file? 
+    // We need to introduce an option somewhere.
+    // For the moment I know there will be an existing gas file since the hits come from electronDiffusion.
+
+    for( size_t i = 0; i < fRunMetadata.size(); i++ )
+        if ( fRunMetadata[i]->ClassName() == (TString) "TRestGas" )
+        {
+            ((TRestGas *) fRunMetadata[i])->LoadGasFile();
+            return (TRestGas *) fRunMetadata[i];
+        }
+
+    return NULL;
 }
 
 Double_t TRestHitsToSignalProcess::GetCathodePositionFromElectronDiffusionProcess( )
 {
-	cout << __PRETTY_FUNCTION__ << endl;
-	
-	for( size_t i = 0; i < fRunMetadata.size(); i++ )
-		if ( fRunMetadata[i]->ClassName() == (TString) "TRestElectronDiffusionProcess" )
-		{
-			cout <<"HOLA1" << endl;
-			return ((TRestElectronDiffusionProcess *) fRunMetadata[i])->GetCathodePosition();
-		}
-
-	return PARAMETER_NOT_FOUND_DBL;
+    cout << __PRETTY_FUNCTION__ << endl;
+
+    for( size_t i = 0; i < fRunMetadata.size(); i++ )
+        if ( fRunMetadata[i]->ClassName() == (TString) "TRestElectronDiffusionProcess" )
+        {
+            cout <<"HOLA1" << endl;
+            return ((TRestElectronDiffusionProcess *) fRunMetadata[i])->GetCathodePosition();
+        }
+
+    return PARAMETER_NOT_FOUND_DBL;
 
 }
 
 Double_t TRestHitsToSignalProcess::GetElectricFieldFromElectronDiffusionProcess( )
 {
-	cout << __PRETTY_FUNCTION__ << endl;
-	
-	for( size_t i = 0; i < fRunMetadata.size(); i++ )
-	{
-								
-		if ( fRunMetadata[i]->ClassName() == (TString) "TRestElectronDiffusionProcess" )
-		{
-			return ((TRestElectronDiffusionProcess *) fRunMetadata[i])->GetElectricField();
-		}
-	}
-
-	return PARAMETER_NOT_FOUND_DBL;
+    cout << __PRETTY_FUNCTION__ << endl;
+
+    for( size_t i = 0; i < fRunMetadata.size(); i++ )
+    {
+
+        if ( fRunMetadata[i]->ClassName() == (TString) "TRestElectronDiffusionProcess" )
+        {
+            return ((TRestElectronDiffusionProcess *) fRunMetadata[i])->GetElectricField();
+        }
+    }
+
+    return PARAMETER_NOT_FOUND_DBL;
 
 }