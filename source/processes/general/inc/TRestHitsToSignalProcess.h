///______________________________________________________________________________
///______________________________________________________________________________
///______________________________________________________________________________
///             
///
///             RESTSoft : Software for Rare Event Searches with TPCs
///
///             TRestHitsToSignalProcess.h
///
///_______________________________________________________________________________


#ifndef RestCore_TRestHitsToSignalProcess
#define RestCore_TRestHitsToSignalProcess

#include <TRestGas.h>
#include <TRestReadout.h>
#include <TRestSignalEvent.h>
#include <TRestHitsEvent.h>

#include "TRestEventProcess.h"

class TRestHitsToSignalProcess:public TRestEventProcess {
    private:
        Int_t fSampling; // ms
	Double_t fCathodePosition;
	Double_t fElectricField;

#ifndef __CINT__
        TRestHitsEvent *fHitsEvent;
        TRestSignalEvent *fSignalEvent;

        TRestReadout *fReadout;

	TRestGas *fGas;
#endif

        void InitFromConfigFile();

        void Initialize();

        void LoadDefaultConfig();

<<<<<<< HEAD
        Int_t fSampling; // us


        Int_t FindModule( Double_t x, Double_t y );
        Int_t FindChannel( Int_t module, Double_t x, Double_t y );
=======
        Int_t FindModuleAndChannel( Double_t x, Double_t y, Int_t &module, Int_t &channel );
>>>>>>> e63fca84

	TRestGas *GetGasFromRunMetadata( );
	Double_t GetCathodePositionFromElectronDiffusionProcess( );
	Double_t GetElectricFieldFromElectronDiffusionProcess( );

    public:
        void InitProcess();
        void BeginOfEventProcess(); 
        TRestEvent *ProcessEvent( TRestEvent *eventInput );
        void EndOfEventProcess(); 
        void EndProcess();

        void PrintMetadata() { cout << "TODO : Needs to be implemented" << endl; }

        TRestMetadata *GetMetadata( ) { return fReadout; }

        TString GetProcessName() { return (TString) "chargeSegmentation"; }

        //Constructor
        TRestHitsToSignalProcess();
        TRestHitsToSignalProcess( char *cfgFileName );
        //Destructor
        ~TRestHitsToSignalProcess();

        ClassDef(TRestHitsToSignalProcess, 1);      // Template for a REST "event process" class inherited from TRestEventProcess
};
#endif
<|MERGE_RESOLUTION|>--- conflicted
+++ resolved
@@ -23,8 +23,8 @@
 class TRestHitsToSignalProcess:public TRestEventProcess {
     private:
         Int_t fSampling; // ms
-	Double_t fCathodePosition;
-	Double_t fElectricField;
+        Double_t fCathodePosition;
+        Double_t fElectricField;
 
 #ifndef __CINT__
         TRestHitsEvent *fHitsEvent;
@@ -41,19 +41,12 @@
 
         void LoadDefaultConfig();
 
-<<<<<<< HEAD
-        Int_t fSampling; // us
-
-
         Int_t FindModule( Double_t x, Double_t y );
         Int_t FindChannel( Int_t module, Double_t x, Double_t y );
-=======
-        Int_t FindModuleAndChannel( Double_t x, Double_t y, Int_t &module, Int_t &channel );
->>>>>>> e63fca84
 
-	TRestGas *GetGasFromRunMetadata( );
-	Double_t GetCathodePositionFromElectronDiffusionProcess( );
-	Double_t GetElectricFieldFromElectronDiffusionProcess( );
+        TRestGas *GetGasFromRunMetadata( );
+        Double_t GetCathodePositionFromElectronDiffusionProcess( );
+        Double_t GetElectricFieldFromElectronDiffusionProcess( );
 
     public:
         void InitProcess();
