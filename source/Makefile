#------------------------------------------------------------------------------
#                                                                      
#                                                                      
#   RESTSoft : Software for Rare Event Searches with TPCs
#   Makefile to create the RESTsofts libraries
#    (temporary until unifications of makefiles)
#                                                                      
#   Created  :  June 2014                                             
#   Auth: Igor G. Irastorza                                            
#   Based on old Restsoft makefiles 
#
#------------------------------------------------------------------------------
# generic info on makefiles:
# http://www.gnu.org/software/make/manual/make.html
#------------------------------------------------------------------------------

#------------------------------------------------------------------------------
# Defining the directory structure and some flags.
#------------------------------------------------------------------------------

include .Makefile.arch

# Compiler to be used
CC = g++

#Flags
COPTS = -fPIC -DLINUX
FLAGS = -Wall -std=c++0x

# Relevant directories
PATH_LIB = lib
<<<<<<< HEAD
DIRECTORIES = restcore events metadata processes viewers
=======
DIRECTORIES = restcore external events metadata processes
>>>>>>> 6f9ad1c9

#------------------------------------------------------------------------------
# Defining the compiling targets.
#------------------------------------------------------------------------------
all: Wellcome modules 

#------------------------------------------------------------------------------
# Wellcome message.
#------------------------------------------------------------------------------
Wellcome:
	@echo "\033[40m\033[0;1;32m----------------------------         \033[0m"
	@echo "\033[40m\033[0;1;32mRESTsoft General Makefile         \033[0m"
	@echo "\033[40m\033[0;1;32m----------------------------         \033[0m"

modules:
	@for subdir in $(DIRECTORIES); do \
	echo "Making all in $$subdir"; \
	cd $$subdir && $(MAKE) all; \
	cd $(REST_PATH)/source; \
	done

clean:
	@for subdir in $(DIRECTORIES); do \
	echo "Making clean in $$subdir"; \
	cd $$subdir && $(MAKE) clean; \
	cd $(REST_PATH)/source; \
	done<|MERGE_RESOLUTION|>--- conflicted
+++ resolved
@@ -29,11 +29,8 @@
 
 # Relevant directories
 PATH_LIB = lib
-<<<<<<< HEAD
-DIRECTORIES = restcore events metadata processes viewers
-=======
-DIRECTORIES = restcore external events metadata processes
->>>>>>> 6f9ad1c9
+DIRECTORIES = restcore external events metadata processes viewers
+
 
 #------------------------------------------------------------------------------
 # Defining the compiling targets.
