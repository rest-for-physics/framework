--- conflicted
+++ resolved
@@ -232,80 +232,6 @@
 		((*pfunc)(*this));
 		return *this;
 	}
-<<<<<<< HEAD
-
-
-	void resetstring()
-	{
-		stringbuf = "";
-	}
-
-	void flushstring();
-
-
-	void insertfront(string str) {
-		stringbuf = str + stringbuf;
-	}
-
-	void insertback(string str) {
-		stringbuf = stringbuf + str;
-	}
-
-	void setcolor(string colordef)
-	{
-		color = colordef;
-	}
-
-	void resetcolor()
-	{
-		color = COLOR_RESET;
-	}
-
-	void setborder(string b) {
-		border = b;
-	}
-
-	void resetborder() {
-		border = "";
-	}
-
-	void setlength(int n) {
-		if (length != -1) {
-			if (n < ConsoleHelper::GetWidth() - 2)
-				length = n;
-			else
-				length = ConsoleHelper::GetWidth() - 2;
-		}
-	}
-
-	//static void resetlength() {
-	//	length = ConsoleHelper::GetWidth();
-	//}
-
-	//0->middle, else->left
-	void setorientation(int o) {
-		orientation = o;
-	}
-
-	void resetorientation() {
-		orientation = 0;
-	}
-
-	bool CompatibilityMode() { return length == -1; }
-
-	TRestStringOutput(string _color = COLOR_RESET, string _border = "", int _orientation = 1) {
-		orientation = _orientation;
-		border = _border;
-		color = _color;
-		length = ConsoleHelper::GetWidth() - 2;
-		stringbuf = "";
-		if (length > 500 || length < 20)//unsupported console, we will fall back to compatibility modes
-		{
-			length = -1;
-		}
-	}
-=======
->>>>>>> ca72eddb
 };
 
 //////////////////////////////////////////////////////////////////////////
@@ -318,13 +244,8 @@
 template<REST_Verbose_Level v> class TRestLeveledOutput :public TRestStringOutput {
 public:
 	TRestLeveledOutput() {};
-<<<<<<< HEAD
-	TRestLeveledOutput(REST_Verbose_Level& vref, string _color = COLOR_RESET, string _border = "", int _orientation = 0)
-		:TRestStringOutput(_color,_border, _orientation),verboselvlref(vref)
-=======
 	TRestLeveledOutput(REST_Verbose_Level& vref, string _color = COLOR_RESET, string BorderOrHeader = "", REST_Display_Format style = kBorderedLeft)
 		:TRestStringOutput(_color, BorderOrHeader, style),verboselvlref(vref)
->>>>>>> ca72eddb
 	{}
 
 	REST_Verbose_Level verbose = v;
