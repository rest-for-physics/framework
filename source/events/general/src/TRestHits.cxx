///______________________________________________________________________________
///______________________________________________________________________________
///______________________________________________________________________________
///
///
///             RESTSoft : Software for Rare Event Searches with TPCs
///
///             TRestHits.cxx
///
///             Event class to store hits
///
///             sept 2015:   First concept
///                 Created as part of the conceptualization of existing REST
///                 software.
///                 Javier Galan
///		nov 2015:
///		    Changed vectors fX fY fZ and fEnergy from <Int_t> to
///< Float_t> 	            JuanAn Garcia
///_______________________________________________________________________________

#include "TRestHits.h"
using namespace std;
using namespace TMath;

ClassImp(TRestHits)

    TRestHits::TRestHits() {
    fNHits = 0;
    fTotEnergy = 0;
}

TRestHits::~TRestHits() {}

Bool_t TRestHits::areXY() {
<<<<<<< HEAD
    // for( int i = 0; i < GetNumberOfHits(); i++ )
    if (!IsNaN(GetX(0)) && !IsNaN(GetY(0)) && IsNaN(GetZ(0))) return true;
    return false;
}

Bool_t TRestHits::areXZ() {
    if (IsNaN(GetY(0)) && !IsNaN(GetX(0)) && !IsNaN(GetZ(0))) return true;
    return false;
}

Bool_t TRestHits::areYZ() {
    if (IsNaN(GetX(0)) && !IsNaN(GetY(0)) && !IsNaN(GetZ(0))) return true;
    return false;
}

Bool_t TRestHits::areXYZ() {
    if (!isNaN(0) && (IsNaN(GetX(0)) || IsNaN(GetY(0)) || IsNaN(GetZ(0)))) return false;
    return true;
=======
  bool result = true;
  for (int i = 0; i < GetNumberOfHits(); i++) {
    if (!IsNaN(GetX(i)) && !IsNaN(GetY(i)) && IsNaN(GetZ(i))) {
      // all hits should fit this condition to be considered XY
    } else {
      result = false;
      break;
    }
  }
  return result;
}

Bool_t TRestHits::areXZ() {
  bool result = true;
  for (int i = 0; i < GetNumberOfHits(); i++) {
    if (!IsNaN(GetZ(i)) && !IsNaN(GetX(i)) && IsNaN(GetY(i))) {
      // all hits should fit this condition to be considered XZ
    } else {
      result = false;
      break;
    }
  }
  return result;
}

Bool_t TRestHits::areYZ() {
  bool result = true;
  for (int i = 0; i < GetNumberOfHits(); i++) {
    if (!IsNaN(GetZ(i)) && !IsNaN(GetY(i)) && IsNaN(GetX(i))) {
      // all hits should fit this condition to be considered YZ
    } else {
      result = false;
      break;
    }
  }
  return result;
}

Bool_t TRestHits::areXYZ() {
  bool result = true;
  for (int i = 0; i < GetNumberOfHits(); i++) {
    if (!isNaN(i) && (IsNaN(GetX(i)) || IsNaN(GetY(i)) || IsNaN(GetZ(i)))) {
      // all hits should fit this condition to be considered XYZ
    } else {
      result = false;
      break;
    }
  }
  return result;
>>>>>>> ca43bbf8
}

Bool_t TRestHits::isNaN(Int_t n) {
    if (IsNaN(GetX(n)) && IsNaN(GetY(n)) && IsNaN(GetZ(n))) return true;
    return false;
}

void TRestHits::GetXArray(Float_t* x) {
    if (areYZ()) {
        for (int i = 0; i < GetNumberOfHits(); i++) x[i] = 0;
    } else {
        for (int i = 0; i < GetNumberOfHits(); i++) x[i] = GetX(i);
    }
}

void TRestHits::InitializeXArray(Float_t x) {
    for (int i = 0; i < GetNumberOfHits(); i++) fX[i] = x;
}

void TRestHits::InitializeYArray(Float_t y) {
    for (int i = 0; i < GetNumberOfHits(); i++) fY[i] = y;
}

void TRestHits::InitializeZArray(Float_t z) {
    for (int i = 0; i < GetNumberOfHits(); i++) fZ[i] = z;
}

void TRestHits::GetYArray(Float_t* y) {
    if (areXZ()) {
        for (int i = 0; i < GetNumberOfHits(); i++) y[i] = 0;
    } else {
        for (int i = 0; i < GetNumberOfHits(); i++) y[i] = GetY(i);
    }
}

void TRestHits::GetZArray(Float_t* z) {
    if (areXY()) {
        for (int i = 0; i < GetNumberOfHits(); i++) z[i] = 0;
    } else {
        for (int i = 0; i < GetNumberOfHits(); i++) z[i] = GetZ(i);
    }
}

Double_t TRestHits::GetEnergyIntegral() {
    Double_t sum = 0;
    for (int i = 0; i < GetNumberOfHits(); i++) sum += GetEnergy(i);
    return sum;
}

Bool_t TRestHits::isHitNInsidePrism(Int_t n, TVector3 x0, TVector3 x1, Double_t sizeX, Double_t sizeY,
                                    Double_t theta) {
    TVector3 axis = x1 - x0;

    Double_t prismLength = axis.Mag();

    TVector3 hitPos = this->GetPosition(n) - x0;
    hitPos.RotateZ(theta);
    Double_t l = axis.Dot(hitPos) / prismLength;

    if ((l > 0) && (l < prismLength))
        if ((TMath::Abs(hitPos.X()) < sizeX / 2) && (TMath::Abs(hitPos.Y()) < sizeY / 2)) return true;

    return false;
}

Double_t TRestHits::GetEnergyInPrism(TVector3 x0, TVector3 x1, Double_t sizeX, Double_t sizeY,
                                     Double_t theta) {
    Double_t energy = 0.;

    for (int n = 0; n < GetNumberOfHits(); n++)
        if (isHitNInsidePrism(n, x0, x1, sizeX, sizeY, theta)) energy += this->GetEnergy(n);

    return energy;
}

Int_t TRestHits::GetNumberOfHitsInsidePrism(TVector3 x0, TVector3 x1, Double_t sizeX, Double_t sizeY,
                                            Double_t theta) {
    Int_t hits = 0;

    for (int n = 0; n < GetNumberOfHits(); n++)
        if (isHitNInsidePrism(n, x0, x1, sizeX, sizeY, theta)) hits++;

    return hits;
}

Bool_t TRestHits::isHitNInsideCylinder(Int_t n, TVector3 x0, TVector3 x1, Double_t radius) {
    /* cout << "TRestHits::isHitNInsideCylinder has not been validated." << endl;
     cout << "After validation this output should be removed" << endl;*/

    TVector3 axis = x1 - x0;

    Double_t cylLength = axis.Mag();

    /* cout << "X0 : " << endl;
     x0.Print();
     cout << "Y0 : " << endl;
     x1.Print();
     cout << "Radius : " << radius << endl;

     cout << "Absolute position" << endl;
     this->GetPosition( n ).Print();*/

    TVector3 hitPos = this->GetPosition(n) - x0;
    // cout << "HitPos" << endl;
    //  hitPos.Print();

    Double_t l = axis.Dot(hitPos) / cylLength;

    if (l > 0 && l < cylLength) {
        // cout << "Is inside length" << endl;
        Double_t hitPosNorm2 = hitPos.Mag2();
        Double_t r = TMath::Sqrt(hitPosNorm2 - l * l);

        if (r < radius) return true;
    }

    return false;
}

Double_t TRestHits::GetEnergyInCylinder(Int_t i, Int_t j, Double_t radius) {
    return GetEnergyInCylinder(this->GetPosition(i), this->GetPosition(j), radius);
}

Double_t TRestHits::GetEnergyInCylinder(TVector3 x0, TVector3 x1, Double_t radius) {
    Double_t energy = 0.;
    for (int n = 0; n < GetNumberOfHits(); n++) {
        if (isHitNInsideCylinder(n, x0, x1, radius)) energy += this->GetEnergy(n);
    }

    return energy;
}

Int_t TRestHits::GetNumberOfHitsInsideCylinder(Int_t i, Int_t j, Double_t radius) {
    return GetNumberOfHitsInsideCylinder(this->GetPosition(i), this->GetPosition(j), radius);
}

Int_t TRestHits::GetNumberOfHitsInsideCylinder(TVector3 x0, TVector3 x1, Double_t radius) {
    Int_t hits = 0;
    for (int n = 0; n < GetNumberOfHits(); n++)
        if (isHitNInsideCylinder(n, x0, x1, radius)) hits++;

    return hits;
}

Double_t TRestHits::GetEnergyInSphere(TVector3 pos0, Double_t radius) {
    return GetEnergyInSphere(pos0.X(), pos0.Y(), pos0.Z(), radius);
}

Double_t TRestHits::GetEnergyInSphere(Double_t x0, Double_t y0, Double_t z0, Double_t radius) {
    Double_t sum = 0;
    for (int i = 0; i < GetNumberOfHits(); i++) {
        Double_t x = this->GetPosition(i).X();
        Double_t y = this->GetPosition(i).Y();
        Double_t z = this->GetPosition(i).Z();

        Double_t dist = (x - x0) * (x - x0) + (y - y0) * (y - y0) + (z - z0) * (z - z0);

        if (dist < radius * radius) sum += GetEnergy(i);
    }
    return sum;
}

Bool_t TRestHits::isHitNInsideSphere(Int_t n, TVector3 pos0, Double_t radius) {
    return isHitNInsideSphere(n, pos0.X(), pos0.Y(), pos0.Z(), radius);
}

Bool_t TRestHits::isHitNInsideSphere(Int_t n, Double_t x0, Double_t y0, Double_t z0, Double_t radius) {
    Double_t x = this->GetPosition(n).X();
    Double_t y = this->GetPosition(n).Y();
    Double_t z = this->GetPosition(n).Z();

    Double_t dist = (x - x0) * (x - x0) + (y - y0) * (y - y0) + (z - z0) * (z - z0);

    if (dist < radius * radius) return kTRUE;

    return kFALSE;
}

void TRestHits::AddHit(Double_t x, Double_t y, Double_t z, Double_t en, Double_t t, Short_t mod, Short_t ch) {
    fNHits++;
    fX.push_back((Float_t)(x));
    fY.push_back((Float_t)(y));
    fZ.push_back((Float_t)(z));
    fT.push_back((Float_t)t);
    fMod.push_back((Short_t)mod);
    fCh.push_back((Short_t)ch);
    fEnergy.push_back((Float_t)(en));

    fTotEnergy += en;
}

void TRestHits::AddHit(TVector3 pos, Double_t en, Double_t t, Short_t mod, Short_t ch) {
    fNHits++;

    fX.push_back((Float_t)(pos.X()));
    fY.push_back((Float_t)(pos.Y()));
    fZ.push_back((Float_t)(pos.Z()));
    fT.push_back((Float_t)t);
    fMod.push_back((Short_t)mod);
    fCh.push_back((Short_t)ch);
    fEnergy.push_back((Float_t)(en));

    fTotEnergy += en;
}

void TRestHits::AddHit(TRestHits& hits, Int_t n) {
    Double_t x = hits.GetX(n);
    Double_t y = hits.GetY(n);
    Double_t z = hits.GetZ(n);
    Double_t en = hits.GetEnergy(n);
    Double_t t = hits.GetTime(n);
    Short_t mod = hits.GetModule(n);
    Short_t ch = hits.GetChannel(n);

    AddHit(x, y, z, en, t, mod, ch);
}

void TRestHits::RemoveHits() {
    fNHits = 0;
    fX.clear();
    fY.clear();
    fZ.clear();
    fT.clear();
    fMod.clear();
    fCh.clear();
    fEnergy.clear();
    fTotEnergy = 0;
}

void TRestHits::Translate(Int_t n, double x, double y, double z) {
    fX[n] += x;
    fY[n] += y;
    fZ[n] += z;
}

void TRestHits::RotateIn3D(Int_t n, Double_t alpha, Double_t beta, Double_t gamma, TVector3 vMean) {
    TVector3 vHit;

    vHit[0] = fX[n] - vMean[0];
    vHit[1] = fY[n] - vMean[1];
    vHit[2] = fZ[n] - vMean[2];

    vHit.RotateZ(gamma);
    vHit.RotateY(beta);
    vHit.RotateX(alpha);

    fX[n] = vHit[0] + vMean[0];
    fY[n] = vHit[1] + vMean[1];
    fZ[n] = vHit[2] + vMean[2];
}

void TRestHits::Rotate(Int_t n, Double_t alpha, TVector3 vAxis, TVector3 vMean) {
    TVector3 vHit;

    vHit[0] = fX[n] - vMean[0];
    vHit[1] = fY[n] - vMean[1];
    vHit[2] = fZ[n] - vMean[2];

    vHit.Rotate(alpha, vAxis);

    fX[n] = vHit[0] + vMean[0];
    fY[n] = vHit[1] + vMean[1];
    fZ[n] = vHit[2] + vMean[2];
}

Double_t TRestHits::GetMaximumHitEnergy() {
    Double_t energy = 0;
    for (int i = 0; i < GetNumberOfHits(); i++)
        if (GetEnergy(i) > energy) energy = GetEnergy(i);
    return energy;
}

Double_t TRestHits::GetMinimumHitEnergy() {
    Double_t energy = GetMaximumHitEnergy();
    for (int i = 0; i < GetNumberOfHits(); i++)
        if (GetEnergy(i) < energy) energy = GetEnergy(i);
    return energy;
}

Double_t TRestHits::GetMeanHitEnergy() { return GetTotalEnergy() / GetNumberOfHits(); }

void TRestHits::MergeHits(int n, int m) {
    Double_t totalEnergy = fEnergy[n] + fEnergy[m];
    fX[n] = (fX[n] * fEnergy[n] + fX[m] * fEnergy[m]) / totalEnergy;
    fY[n] = (fY[n] * fEnergy[n] + fY[m] * fEnergy[m]) / totalEnergy;
    fZ[n] = (fZ[n] * fEnergy[n] + fZ[m] * fEnergy[m]) / totalEnergy;
    fT[n] = (fT[n] * fEnergy[n] + fT[m] * fEnergy[m]) / totalEnergy;
    if (fMod[n] != fMod[m]) fMod[n] = -1;
    if (fCh[n] != fCh[m]) fCh[n] = -1;
    fEnergy[n] += fEnergy[m];

    fX.erase(fX.begin() + m);
    fY.erase(fY.begin() + m);
    fZ.erase(fZ.begin() + m);
    fT.erase(fT.begin() + m);
    fMod.erase(fMod.begin() + m);
    fCh.erase(fCh.begin() + m);
    fEnergy.erase(fEnergy.begin() + m);
    fNHits--;
}

void TRestHits::SwapHits(Int_t i, Int_t j) {
    iter_swap(fX.begin() + i, fX.begin() + j);
    iter_swap(fY.begin() + i, fY.begin() + j);
    iter_swap(fZ.begin() + i, fZ.begin() + j);
    iter_swap(fEnergy.begin() + i, fEnergy.begin() + j);
    iter_swap(fT.begin() + i, fT.begin() + j);
    iter_swap(fMod.begin() + i, fMod.begin() + j);
    iter_swap(fCh.begin() + i, fCh.begin() + j);
}

Bool_t TRestHits::isSortedByEnergy() {
    for (int i = 0; i < GetNumberOfHits() - 1; i++)
        if (GetEnergy(i + 1) > GetEnergy(i)) return false;

    return true;
}

void TRestHits::RemoveHit(int n) {
    fTotEnergy -= GetEnergy(n);
    fX.erase(fX.begin() + n);
    fY.erase(fY.begin() + n);
    fZ.erase(fZ.begin() + n);
    fT.erase(fT.begin() + n);
    fMod.erase(fMod.begin() + n);
    fCh.erase(fCh.begin() + n);
    fEnergy.erase(fEnergy.begin() + n);
    fNHits--;
}

TVector3 TRestHits::GetPosition(int n) {
    if (IsNaN(GetZ(n))) return TVector3(((Double_t)fX[n]), ((Double_t)fY[n]), 0);
    if (IsNaN(GetY(n))) return TVector3(((Double_t)fX[n]), 0, ((Double_t)fZ[n]));
    if (IsNaN(GetX(n))) return TVector3(0, ((Double_t)fY[n]), ((Double_t)fZ[n]));
    return TVector3(((Double_t)fX[n]), ((Double_t)fY[n]), ((Double_t)fZ[n]));
}

TVector3 TRestHits::GetVector(int i, int j) {
    TVector3 vector = GetPosition(i) - GetPosition(j);
    return vector;
}

Int_t TRestHits::GetNumberOfHitsX() {
    Int_t nHitsX = 0;

    for (int n = 0; n < GetNumberOfHits(); n++)
        if (!IsNaN(fX[n])) nHitsX++;

    return nHitsX;
}

Int_t TRestHits::GetNumberOfHitsY() {
    Int_t nHitsY = 0;

    for (int n = 0; n < GetNumberOfHits(); n++)
        if (!IsNaN(fY[n])) nHitsY++;

    return nHitsY;
}

Double_t TRestHits::GetEnergyX() {
    Double_t totalEnergy = 0;
    for (int n = 0; n < GetNumberOfHits(); n++) {
        if (!IsNaN(fX[n])) {
            totalEnergy += fEnergy[n];
        }
    }

    return totalEnergy;
}

Double_t TRestHits::GetEnergyY() {
    Double_t totalEnergy = 0;
    for (int n = 0; n < GetNumberOfHits(); n++) {
        if (!IsNaN(fY[n])) {
            totalEnergy += fEnergy[n];
        }
    }

    return totalEnergy;
}
Double_t TRestHits::GetMeanPositionX() {
    Double_t meanX = 0;
    Double_t totalEnergy = 0;
    for (int n = 0; n < GetNumberOfHits(); n++) {
        if (!IsNaN(fX[n])) {
            meanX += fX[n] * fEnergy[n];
            totalEnergy += fEnergy[n];
        }
    }

    meanX /= totalEnergy;

    return meanX;
}

Double_t TRestHits::GetMeanPositionY() {
    Double_t meanY = 0;
    Double_t totalEnergy = 0;
    for (int n = 0; n < GetNumberOfHits(); n++) {
        if (!IsNaN(fY[n])) {
            meanY += fY[n] * fEnergy[n];
            totalEnergy += fEnergy[n];
        }
    }

    meanY /= totalEnergy;

    return meanY;
}

TVector3 TRestHits::GetMeanPosition() {
    TVector3 mean(GetMeanPositionX(), GetMeanPositionY(), GetMeanPositionZ());
    return mean;
}

Double_t TRestHits::GetMeanPositionZ() {
    Double_t meanZ = 0;
    Double_t totalEnergy = 0;
    for (int n = 0; n < GetNumberOfHits(); n++) {
        if (!IsNaN(fZ[n])) {
            meanZ += fZ[n] * fEnergy[n];
            totalEnergy += fEnergy[n];
        }
    }

    meanZ /= totalEnergy;

    return meanZ;
}

Double_t TRestHits::GetSigmaXY2() {
    Double_t sigmaXY2 = 0;
    Double_t totalEnergy = this->GetTotalEnergy();
    Double_t meanX = this->GetMeanPositionX();
    Double_t meanY = this->GetMeanPositionY();
    for (int n = 0; n < GetNumberOfHits(); n++) {
        if (!IsNaN(fY[n])) sigmaXY2 += fEnergy[n] * (meanY - fY[n]) * (meanY - fY[n]);
        if (!IsNaN(fX[n])) sigmaXY2 += fEnergy[n] * (meanX - fX[n]) * (meanX - fX[n]);
    }
    return sigmaXY2 /= totalEnergy;
}

Double_t TRestHits::GetSigmaX() {
    Double_t sigmaX2 = 0;
    Double_t sigmaX = 0;
    Double_t totalEnergy = this->GetTotalEnergy();
    Double_t meanX = this->GetMeanPositionX();

    for (int n = 0; n < GetNumberOfHits(); n++) {
        if (!IsNaN(fX[n])) sigmaX2 += fEnergy[n] * (meanX - fX[n]) * (meanX - fX[n]);
    }
    sigmaX2 /= totalEnergy;

    return sigmaX = TMath::Sqrt(sigmaX2);
}

Double_t TRestHits::GetSigmaY() {
    Double_t sigmaY2 = 0;
    Double_t sigmaY = 0;
    Double_t totalEnergy = this->GetTotalEnergy();
    Double_t meanY = this->GetMeanPositionY();

    for (int n = 0; n < GetNumberOfHits(); n++) {
        if (!IsNaN(fY[n])) sigmaY2 += fEnergy[n] * (meanY - fY[n]) * (meanY - fY[n]);
    }
    sigmaY2 /= totalEnergy;

    return sigmaY = TMath::Sqrt(sigmaY2);
}

Double_t TRestHits::GetSkewXY() {
    Double_t skewXY = 0;
    Double_t totalEnergy = this->GetTotalEnergy();
    Double_t sigmaXY = TMath::Sqrt(this->GetSigmaXY2());
    Double_t meanX = this->GetMeanPositionX();
    Double_t meanY = this->GetMeanPositionY();
    for (int n = 0; n < GetNumberOfHits(); n++) {
        if (!IsNaN(fY[n])) skewXY += fEnergy[n] * (meanY - fY[n]) * (meanY - fY[n]) * (meanY - fY[n]);
        if (!IsNaN(fX[n])) skewXY += fEnergy[n] * (meanX - fX[n]) * (meanX - fX[n]) * (meanX - fX[n]);
    }
    return skewXY /= (totalEnergy * sigmaXY * sigmaXY * sigmaXY);
}

Double_t TRestHits::GetSigmaZ2() {
    Double_t sigmaZ2 = 0;
    Double_t totalEnergy = this->GetTotalEnergy();
    Double_t meanZ = this->GetMeanPositionZ();

    for (int n = 0; n < GetNumberOfHits(); n++) {
        if (!IsNaN(fZ[n])) sigmaZ2 += fEnergy[n] * (meanZ - fZ[n]) * (meanZ - fZ[n]);
    }
    return sigmaZ2 /= totalEnergy;
}

Double_t TRestHits::GetSkewZ() {
    Double_t skewZ = 0;
    Double_t totalEnergy = this->GetTotalEnergy();
    Double_t sigmaZ = TMath::Sqrt(this->GetSigmaZ2());
    Double_t meanZ = this->GetMeanPositionZ();

    for (int n = 0; n < GetNumberOfHits(); n++) {
        if (!IsNaN(fZ[n])) skewZ += fEnergy[n] * (meanZ - fZ[n]) * (meanZ - fZ[n]) * (meanZ - fZ[n]);
    }
    return skewZ /= (totalEnergy * sigmaZ * sigmaZ * sigmaZ);
}

Double_t TRestHits::GetMeanPositionXInPrism(TVector3 x0, TVector3 x1, Double_t sizeX, Double_t sizeY,
                                            Double_t theta) {
    Double_t meanX = 0;
    Double_t totalEnergy = 0;
    for (int n = 0; n < GetNumberOfHits(); n++) {
        if ((!IsNaN(fX[n]) && (isHitNInsidePrism(n, x0, x1, sizeX, sizeY, theta)))) {
            meanX += fX[n] * fEnergy[n];
            totalEnergy += fEnergy[n];
        }
    }

    meanX /= totalEnergy;

    return meanX;
}

Double_t TRestHits::GetMeanPositionYInPrism(TVector3 x0, TVector3 x1, Double_t sizeX, Double_t sizeY,
                                            Double_t theta) {
    Double_t meanY = 0;
    Double_t totalEnergy = 0;
    for (int n = 0; n < GetNumberOfHits(); n++) {
        if ((!IsNaN(fY[n]) && (isHitNInsidePrism(n, x0, x1, sizeX, sizeY, theta)))) {
            meanY += fY[n] * fEnergy[n];
            totalEnergy += fEnergy[n];
        }
    }

    meanY /= totalEnergy;

    return meanY;
}
Double_t TRestHits::GetMeanPositionZInPrism(TVector3 x0, TVector3 x1, Double_t sizeX, Double_t sizeY,
                                            Double_t theta) {
    Double_t meanZ = 0;
    Double_t totalEnergy = 0;
    for (int n = 0; n < GetNumberOfHits(); n++) {
        if ((!IsNaN(fZ[n]) && (isHitNInsidePrism(n, x0, x1, sizeX, sizeY, theta)))) {
            meanZ += fZ[n] * fEnergy[n];
            totalEnergy += fEnergy[n];
        }
    }

    meanZ /= totalEnergy;

    return meanZ;
}

TVector3 TRestHits::GetMeanPositionInPrism(TVector3 x0, TVector3 x1, Double_t sizeX, Double_t sizeY,
                                           Double_t theta) {
    TVector3 mean(GetMeanPositionXInPrism(x0, x1, sizeX, sizeY, theta),
                  GetMeanPositionYInPrism(x0, x1, sizeX, sizeY, theta),
                  GetMeanPositionZInPrism(x0, x1, sizeX, sizeY, theta));
    return mean;
}

Double_t TRestHits::GetMeanPositionXInCylinder(TVector3 x0, TVector3 x1, Double_t radius) {
    Double_t meanX = 0;
    Double_t totalEnergy = 0;
    for (int n = 0; n < GetNumberOfHits(); n++) {
        if ((!IsNaN(fX[n]) && (isHitNInsideCylinder(n, x0, x1, radius)))) {
            meanX += fX[n] * fEnergy[n];
            totalEnergy += fEnergy[n];
        }
    }

    meanX /= totalEnergy;

    return meanX;
}

Double_t TRestHits::GetMeanPositionYInCylinder(TVector3 x0, TVector3 x1, Double_t radius) {
    Double_t meanY = 0;
    Double_t totalEnergy = 0;
    for (int n = 0; n < GetNumberOfHits(); n++) {
        if ((!IsNaN(fY[n]) && (isHitNInsideCylinder(n, x0, x1, radius)))) {
            meanY += fY[n] * fEnergy[n];
            totalEnergy += fEnergy[n];
        }
    }

    meanY /= totalEnergy;

    return meanY;
}

Double_t TRestHits::GetMeanPositionZInCylinder(TVector3 x0, TVector3 x1, Double_t radius) {
    Double_t meanZ = 0;
    Double_t totalEnergy = 0;
    for (int n = 0; n < GetNumberOfHits(); n++) {
        if ((!IsNaN(fZ[n]) && (isHitNInsideCylinder(n, x0, x1, radius)))) {
            meanZ += fZ[n] * fEnergy[n];
            totalEnergy += fEnergy[n];
        }
    }

    meanZ /= totalEnergy;

    return meanZ;
}

TVector3 TRestHits::GetMeanPositionInCylinder(TVector3 x0, TVector3 x1, Double_t radius) {
    TVector3 mean(GetMeanPositionXInCylinder(x0, x1, radius), GetMeanPositionYInCylinder(x0, x1, radius),
                  GetMeanPositionZInCylinder(x0, x1, radius));
    return mean;
}

Double_t TRestHits::GetHitsPathLength(Int_t n, Int_t m) {
    if (n < 0) n = 0;
    if (m > GetNumberOfHits() - 1) m = GetNumberOfHits() - 1;

    Double_t distance = 0;
    for (int i = n; i < m; i++) distance += TMath::Sqrt(GetDistance2(i, i + 1));
    return distance;
}

Double_t TRestHits::GetTotalDistance() {
    Double_t distance = 0;
    for (int i = 0; i < GetNumberOfHits() - 1; i++) distance += TMath::Sqrt(GetDistance2(i, i + 1));
    return distance;
}

Double_t TRestHits::GetDistance2(int n, int m) {
    Double_t dx = GetX(n) - GetX(m);
    Double_t dy = GetY(n) - GetY(m);
    Double_t dz = GetZ(n) - GetZ(m);

    if (areXY()) return dx * dx + dy * dy;
    if (areXZ()) return dx * dx + dz * dz;
    if (areYZ()) return dy * dy + dz * dz;

    return dx * dx + dy * dy + dz * dz;
}

Double_t TRestHits::GetDistanceToNode(Int_t n) {
    Double_t distance = 0;
    if (n > GetNumberOfHits() - 1) n = GetNumberOfHits() - 1;

    for (int hit = 0; hit < n; hit++) distance += GetVector(hit + 1, hit).Mag();

    return distance;
}

Int_t TRestHits::GetMostEnergeticHitInRange(Int_t n, Int_t m) {
    Int_t maxEn = 0;
    Int_t hit = -1;
    for (int i = n; i < m; i++) {
        if (this->GetEnergy(i) > maxEn) {
            maxEn = this->GetEnergy(i);
            hit = i;
        }
    }
    if (hit == -1) cout << "REST warning : No largest hit found! No hits?" << endl;
    return hit;
}

Int_t TRestHits::GetClosestHit(TVector3 position) {
    Int_t closestHit = 0;

    Double_t minDistance = 1.e30;
    for (int nHit = 0; nHit < GetNumberOfHits(); nHit++) {
        TVector3 vector = position - GetPosition(nHit);

        Double_t distance = vector.Mag2();
        if (distance < minDistance) {
            closestHit = nHit;
            minDistance = distance;
        }
    }

    return closestHit;
}

TVector2 TRestHits::GetProjection(Int_t n, Int_t m, TVector3 position) {
    TVector3 nodesSegment = this->GetVector(n, m);

    TVector3 origin = position - this->GetPosition(m);

    if (origin == TVector3(0, 0, 0)) return TVector2(0, 0);

    Double_t longitudinal = nodesSegment.Unit().Dot(origin);
    if (origin == nodesSegment) return TVector2(longitudinal, 0);

    Double_t transversal = TMath::Sqrt(origin.Mag2() - longitudinal * longitudinal);

    return TVector2(longitudinal, transversal);
}

Double_t TRestHits::GetTransversalProjection(TVector3 p0, TVector3 direction, TVector3 position) {
    TVector3 oX = position - p0;

    if (oX == TVector3(0, 0, 0)) return 0;

    Double_t longitudinal = direction.Unit().Dot(oX);

    return TMath::Sqrt(oX.Mag2() - longitudinal * longitudinal);
}

Double_t TRestHits::GetHitsTwist(Int_t n, Int_t m) {
    if (n < 0) n = 0;
    if (m == 0) m = this->GetNumberOfHits();

    if (m - n < 2) return 0;

    Double_t sum = 0;
    Int_t cont = 0;
    for (int N = n + 1; N < m - 1; N++) {
        TVector3 a = (this->GetPosition(N - 1) - this->GetPosition(N + 1)).Unit();
        TVector3 b = (this->GetPosition(N) - this->GetPosition(N + 1)).Unit();

        sum += (1 - a.Dot(b)) / 2.;
        cont++;
    }

    if (cont == 0) return -1;

    return sum / cont;
}

Double_t TRestHits::GetHitsTwistWeighted(Int_t n, Int_t m) {
    if (n < 0) n = 0;
    if (m == 0) m = this->GetNumberOfHits();

    if (m - n < 2) return 0;

    Double_t sum = 0;
    Int_t cont = 0;
    for (int N = n + 1; N < m - 1; N++) {
        TVector3 a = (this->GetPosition(N - 1) - this->GetPosition(N)).Unit();
        TVector3 b = (this->GetPosition(N) - this->GetPosition(N + 1)).Unit();

        Double_t weight = TMath::Abs(this->GetEnergy(N - 1) - this->GetEnergy(N));
        weight += TMath::Abs(this->GetEnergy(N) - this->GetEnergy(N + 1));

        sum += weight * (1 - a.Dot(b)) / 2.;
        cont++;
    }

    if (cont == 0) return -1;

    return sum / cont;
}

Double_t TRestHits::GetMaximumHitDistance() {
    Double_t maxDistance = 0;
    for (int n = 0; n < this->GetNumberOfHits(); n++)
        for (int m = n + 1; m < this->GetNumberOfHits(); m++) {
            Double_t d = this->GetDistance(n, m);
            if (d > maxDistance) maxDistance = d;
        }

    return maxDistance;
}

Double_t TRestHits::GetMaximumHitDistance2() {
    Double_t maxDistance = 0;
    for (int n = 0; n < this->GetNumberOfHits(); n++)
        for (int m = n + 1; m < this->GetNumberOfHits(); m++) {
            Double_t d = this->GetDistance2(n, m);
            if (d > maxDistance) maxDistance = d;
        }

    return maxDistance;
}

void TRestHits::PrintHits(Int_t nHits) {
    Int_t N = nHits;

    if (N == -1) N = GetNumberOfHits();
    if (N > GetNumberOfHits()) N = GetNumberOfHits();

    for (int n = 0; n < N; n++) {
        cout << "Hit " << n << " X: " << GetX(n) << " Y: " << GetY(n) << " Z: " << GetZ(n)
             << " Energy: " << GetEnergy(n) << " T: " << GetTime(n);
        if (GetModule(n) != -1) cout << " Module: " << GetModule(n);
        if (GetChannel(n) != -1) cout << " Channel: " << GetChannel(n);
        cout << endl;
    }
}<|MERGE_RESOLUTION|>--- conflicted
+++ resolved
@@ -32,76 +32,55 @@
 TRestHits::~TRestHits() {}
 
 Bool_t TRestHits::areXY() {
-<<<<<<< HEAD
-    // for( int i = 0; i < GetNumberOfHits(); i++ )
-    if (!IsNaN(GetX(0)) && !IsNaN(GetY(0)) && IsNaN(GetZ(0))) return true;
-    return false;
+    bool result = true;
+    for (int i = 0; i < GetNumberOfHits(); i++) {
+        if (!IsNaN(GetX(i)) && !IsNaN(GetY(i)) && IsNaN(GetZ(i))) {
+            // all hits should fit this condition to be considered XY
+        } else {
+            result = false;
+            break;
+        }
+    }
+    return result;
 }
 
 Bool_t TRestHits::areXZ() {
-    if (IsNaN(GetY(0)) && !IsNaN(GetX(0)) && !IsNaN(GetZ(0))) return true;
-    return false;
+    bool result = true;
+    for (int i = 0; i < GetNumberOfHits(); i++) {
+        if (!IsNaN(GetZ(i)) && !IsNaN(GetX(i)) && IsNaN(GetY(i))) {
+            // all hits should fit this condition to be considered XZ
+        } else {
+            result = false;
+            break;
+        }
+    }
+    return result;
 }
 
 Bool_t TRestHits::areYZ() {
-    if (IsNaN(GetX(0)) && !IsNaN(GetY(0)) && !IsNaN(GetZ(0))) return true;
-    return false;
+    bool result = true;
+    for (int i = 0; i < GetNumberOfHits(); i++) {
+        if (!IsNaN(GetZ(i)) && !IsNaN(GetY(i)) && IsNaN(GetX(i))) {
+            // all hits should fit this condition to be considered YZ
+        } else {
+            result = false;
+            break;
+        }
+    }
+    return result;
 }
 
 Bool_t TRestHits::areXYZ() {
-    if (!isNaN(0) && (IsNaN(GetX(0)) || IsNaN(GetY(0)) || IsNaN(GetZ(0)))) return false;
-    return true;
-=======
-  bool result = true;
-  for (int i = 0; i < GetNumberOfHits(); i++) {
-    if (!IsNaN(GetX(i)) && !IsNaN(GetY(i)) && IsNaN(GetZ(i))) {
-      // all hits should fit this condition to be considered XY
-    } else {
-      result = false;
-      break;
-    }
-  }
-  return result;
-}
-
-Bool_t TRestHits::areXZ() {
-  bool result = true;
-  for (int i = 0; i < GetNumberOfHits(); i++) {
-    if (!IsNaN(GetZ(i)) && !IsNaN(GetX(i)) && IsNaN(GetY(i))) {
-      // all hits should fit this condition to be considered XZ
-    } else {
-      result = false;
-      break;
-    }
-  }
-  return result;
-}
-
-Bool_t TRestHits::areYZ() {
-  bool result = true;
-  for (int i = 0; i < GetNumberOfHits(); i++) {
-    if (!IsNaN(GetZ(i)) && !IsNaN(GetY(i)) && IsNaN(GetX(i))) {
-      // all hits should fit this condition to be considered YZ
-    } else {
-      result = false;
-      break;
-    }
-  }
-  return result;
-}
-
-Bool_t TRestHits::areXYZ() {
-  bool result = true;
-  for (int i = 0; i < GetNumberOfHits(); i++) {
-    if (!isNaN(i) && (IsNaN(GetX(i)) || IsNaN(GetY(i)) || IsNaN(GetZ(i)))) {
-      // all hits should fit this condition to be considered XYZ
-    } else {
-      result = false;
-      break;
-    }
-  }
-  return result;
->>>>>>> ca43bbf8
+    bool result = true;
+    for (int i = 0; i < GetNumberOfHits(); i++) {
+        if (!isNaN(i) && (IsNaN(GetX(i)) || IsNaN(GetY(i)) || IsNaN(GetZ(i)))) {
+            // all hits should fit this condition to be considered XYZ
+        } else {
+            result = false;
+            break;
+        }
+    }
+    return result;
 }
 
 Bool_t TRestHits::isNaN(Int_t n) {
