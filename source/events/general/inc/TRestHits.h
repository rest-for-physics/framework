--- conflicted
+++ resolved
@@ -30,20 +30,12 @@
 #include "TMatrixD.h"
 #include "TObject.h"
 
-<<<<<<< HEAD
-=======
 
     enum REST_HitType { unknown = -1, X = 2, Y = 3, Z = 5, XY = 6, XZ = 10, YZ = 15, XYZ = 30 };
->>>>>>> 1245c087
 //! It let save an event as a set of punctual deposition.
 //! It saves a 3-coordinate position and an energy for each punctual deposition.
 class TRestHits : public TObject {
    private:
-<<<<<<< HEAD
-    enum REST_HitType { unknown = -1, XZ = 1, YZ = 2, XY = 3, XYZ = 0 };
-
-=======
->>>>>>> 1245c087
    public:
     Int_t fNHits;         ///< Number of punctual energy depositions, it is the lenght
                           ///< for all the array
@@ -59,11 +51,7 @@
                                    // (units us, 0 is time of decay)
     std::vector<Float_t> fEnergy;  // [fNHits] Energy deposited at each
                                    // 3-coordinate position (units keV)
-<<<<<<< HEAD
-    REST_HitType fType;            //!
-=======
     std::vector <REST_HitType> fType;  //
->>>>>>> 1245c087
     //! Changes the origin of the Cartesian coordinate system
     void Translate(Int_t n, Double_t x, Double_t y, Double_t z);
     /// Event is rotated in XYZ.
@@ -75,13 +63,8 @@
                 TVector3 vMean);  // vMean is the mean position of the event from
                                   // GetMeanPosition()
 
-<<<<<<< HEAD
-    void AddHit(Double_t x, Double_t y, Double_t z, Double_t en, Double_t t = 0);
-    void AddHit(TVector3 pos, Double_t en, Double_t t = 0);
-=======
     void AddHit(Double_t x, Double_t y, Double_t z, Double_t en, Double_t t = 0, REST_HitType type = XYZ);
     void AddHit(TVector3 pos, Double_t en, Double_t t = 0, REST_HitType type = XYZ);
->>>>>>> 1245c087
     void AddHit(TRestHits& hits, Int_t n);
 
     void RemoveHits();
@@ -201,7 +184,7 @@
 
     virtual void PrintHits(Int_t nHits = -1);
 
-    // Constructor
+    // Construtor
     TRestHits();
     // Destructor
     ~TRestHits();
