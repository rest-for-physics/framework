/*************************************************************************
 * This file is part of the REST software framework.                     *
 *                                                                       *
 * Copyright (C) 2016 GIFNA/TREX (University of Zaragoza)                *
 * For more information see http://gifna.unizar.es/trex                  *
 *                                                                       *
 * REST is free software: you can redistribute it and/or modify          *
 * it under the terms of the GNU General Public License as published by  *
 * the Free Software Foundation, either version 3 of the License, or     *
 * (at your option) any later version.                                   *
 *                                                                       *
 * REST is distributed in the hope that it will be useful,               *
 * but WITHOUT ANY WARRANTY; without even the implied warranty of        *
 * MERCHANTABILITY or FITNESS FOR A PARTICULAR PURPOSE. See the          *
 * GNU General Public License for more details.                          *
 *                                                                       *
 * You should have a copy of the GNU General Public License along with   *
 * REST in $REST_PATH/LICENSE.                                           *
 * If not, see http://www.gnu.org/licenses/.                             *
 * For the list of contributors see $REST_PATH/CREDITS.                  *
 *************************************************************************/

//////////////////////////////////////////////////////////////////////////
///
/// One of the core classes of REST. Abstract class
/// from which all REST "metadata classes" must derive.
/// A metadata class in REST is any holder of data other than event data
/// that is relevant to understand the origin and history of
/// transformations that a given set of event data has gone through.
/// For example the geometry of a simulation,
/// the parameters of a process, the properties of a gas,
/// the readout pattern used to "pixelize" data, etc... are examples
/// of metadata.
/// All metadata classes can be "initialized" via
/// configuration (.rml) files that the user can write. Alternatively
/// they can be read from root files. TRestMetadata contains
/// the common functionality that allows metadata to be read from .rml
/// files or previously `stored` TRestMetadata structures stored in a
///  ROOT file.
///
/// ### RML file structure
///
/// A class deriving from TRestMetadata can retrieve information from a plain
/// text configuration file (or RML file). The syntaxis in an RML file is
/// imposed by TRestMetadata. The rml file is encoded in standard xml format and
/// has a structure similar to the real class structure. The following piece of
/// code shows the common structure of the metadata description corresponding to
/// a specific metadata class.
///
/// \code
///
/// <ClassName name="userGivenName" title="User given title" >
///
///     <SomeCommand field1="value1" field2="value2">
///
///     <ContainedClassName field1="value1" field2="value2" ... >
///
///         <SomeCommand field1="value1" field2="value2">
///
///          ...
///
///     </ContainedClassName>
///
/// </ClassName>
///
/// \endcode
///
/// In REST, the key word "ClassName", "SomeCommand", "ContainedClassName"
/// shown above are all called **xml decalration**. The key words like
/// "field1="value1"" or "name="userGivenName"" are called **fields** or **xml
/// attributes**. All the sealed xml structure is called **xml element** or
/// **xml section**.
///
/// Note that the decalration
/// "include", "for", "variable" and "myParameter" is reserved for the software.
/// They works differently than others, which we will talk later.
///
/// ### Sequencial start up procedure of a metadata class
///
/// The rml file is designed to start up/instruct all the metadata classes.
/// Usually we implement the method Initialize() and calls it in the constructor
/// to do some default settings.
///
/// \code
/// TRestSpecificMetadata::TRestSpecificMetadata()
/// {
/// 	Initialize();
/// }
///
/// void TRestSpecificMetadata::Initialize( )
/// {
///
///     SetSectionName( this->ClassName() );
///
///     ....
///
/// }
/// \endcode
///
/// The starter method LoadConfigFromFile() is implemented in this class, with
/// four overloads, as shown in the following.
///
/// \code
///
/// void LoadConfigFromFile();
/// void LoadConfigFromFile(const char *cfgFileName);
/// void LoadConfigFromFile(TiXmlElement* eSectional, TiXmlElement* eGlobal);
/// void LoadConfigFromFile(TiXmlElement* eSectional, TiXmlElement* eGlobal,
/// vector<TiXmlElement*> eEnv);
///
/// \endcode
///
/// If no arguments are provided, the starter will only call the Initialize()
/// method. If given the rml file name, it will find out its rml sections. We
/// can also directly give the xml sections to it. Three xml sections are used
/// to startup the class. The sectional section is the section with the same
/// name as the class, which are providing the basic infomation. The global
/// section is a special xml section in the rml file, containing some global
/// settings such as datapath or file format. The env section is optional,
/// through which the host class inputs the variables into its resident class.
///
/// With the xml sections given, The starter first merge them together. Then it
/// calls LoadSectionMetadata(), which loads some universal parameters like
/// name, title and verbose level. This method also preprocesses the config
/// sections, expanding the include/for decinition and replacing the variables.
/// After this, the starter calls the method InitFromConfigFile().
///
/// InitFromConfigFile() is a pure virtual method and every child classes have
/// to implement it. This method defines how the metadata class loads its xml
/// config section in rml file. If the user just want a simple startup logic, he
/// can implement it with few lines of GetParameter().

/// \code
///
/// <TRestMuonAnalysisProcess name = "muAna" title = "Example" verboseLevel =
/// "info" > 	<parameter name="XROI" value="(100,300)"/> 	<parameter
/// name="YROI" value="(0,-200)"/>
/// </TRestMuonAnalysisProcess>
///
/// void TRestMuonAnalysisProcess::InitFromConfigFile()
/// {
/// 	TVector2 XROI = StringTo2DVector(GetParameter("XROI", "(-100,100)"));
/// 	TVector2 YROI = StringTo2DVector(GetParameter("YROI", "(-100,100)"));
///
/// 	X1 = XROI.X(), X2 = XROI.Y(), Y1 = YROI.X(), Y2 = YROI.Y();
/// }
///
/// \endcode

///
/// The sequential startup trick lies in that, when we want to initialize
/// another TRestMetadata class (resident) in our main class(host), we write the
/// residient's config section as a child section of host's section in the rml
/// file. When doing initialization, we iterate all the child elements of the
/// host's config element. Then when we find a child element declared as an
/// available class name, we can instantiate the class. We then send this child
/// element as config section to is resident class, calling its
/// LoadConfigFromFile() method. The rml hierarchy will be the same as class
/// residence.
///
/// For example, when received an xml section declared "TRestRun", the host
/// "TRestManager" will pass this section (together with its global section) to
/// its resident "TRestRun". The TRestRun class can therefore perform a startup
/// using these sections.
///
/// \code
///
/// <TRestManager name = "CoBoDataAnalysis" title = "Example" verboseLevel =
/// "info" > 	<TRestRun name = "SJTU_Proto" > 		<addMetadata name
/// = "PandaReadout_MxM" file = "readouts.root" />
/// 	</TRestRun>
///		...
/// </TRestManager>
///
/// void TRestManager::InitFromConfigFile()
/// {
///		if (fElement != NULL)
///		{
/// 		TiXmlElement*e = fElement->FirstChildElement();
/// 		while (e != NULL)
/// 		{
///				string value = e->Value();
/// 			if (value == "variable" || value == "myParameter" || value
/// == "constant") { e = e->NextSiblingElement(); continue; }
///				ReadConfig((string)e->Value(), e);
///				e = e->NextSiblingElement();
/// 		}
///		}
/// }
///
/// Int_t TRestManager::ReadConfig(string keydeclare, TiXmlElement* e)
/// {
/// 	if (keydeclare == "TRestRun") {
/// 		fRunInfo = new TRestRun();
/// 		fRunInfo->LoadConfigFromFile(e, fElementGlobal);
/// 		return 0;
/// 	}
/// }
///
/// \endcode
///
///
/// ### Replacement of variables and expressions
///
/// By default, the starter will look into only the first-level child sections
/// of both global and sectional section. The value of them will be saved in the
/// metadata. In this level the decalration "myParameter" and "variable" is the
/// same.
///
/// \code
///
///   <ClassName name="userGivenName" title="User given title" >
///       <myParameter name="nChannels" value="${CHANNELS}" /> //this variable
///       cannot be loaded by the class "ContainedClassName"
///
///       <ContainedClassName field1="value1" field2="value2"  >
///           <variable .... / > //this variable cannot be loaded by the class
///           "ClassName"
///       </ContainedClassName>
///       <parameter name="Ch" value="nChannels+{CHANNELS}-2" />
///   </ClassName>
///
///   <global>
///       <variable name = "CHANNELS" value = "64" overwrite = "false" / >
///       //this variable can be loaded by both
///   </global>
///
/// \endcode
///
///
/// After this process, the starter will replace the field values of xml
/// sections before they are used. This work is done by the method
/// PreprocessElement(). The procedure of replacing is as following.
///
/// 1. recognize the strings surrounded by "$ENV{}". Seek in system env and
/// replace these strings.
/// 1. recognize the strings surrounded by "${}". Seek in system env as well as
/// "variable" and replace these strings.
/// 2. directly replace the strings matching the name of "myParameter" and
/// "constant" by its value.
/// 3. Judge if the string is an expressions, if so, try evaluate it using
/// TFormula. Replace it by the result.
///
/// The result string of the field value is either a number string or a string
/// with concrete content. In the exapmle code above, the section declared with
/// "parameter" is has its field value reset to string 126.
///
/// ### Including external RML files in a main RML file
///
/// It is possible to link to other files in any section.
/// There are two include modes:
/// 1. raw include. the starter will parse all the lines in the file as xml
/// element and insert them inside the local section. \code <TRestXXX>
///		<include file="abc.txt"/>
/// </TRestXXX>
/// \endcode
/// 2. auto insert. the starter will automatically find corresponding section in
/// the file. If the file can be parsed by tinyxml, it will first import its
/// globals section. When searching the section, the starter searches according
/// to the name and type. Here "type" can either be the element declare or
/// attribute "type". After finding the section, its child sections as well as
/// attributes will be inserted into the local element. \code <TRestXXX
/// name="sAna" file="abc.rml"/> \endcode Or \code <doXXX type="TRestXXX"
/// name="sAna" file="abc.rml"/> \endcode
///
/// After the expansion is done, variable replacement is also performed.
///
/// If the target file is a root file, there will be a different way to load,
/// see TRestRun::ImportMetadata()
///
/// ### For loop definition
///
/// The definition of FOR loops is implemented in RML in order to allow extense
/// definitions, where many elements may need to be added to an existing array
/// in our metadata structure. The use of FOR loops allows to introduce more
/// versatil and extense definitions. Its implementation was fundamentally
/// triggered by its use in the construction of complex, multi-channel generic
/// readouts by TRestReadout.
///
/// The for loop definition can be either `from-to-step` structure or `in` structure.
/// The loop variable is defined in `variable` attribute, which is treated same as
<<<<<<< HEAD
/// rml variable. In `from-to-step` structure, the value must be numbers. REST will 
/// loop form `from` to `to` with step size `step`. In `in` structure, the values 
=======
/// rml variable. In `from-to-step` structure, the value must be numbers. REST will
/// loop form `from` to `to` with step size `step`. In `in` structure, the values
>>>>>>> b0356735
/// are treated as string, and must be separated with `:`. For example:
///
/// \code
/// <for variable="nCh" from="0" to="63" step="1" >
///	  <readoutChannel id="${nCh}" >
///		<for variable="nPix" from="0" to="63" step="1">
<<<<<<< HEAD
///       <addPixel id="${nPix}" origin="((1+${nCh})*pitch,pitch/4+${nPix}*pitch)" 
=======
///       <addPixel id="${nPix}" origin="((1+${nCh})*pitch,pitch/4+${nPix}*pitch)"
>>>>>>> b0356735
///         size="(pixelSize,pixelSize)" rotation="45" />
///		</for>
///    </readoutChannel>
/// </for>
///
/// <for variable="nMod" in="0:2:3:4:6:8:9" >
///   <TRestAnalysisPlot name="ModuleFirstXYHitMap${nMod}"  previewPlot="false">
///     <canvas size="(800,600)"  save="M${nMod}_Hitmap.png"/>
<<<<<<< HEAD
///     <plot name="aaa" title="First X/Y Hitmap of Module ${nMod}" xlabel="X channel" 
=======
///     <plot name="aaa" title="First X/Y Hitmap of Module ${nMod}" xlabel="X channel"
>>>>>>> b0356735
///       ylabel="Y channel" value="ON" option="colz">
///       <variable name="rA_ModuleFirstX.second" range="(0,64)" nbins="64" />
///       <variable name="rA_ModuleFirstY.second" range="(64,128)" nbins="64" />
///       <cutString string="rA_ModuleFirstY.first==${nMod}"/>
///     </plot>
///   </TRestAnalysisPlot>
/// </for>
/// \endcode
///
<<<<<<< HEAD
/// The first for loop definition will be expanded to 64 <readoutChannel sections 
/// with 64 <addPixel sections in each. The nCh and nPix variables will be 0~64 
=======
/// The first for loop definition will be expanded to 64 <readoutChannel sections
/// with 64 <addPixel sections in each. The nCh and nPix variables will be 0~64
>>>>>>> b0356735
/// in each section. The second for loop definition will be expanded to 7 <TRestAnalysisPlot
/// sections with nMod be valued 0,2,3,4,6,8,9 respectivelly.
///
/// ### The globals section
///
/// The *globals* section allows to specify few common definitions used in the
/// REST framework. This section will maintain the same and will be passed
/// though the whole sequencial startup procedure. If a section is to be used
/// many times by different classes, it is better to put it in the global
/// section.
///
/// \code
///	<globals>
///		<searchPath value = "$ENV{REST_INPUTDATA}/definitions/" />
///		<parameter name = "outputLevel" value = "internalvar" />
///		<parameter name = "verboseLevel" value = "essential" />
///		<parameter name = "inputFile" value = "${REST_INPUTFILE}" />
///		<parameter name = "inputFormat" value =
///"run[RunNumber]_file[Fragment]_[Time-d]_[Time].graw" /> 		<parameter
/// name = "outputFile" value = "RUN[RunNumber]_[Time]_[LastProcess].root" />
///< parameter name = "mainDataPath" value = "" />
///	</globals>
/// \endcode
///
/// The global section will have effect on *all the metadata structures* (or
/// sections) that are defined in a same RML file. It does not affect to other
/// possible linked sections defined by reference using for example nameref.
///
/// ### Universal file search path
///
/// Some times we don't want to write a long full path to specify files,
/// especially when multiple files are in a same remote directory. REST provides
/// a universal file path definition in rml.
///
/// \code
///	<globals>
///		<searchPath value = "$ENV{REST_INPUTDATA}/definitions/" />
///		<searchPath value = "$ENV{REST_INPUTDATA}/gasFiles/" />
///	</globals>
/// \endcode
///
/// When calling TRestMetadata::SearchFile(), REST will search the file in all
/// the paths defined in section "searchPath", and return a full name if found.
/// Include definition has already adopted this search strategy. Child classes
/// can also take advantage of it.
///
/// ### Default fields for a section
///
/// Three fields in the first line of an xml section will be looked for before
/// anything else. They are: name, title, and verboseLevel. If not specified,
/// the starter will find in the *globals* section. If still not fond, it will
/// use the default value.
///
/// Field "name" and "title" is needed by TNamed classes. The "verboseLevel" is
/// used for changing the amount of output infomation. The following line would
/// print on screen any debug message implemented in TRestSignalAnalysisProcess.
///
/// \code
/// <TRestSignalAnalysisProcess name="sgnlAna" title="Data analysis"
/// verboseLevel="debug" >
///     ...
/// </TRestSignalAnalysisProcess>
/// \endcode
///
///
/// ### Using physical units in fields definitions
///
/// Some physical parameters are need to specify the unit so that the provided
/// value makes sense. For example, when defining the electric field we must
/// provide its units.
///
/// \code
/// <parameter name="electricField" value="1000" units="V/cm" />
/// \endcode
///
/// The physical field values wrote in this way will be converted to the
/// standard unit system used by REST. REST_Units namespace provides details on
/// the different existing units, unit conversion and unit definition.
///
/// When we retrieve any value from a REST member in a TRestMetadata class the
/// value will be returned in the default REST units (mm, keV, V/cm, us). We may
/// convert this member to the desired units (as defined in REST_Units), by
/// doing:
///
/// \code
/// Double_t valueInMeV = value * REST_Units::MeV;
/// \endcode
///
///
/// ### Other usefule public tools
///
/// GetParameter(), GetElement(), GetElementWithName(), SearchFile(). Details
/// are shown in the function's document
///
///--------------------------------------------------------------------------
///
/// RESTsoft - Software for Rare Event Searches with TPCs
///
/// History of developments:
///
/// 2014-june: First concept. As part of conceptualization of previous REST
///            code (REST v2)
///            Igor G. Irastorza
///
/// 2015-jul:  Re-implementation to read .rml files with xml-inspired
///            syntax
///            Javier Galán
///
/// 2017-Aug:  Major change to xml reading and class startup procedure
///            Kaixiang Ni
///
/// \class      TRestMetadata
/// \author     Igor Irastorza
/// \author     Javier Galan
/// \author     Kaixiang Ni
///
/// <hr>
///

#include "TRestMetadata.h"

#include <TMath.h>
#include <TSystem.h>

#include <iomanip>

#include "RmlUpdateTool.h"
#include "TRestDataBase.h"
#include "TStreamerInfo.h"
#include "v5/TFormula.h"

// implementation of version methods in namespace rest_version
/*
namespace REST_VersionGlob {
        TString GetRESTVersion() { return REST_RELEASE; }
        int GetRESTVersionCode() { return ConvertVersionCode(REST_RELEASE); }
}
*/
using namespace std;
using namespace REST_Units;
using namespace REST_Physics;

// We introduce the gases file here.
// But, should we have a corner somewhere to define hard-coded globals?
// nkx, 20200228: We now define the global data servers in database file
// const char* gasesFile = "https://sultan.unizar.es/gasFiles/gases.rml";

map<string, string> TRestMetadata_UpdatedConfigFile;

ClassImp(TRestMetadata);

///////////////////////////////////////////////
/// \brief TRestMetadata default constructor
///
TRestMetadata::TRestMetadata() : endl(fVerboseLevel, messageBuffer) {
    fStore = true;
    fElementGlobal = NULL;
    fElement = NULL;
    fVerboseLevel = gVerbose;
    fElementEnv.clear();
    fHostmgr = NULL;

    fConfigFileName = "null";
    configBuffer = "";
    metadata.setlength(100);
}

///////////////////////////////////////////////
/// \brief constructor
///
TRestMetadata::TRestMetadata(const char* cfgFileName) : endl(fVerboseLevel, messageBuffer) {
    fStore = true;
    fElementGlobal = NULL;
    fElement = NULL;
    fVerboseLevel = gVerbose;
    fElementEnv.clear();
    fHostmgr = NULL;

    fConfigFileName = cfgFileName;
    configBuffer = "";
    metadata.setlength(100);
}

///////////////////////////////////////////////
/// \brief TRestMetadata default destructor
///
TRestMetadata::~TRestMetadata() {
    if (fElementGlobal) delete fElementGlobal;
    if (fElement) delete fElement;
    for (auto e : fElementEnv) delete e;
}

///////////////////////////////////////////////
/// \brief Default starter. Just call again the Initialize() method.
///
Int_t TRestMetadata::LoadConfigFromFile() {
    Initialize();
    return 0;
}

///////////////////////////////////////////////
/// \brief Give the file name, find out the corresponding section. Then call the
/// main starter.
///
Int_t TRestMetadata::LoadConfigFromFile(string cfgFileName, string sectionName) {
    fConfigFileName = cfgFileName;
    if (TRestTools::fileExists(fConfigFileName)) {
        if (sectionName == "") {
            sectionName = this->ClassName();
        }

        // find the xml section corresponding to the sectionName
        TiXmlElement* Sectional = GetElementFromFile(fConfigFileName, sectionName);
        if (Sectional == NULL) {
            ferr << "cannot find xml section \"" << ClassName() << "\" with name \"" << sectionName << "\""
                 << endl;
            ferr << "in config file: " << fConfigFileName << endl;
            exit(1);
        }

        // find the "globals" section. Multiple sections are supported.
        TiXmlElement* rootEle = GetElementFromFile(fConfigFileName);
        TiXmlElement* Global = GetElement("globals", rootEle);
        if (Global != NULL) ReadElement(Global);
        if (Global != NULL && Global->NextSiblingElement("globals") != NULL) {
            TiXmlElement* ele = Global->NextSiblingElement("globals");
            if (ele != NULL) ReadElement(ele);
            while (ele != NULL) {
                TiXmlElement* e = ele->FirstChildElement();
                while (e != NULL) {
                    Global->InsertEndChild(*e);
                    e = e->NextSiblingElement();
                }
                ele = ele->NextSiblingElement("globals");
            }
        }

        // call the real loading method
        int result = LoadConfigFromFile(Sectional, Global, {});
        delete Sectional;
        delete rootEle;
        return result;
    } else {
        ferr << "Filename : " << fConfigFileName << endl;
        ferr << "Config File does not exist. Right path/filename?" << endl;
        GetChar();
        return -1;
    }
}

///////////////////////////////////////////////
/// \brief Calling the main starter
///
Int_t TRestMetadata::LoadConfigFromFile(TiXmlElement* eSectional, TiXmlElement* eGlobal) {
    return LoadConfigFromFile(eSectional, eGlobal, {});
}

///////////////////////////////////////////////
/// \brief Main starter.
///
/// First merge the sectional and global sections together, then save the input
/// env section. To make start up it calls the following methods in sequence:
/// LoadSectionMetadata(), InitFromConfigFile()
///
Int_t TRestMetadata::LoadConfigFromFile(TiXmlElement* eSectional, TiXmlElement* eGlobal,
                                        vector<TiXmlElement*> eEnv) {
    Initialize();
    TiXmlElement* theElement;
    if (eSectional != NULL && eGlobal != NULL) {
        // Sectional and global elements are first combined.
        theElement = (TiXmlElement*)eSectional->Clone();
        TiXmlElement* echild = eGlobal->FirstChildElement();
        while (echild != NULL) {
            theElement->LinkEndChild(echild->Clone());
            echild = echild->NextSiblingElement();
        }
        // for (int i = 0; i < eEnv.size(); i++) {
        //    theElement->LinkEndChild(eEnv[i]->Clone());
        //}
    } else if (eSectional != NULL) {
        theElement = (TiXmlElement*)eSectional->Clone();
    } else if (eGlobal != NULL) {
        theElement = (TiXmlElement*)eGlobal->Clone();
    } else {
        return 0;
    }
    fElement = theElement;
    fElementGlobal = eGlobal ? (TiXmlElement*)eGlobal->Clone() : NULL;
    for (auto e : eEnv) fElementEnv.push_back((TiXmlElement*)e->Clone());

    int result = LoadSectionMetadata();
    if (result == 0) InitFromConfigFile();
    debug << ClassName() << " has finished preparing config data" << endl;
    return result;
}

///////////////////////////////////////////////
/// \brief This method does some preparation for the starter.
///
/// Preparation includes: seting the name, title and verbose level of the
/// current class. Finding out and saving the env sections.
///
/// By calling TRestMetadata::ReadElement(), is also expands for loops and
/// include definitions, and replaces env and expressions in rml config section.
///
Int_t TRestMetadata::LoadSectionMetadata() {
    // get debug level
    string debugStr = GetParameter("verboseLevel", ToString(fVerboseLevel));
    fVerboseLevel = StringToVerboseLevel(debugStr);

    debug << "Loading Config for : " << this->ClassName() << endl;

    // initialize database
    if (gDataBase == NULL) {
        string databaseuse = GetParameter("database", "");
        TRestDataBase::instantiate(databaseuse);
    }

    // set env first from global section
    if (fElementGlobal != NULL) {
        TiXmlElement* e = fElementGlobal->FirstChildElement();
        while (e != NULL) {
            if ((string)e->Value() == "variable" || (string)e->Value() == "myParameter" ||
                (string)e->Value() == "constant") {
                ReplaceElementAttributes(e);
                SetEnv(e);
            }
            e = e->NextSiblingElement();
        }
    }

    // then from local section
    TiXmlElement* e = fElement->FirstChildElement();
    while (e != NULL) {
        if ((string)e->Value() == "variable" || (string)e->Value() == "myParameter" ||
            (string)e->Value() == "constant") {
            ReplaceElementAttributes(e);
            SetEnv(e);
        }
        e = e->NextSiblingElement();
    }

    // look through the elements and expand for, include, etc. structures
    ReadElement(fElement);

    // get debug level again in case it is defined in the included file
    debugStr = GetParameter("verboseLevel", ToString(fVerboseLevel));
    fVerboseLevel = StringToVerboseLevel(debugStr);

    // fill the general metadata info: name, title, fstore
    this->SetName(GetParameter("name", "defaultName").c_str());
    this->SetTitle(GetParameter("title", "defaultTitle").c_str());
    this->SetSectionName(this->ClassName());
    fStore =
        ToUpper(GetParameter("store", "true")) == "TRUE" || ToUpper(GetParameter("store", "true")) == "ON";

    return 0;
}

void TRestMetadata::InitFromRootFile() {
    if (configBuffer != "") {
        fElement = StringToElement(configBuffer);
        configBuffer = "";
        // this->InitFromConfigFile();
    }
}

///////////////////////////////////////////////
/// \brief replace the field value(attribute) of the given xml element
///
/// it calls ReplaceEnvironmentalVariables() and
/// ReplaceMathematicalExpressions() in sequence. "name" attribute won't be
/// replaced
TiXmlElement* TRestMetadata::ReplaceElementAttributes(TiXmlElement* e) {
    if (e == NULL) return NULL;

    TiXmlAttribute* attr = e->FirstAttribute();
    while (attr != NULL) {
        const char* val = attr->Value();
        const char* name = attr->Name();

        // set attribute for all the vields
        // if ( strcmp (name , "name") != 0 ) {
        string temp = ReplaceEnvironmentalVariables(val);
        e->SetAttribute(name, ReplaceMathematicalExpressions(temp).c_str());
        //}

        attr = attr->Next();
    }

    return e;
}

///////////////////////////////////////////////
/// \brief Identify an environmental variable section and add it into env
/// section list
///
/// Vaild section declaration: "variable", "myParameter", "constant". If the
/// section exists already, its value will be updated if "updateexisting" is
/// true. If a system env with the same name has been defined already, then the
/// system env will be used, unless the attribute "overwrite" is true.
///
/// Example of environmental variable section:
/// \code
/// <variable name="TEST" value="VALUE" overwrite="true" />
/// \endcode
///
void TRestMetadata::SetEnv(TiXmlElement* e, bool updateexisting) {
    if (e == NULL) return;

    // cout << this->ClassName() << " " << (string)e->Value()<< " " <<
    // e->Attribute("value") << endl;

    const char* name = e->Attribute("name");
    if (name == NULL) return;
    const char* value = e->Attribute("value");
    if (value == NULL) return;

    // if overwrite is false, try to replace the value from system env.
    const char* overwrite = e->Attribute("overwrite");
    if (overwrite == NULL) overwrite = "false";
    if ((string)overwrite == "true" || (string)overwrite == "True" || (string)overwrite == "yes") {
        // setenv(name, value,1);
    } else {
        char* sysenv = getenv(name);
        if (sysenv != NULL) value = sysenv;
    }

    // SetEnv(name, value, overwriteexisting);

    // find the existing and set its value
    for (int i = 0; i < fElementEnv.size(); i++) {
        string name2 = fElementEnv[i]->Attribute("name");
        if ((string)e->Value() == (string)fElementEnv[i]->Value()) {
            if (name2 == (string)name) {
                if (updateexisting) fElementEnv[i]->SetAttribute("value", value);
                return;
            } else if (((string)name).find(name2) != -1)
            // input name contains a substring of existing name
            // in this case we need to insert the input env before the existing env
            // otherwise there may be problem for constant and myParameter repalcement
            {
                fElementEnv.insert(fElementEnv.begin() + i, (TiXmlElement*)e->Clone());
                return;
            }
        }
    }

    // if not find, add it directly.
    fElementEnv.push_back((TiXmlElement*)e->Clone());
}

///////////////////////////////////////////////
/// \brief Read the given xml section, applying rml syntax(if, for, include, etc.)
///
/// The expansion is done recursively except for child sections declared after
/// "TRest". They are supposed to be a metadata class and to be doing the
/// expansion themselves. If the argument "recursive" is true, these child
/// sections will also be processed. Before expansion,
/// ReplaceElementAttributes() will first be called.
void TRestMetadata::ReadElement(TiXmlElement* e, bool recursive) {
    debug << ClassName() << "::ReadElement(<" << e->Value() << ")" << endl;

    ReplaceElementAttributes(e);
    if ((string)e->Value() == "for") {
        ExpandForLoops(e);
    } else if (e->Attribute("file") != NULL) {
        ExpandIncludeFile(e);
    } else if ((string)e->Value() == "variable" || (string)e->Value() == "myParameter" ||
               (string)e->Value() == "constant") {
        SetEnv(e);
    } else if ((string)e->Value() == "if") {
        ExpandIfSections(e);
    } else if (e->FirstChildElement() != NULL) {
        TiXmlElement* contentelement = e->FirstChildElement();
        // we won't expand child TRestXXX sections unless forced recursive. The expansion of
        // these sections will be executed individually by the corresponding TRestXXX class
        while (contentelement != NULL) {
            TiXmlElement* nxt = contentelement->NextSiblingElement();
            if (recursive || ((string)contentelement->Value()).find("TRest") == -1) {
                debug << "into child element \"" << contentelement->Value() << "\" of \"" << e->Value()
                      << "\"" << endl;
                ReadElement(contentelement, recursive);
            } else {
                debug << "skipping child element \"" << contentelement->Value() << "\" of \"" << e->Value()
                      << "\"" << endl;
            }
            contentelement = nxt;
        }
    }
}

///////////////////////////////////////////////
/// \brief Judge the if condition and expands the elements inside it.
///
/// The example IF structure:
/// \code
/// <TRestXXX>
///		<if condition="${HOME}==/home/nkx">
///        <addProcess type="TRestSignalZeroSuppresionProcess" name="zS" value="ON" file="processes.rml"/>
///     </if>
///     <if evaluate="date +%Y-%m-%d" condition=">2019-08-21">
///        <addProcess type = "TRestSignalToHitsProcess" name = "signalToHits" value = "ON" file =
///        "processes.rml" />
///     </if>
/// </TRestXXX>
/// \endcode
/// "evaluate" specifies the shell command, the output of which is used.
/// "condition" specifies the comparing condition.
/// So here if the home directory is "/home/nkx", the process "TRestSignalZeroSuppresionProcess" will be added
/// If the current date is larger than 2019-08-21, the process "TRestSignalToHitsProcess" will be added
///
/// Supports condition markers: `==`, `!=`, `>`, `<`, `<=`, `>=`. Its better to escape the ">", "<" markers.
/// Note that the `>`, `<` calculation is also valid for strings. The ordering is according to the alphabet
///
void TRestMetadata::ExpandIfSections(TiXmlElement* e) {
    if ((string)e->Value() != "if") return;

    const char* evaluate = e->Attribute("evaluate");
    const char* condition = e->Attribute("condition");

    if (condition == NULL || string(condition).find_first_of("=!<>") == -1) {
        warning << "Invalid \"IF\" structure!" << endl;
        return;
    }

    int p1 = string(condition).find_first_of("=!<>");
    int p2 = string(condition).find_first_not_of("=!<>", p1);

    string v1 = "";
    bool matches = false;
    if (evaluate != NULL) {
        v1 = TRestTools::Execute(evaluate);
    } else if (p1 > 0) {
        v1 = string(condition).substr(0, p1);
    } else {
        warning << "Invalid \"IF\" structure!" << endl;
        return;
    }

    string con = string(condition).substr(p1, p2 - p1);
    string v2 = string(condition).substr(p2, -1);

    if (con == "==") {
        if (isANumber(v1) && isANumber(v2)) {
            if (atof(v1.c_str()) == atof(v2.c_str())) matches = true;
        } else {
            if (v1 == v2) matches = true;
        }
    } else if (con == "!=") {
        if (isANumber(v1) && isANumber(v2)) {
            if (atof(v1.c_str()) != atof(v2.c_str())) matches = true;
        } else {
            if (v1 != v2) matches = true;
        }
    } else if (con == ">") {
        if (isANumber(v1) && isANumber(v2)) {
            if (atof(v1.c_str()) > atof(v2.c_str())) matches = true;
        } else {
            if (v1 > v2) matches = true;
        }
    } else if (con == "<") {
        if (isANumber(v1) && isANumber(v2)) {
            if (atof(v1.c_str()) < atof(v2.c_str())) matches = true;
        } else {
            if (v1 < v2) matches = true;
        }
    } else if (con == ">=") {
        if (isANumber(v1) && isANumber(v2)) {
            if (atof(v1.c_str()) >= atof(v2.c_str())) matches = true;
        } else {
            if (v1 >= v2) matches = true;
        }
    } else if (con == "<=") {
        if (isANumber(v1) && isANumber(v2)) {
            if (atof(v1.c_str()) <= atof(v2.c_str())) matches = true;
        } else {
            if (v1 <= v2) matches = true;
        }
    } else {
        warning << "Invalid \"IF\" structure!" << endl;
        return;
    }

    if (matches) {
        TiXmlElement* parele = (TiXmlElement*)e->Parent();
        if (parele == NULL) return;
        TiXmlElement* contentelement = e->FirstChildElement();
        while (contentelement != NULL) {
            TiXmlElement* attatchedalament = (TiXmlElement*)contentelement->Clone();
            ReadElement(attatchedalament, true);
            // debug << *attatchedalament << endl;
            parele->InsertBeforeChild(e, *attatchedalament);
            delete attatchedalament;
            contentelement = contentelement->NextSiblingElement();
        }
    }
}

///////////////////////////////////////////////
/// \brief Helper method for TRestMetadata::ExpandForLoops().
void TRestMetadata::ExpandForLoopOnce(TiXmlElement* e) {
    TiXmlElement* parele = (TiXmlElement*)e->Parent();
    TiXmlElement* contentelement = e->FirstChildElement();
    while (contentelement != NULL) {
        if ((string)contentelement->Value() == "for") {
            TiXmlElement* newforloop = (TiXmlElement*)contentelement->Clone();
            // ReplaceElementAttributes(newforloop);
            TiXmlElement* tempnew = (TiXmlElement*)parele->InsertBeforeChild(e, *newforloop);
            delete newforloop;
            newforloop = tempnew;
            ExpandForLoops(newforloop);
            contentelement = contentelement->NextSiblingElement();
        } else {
            TiXmlElement* attatchedalament = (TiXmlElement*)contentelement->Clone();
            ReadElement(attatchedalament, true);
            // debug << *attatchedalament << endl;
            parele->InsertBeforeChild(e, *attatchedalament);
            delete attatchedalament;
            contentelement = contentelement->NextSiblingElement();
        }
    }
}

///////////////////////////////////////////////
/// \brief Expands the loop structures found in the given xml section.
///
/// The expansion is done by creating new TiXmlElement objects and inserting
/// them in the given xml section. Loop variable is treated samely as REST
/// "variable"
///
void TRestMetadata::ExpandForLoops(TiXmlElement* e) {
    if ((string)e->Value() != "for") return;
    // ReplaceElementAttributes(e);

    const char* varname = e->Attribute("variable");
    const char* varfrom = e->Attribute("from");
    const char* varto = e->Attribute("to");
    const char* varstep = e->Attribute("step");
    const char* varin = e->Attribute("in");

    if ((varin == NULL) && (varname == NULL || varfrom == NULL || varto == NULL)) return;
    if (varstep == NULL) varstep = "1";
    TiXmlElement* parele = (TiXmlElement*)e->Parent();
    if (parele == NULL) return;

    string _from = varfrom ? ReplaceMathematicalExpressions(ReplaceEnvironmentalVariables(varfrom)) : "";
    string _to = varto ? ReplaceMathematicalExpressions(ReplaceEnvironmentalVariables(varto)) : "";
    string _step = varstep ? ReplaceMathematicalExpressions(ReplaceEnvironmentalVariables(varstep)) : "";
    string _in = varin ? ReplaceMathematicalExpressions(ReplaceEnvironmentalVariables(varin)) : "";
    if (isANumber(_from) && isANumber(_to) && isANumber(_step)) {
        double from = StringToDouble(_from);
        double to = StringToDouble(_to);
        double step = StringToDouble(_step);

        debug << "----expanding for loop----" << endl;
        double i = 0;
        for (i = from; i <= to; i = i + step) {
            SetEnv(varname, ToString(i), true);
            ExpandForLoopOnce(e);
        }
        parele->RemoveChild(e);

        if (fVerboseLevel >= REST_Extreme) parele->Print(stdout, 0);
        debug << "----end of for loop----" << endl;
    } else if (_in != "") {
        vector<string> loopvars = Split(_in, ":");

        debug << "----expanding for loop----" << endl;
        for (string loopvar : loopvars) {
            SetEnv(varname, loopvar, true);
            ExpandForLoopOnce(e);
        }
        parele->RemoveChild(e);

        if (fVerboseLevel >= REST_Extreme) parele->Print(stdout, 0);
        debug << "----end of for loop----" << endl;
    }
}

///////////////////////////////////////////////
/// \brief Open the given rml file and find the corresponding section.
///
/// It will search rml file in both current directory and "searchPath".
/// Two include modes:
/// 1. raw include. It will parse all the lines in the file as xml element
/// and insert them inside the local section.
/// \code
/// <TRestXXX>
///		<include file="abc.txt"/>
/// </TRestXXX>
/// \endcode
/// 2. auto insert. It will automatically find the section in the file,
/// according to "type" and "name". At least one of the two definitions should
/// be specified. Here "type" can either be the element declare or its
/// attribute. After finding the remote section, this method will insert its
/// child sections and attributes into the local xml element. \code <TRestXXX
/// name="sAna" file="abc.rml"/> \endcode Or \code <doXXX type="TRestXXX"
/// name="sAna" file="abc.rml"/> \endcode If the target file is a root file,
/// there will be a different way to load, see TRestRun::ImportMetadata()
void TRestMetadata::ExpandIncludeFile(TiXmlElement* e) {
    debug << "Entering ... " << __PRETTY_FUNCTION__ << endl;

    ReplaceElementAttributes(e);
    const char* _filename = e->Attribute("file");
    if (_filename == NULL) return;

    string filename;
    if (string(_filename) == "server") {
        // Let TRestRun to retrieve data according to run number later-on
        if ((string)this->ClassName() == "TRestRun") return;

        // match the database, runNumber=0(default data), type="META_RML", tag=<section name>
        auto url = gDataBase->query_data(DBEntry(0, "META_RML", e->Value())).value;
        filename = TRestTools::DownloadRemoteFile(url);
    } else {
        filename = SearchFile(_filename);
    }

    if (filename == "") {
        warning << "REST WARNING(expand include file): Include file \"" << _filename << "\" does not exist!"
                << endl;
        warning << endl;
        return;
    }
    if (!TRestTools::isRootFile(filename))  // root file inclusion is implemented in TRestRun
    {
        debug << "----expanding include file----" << endl;
        // we find the local element(the element to receive content)
        // and the remote element(the element to provide content)
        TiXmlElement* remoteele = NULL;
        TiXmlElement* localele = NULL;
        string type;
        string name;

        ////////////////////////////////////////////////
        // condition 1(raw file include):
        //   <TRestXXX name="" .....>
        //     <include file="aaa.rml"/>
        //     ....
        //   </TRestXXX>
        //
        // We will insert all the xml elements in aaa.rml into this section
        if ((string)e->Value() == "include") {
            localele = (TiXmlElement*)e->Parent();
            if (localele == NULL) return;
            if (localele->Attribute("expanded") == NULL
                    ? false
                    : ((string)localele->Attribute("expanded") == "true")) {
                debug << "----already expanded----" << endl;
                return;
            }

            remoteele = new TiXmlElement("Config");

            TiXmlElement* ele = GetElementFromFile(filename);
            if (ele == NULL)
                warning << "REST Waring: no xml elements contained in the include file \"" << filename << "\""
                        << endl;
            while (ele != NULL) {
                remoteele->InsertEndChild(*ele);
                ele = ele->NextSiblingElement();
            }

        }

        ///////////////////////////////////
        // condition 2(auto insert):
        //   <TRestXXX file=""/>
        // or
        //   <TRestXXX name="" ... file="aaa.rml" .../>
        // or
        //   <addXXX name="" ... file="aaa.rml" .../>
        // or
        //   <addXXX type="" name="" ... file="aaa.rml" .../>
        //
        // Here TRestXXX will be "type". we will find the corresponding section, and
        // insert all its attributes and child elements into this section. "name"
        // overwrites "type"
        else {
            localele = e;
            if (localele->Attribute("expanded") == NULL
                    ? false
                    : ((string)localele->Attribute("expanded") == "true")) {
                debug << "----already expanded----" << endl;
                return;
            }

            type = e->Attribute("type") != NULL ? e->Attribute("type") : e->Value();
            name = localele->Attribute("name") == NULL ? "" : localele->Attribute("name");

            // get the root element
            TiXmlElement* rootele = GetElementFromFile(filename);
            if (rootele == NULL) {
                warning << "REST WARNING(expand include file): Include file " << filename
                        << " is of wrong xml format!" << endl;
                warning << endl;
                return;
            }
            if ((string)rootele->Value() == type) {
                // if root element in the included file is of given type, directly use
                // it
                remoteele = rootele;
            } else {
                // import env first
                if (type != "globals" && GetElement("globals", rootele) != NULL) {
                    TiXmlElement* globaldef = GetElement("globals", rootele)->FirstChildElement();
                    while (globaldef != NULL) {
                        if ((string)globaldef->Value() == "variable" ||
                            (string)globaldef->Value() == "myParameter" ||
                            (string)globaldef->Value() == "constant") {
                            SetEnv(globaldef, false);
                        }
                        globaldef = globaldef->NextSiblingElement();
                    }
                }

                // find its child section according to type and name
                if (name != "") {
                    // we find only according to the name
                    vector<TiXmlElement*> eles;
                    TiXmlElement* ele = rootele->FirstChildElement();
                    while (ele != NULL) {
                        if (ele->Attribute("name") != NULL && (string)ele->Attribute("name") == name) {
                            eles.push_back(ele);
                        }
                        ele = ele->NextSiblingElement();
                    }
                    // more than 1 elements found
                    if (eles.size() > 1) {
                        warning << "(expand include file): find multiple xml sections with same name!"
                                << endl;
                        warning << "Using the first one!" << endl;
                    }

                    if (eles.size() > 0) remoteele = (TiXmlElement*)eles[0]->Clone();
                } else if (type != "") {
                    remoteele = (TiXmlElement*)GetElement(type, rootele)->Clone();
                }

                if (remoteele == NULL) {
                    warning << "Cannot find the needed xml section in "
                               "include file!"
                            << endl;
                    warning << "type: \"" << type << "\" , name: \"" << name << "\" . Skipping" << endl;
                    warning << endl;
                    return;
                }
                delete rootele;
            }
        }

        debug << "Target xml element spotted" << endl;

        ///////////////////////////////////////
        // begin inserting remote element into local element
        ReadElement(remoteele, true);
        int nattr = 0;
        int nele = 0;
        TiXmlAttribute* attr = remoteele->FirstAttribute();
        while (attr != NULL) {
            if (localele->Attribute(attr->Name()) == NULL) {
                localele->SetAttribute(attr->Name(), attr->Value());
                nattr++;
            }
            attr = attr->Next();
        }
        TiXmlElement* ele = remoteele->FirstChildElement();
        while (ele != NULL) {
            // ReadElement(ele);
            if ((string)ele->Value() != "for") {
                localele->InsertEndChild(*ele);
                nele++;
            }
            ele = ele->NextSiblingElement();
        }

        localele->SetAttribute("expanded", "true");
        if (fVerboseLevel >= REST_Debug) {
            localele->Print(stdout, 0);
            cout << endl;
        }
        delete remoteele;
        debug << nattr << " attributes and " << nele << " xml elements added by inclusion" << endl;
        debug << "----end of expansion file----" << endl;
    }
}

///////////////////////////////////////////////
/// \brief Returns the value for the parameter name **parName** found in
/// fElement(main data element)
///
/// It first finds the parameter from the system's env, if the name matches it
/// will directly return the env. If no env is available, it calls
/// GetParameter() method, specifying the search element
/// TRestMetadata::fElement. See more detail there.
///
/// \param parName The name of the parameter from which we want to obtain the
/// value. \param defaultValue The default value if the paremeter is not found
///
/// \return A string of result
string TRestMetadata::GetParameter(std::string parName, TString defaultValue) {
    // first search the parameter in system env
    char* val = getenv(parName.c_str());
    if (val != NULL) {
        return val;
    }

    // then look within local xml element
    return GetParameter(parName, fElement, defaultValue);
}

///////////////////////////////////////////////
/// \brief Returns the value for the parameter name **parName** found in
/// fElement(main data element)
///
/// There are two kinds of *parameter* in REST.
/// 1. <parameter name="verboseLevel" value="silent" />
/// 2. <addReadoutModule id="0" name="module" rotation = "0" firstDaqChannel =
/// "272" / >
///
/// The first one is obviously a parameter. The xml element itself serves as a
/// peice of parameter. The name and the value are given in its fields. This is
/// the classic definition. We also generalize the concept of parameter to the
/// elements' fields. All the fields in an element can be seen as parameter. So
/// there are 4 parameters in the second example, including: id, name, rotation
/// and firstDaqChannel. This method first finds parameter in the fields of the
/// given element. If not find, it searches its the child elements. If still not
/// find, it returns the default value. If not specified, the default value
/// string is "NO_SUCH_PARA".
///
/// \param parName The name of the parameter from which we want to obtain the
/// value. \param e The target eml element where the program is to search the
/// parameter \param defaultValue The default value if the paremeter is not
/// found
///
/// \return A string of result, with env and expressions replaced
string TRestMetadata::GetParameter(std::string parName, TiXmlElement* e, TString defaultValue) {
    if (e == NULL) {
        if (GetVerboseLevel() > REST_Debug) {
            cout << "Element is null" << endl;
        }
        return (string)defaultValue;
    }
    string result = (string)defaultValue;
    // first find in attribute
    if (e->Attribute(parName.c_str()) != NULL) {
        result = e->Attribute(parName.c_str());
    }
    // then find in child sections/elements
    else {
        TiXmlElement* element = GetElementWithName("parameter", parName, e);
        if (element != NULL && element->Attribute("value") != NULL) {
            result = element->Attribute("value");
        } else {
            debug << ClassName() << ": Parameter : " << parName << " not found!" << endl;
        }
    }

    return ReplaceMathematicalExpressions(ReplaceEnvironmentalVariables(result));
}

///////////////////////////////////////////////
/// \brief Returns the field value of an xml element which has the specified
/// name.
///
/// A version of GetParameter() but only find parameter in the fields of xml
/// element.
///
std::string TRestMetadata::GetFieldValue(std::string parName, TiXmlElement* e) {
    return GetParameter(ToUpper(parName), e, "Not defined");
}

///////////////////////////////////////////////
/// \brief Gets the value of the parameter name **parName**, after applying unit
/// conversion.
///
/// Searches the parameter in given element. The parameter must be defined
/// providing the additional units, in the same field value or some where in the
/// element. As in the following example :
///
/// \code <parameter name="electricField" value="1kV/m"/> \endcode
/// \code <parameter name="electricField" value="1,kV/m"/> \endcode
/// \code <parameter name="electricField" value="1,units=kV/m"/> \endcode
/// \code <parameter name="electricField" value="1" units="kV/m" /> \endcode
/// Or
/// \code <TRestDetectorSetup electricField="1kV/m"/> \endcode
/// \code <TRestDetectorSetup electricField="1,kV/m"/> \endcode
/// \code <TRestDetectorSetup electricField="1,units=kV/m"/> \endcode
/// \code <TRestDetectorSetup electricField="1" units="kV/m"/> \endcode
///
/// We recomment defining units in the same field value, which makes things
/// clear.
///
/// \param parName The name of the parameter from which we want to obtain the
/// value. \param ele The target element in which we are going to search. \param
/// defaultVal The default return value if it fails to find such parameter with
/// unit.
///
/// \return A double/2DVector/3DVector value in the default correspoding REST
/// units (keV, us, mm, Vcm).
///
Double_t TRestMetadata::GetDblParameterWithUnits(std::string parName, TiXmlElement* ele,
                                                 Double_t defaultVal) {
    string a = GetParameter(parName, ele);
    if (a == PARAMETER_NOT_FOUND_STR) {
        return defaultVal;
    } else {
        string unit = GetUnits(ele, parName);
        Double_t value = StringToDouble(a.substr(0, a.find_last_of("1234567890().") + 1));
        return REST_Units::ConvertValueToRESTUnits(value, unit);
    }

    return defaultVal;
}

Double_t TRestMetadata::GetDblParameterWithUnits(std::string parName, Double_t defaultVal) {
    return GetDblParameterWithUnits(parName, fElement, defaultVal);
}

TVector2 TRestMetadata::Get2DVectorParameterWithUnits(std::string parName, TiXmlElement* ele,
                                                      TVector2 defaultVal) {
    string a = GetParameter(parName, ele);
    if (a == PARAMETER_NOT_FOUND_STR) {
        return defaultVal;
    } else {
        string unit = GetUnits(ele, parName);
        TVector2 value = StringTo2DVector(a.substr(0, a.find_last_of("1234567890().") + 1));
        Double_t valueX = REST_Units::ConvertValueToRESTUnits(value.X(), unit);
        Double_t valueY = REST_Units::ConvertValueToRESTUnits(value.Y(), unit);
        return TVector2(valueX, valueY);
    }

    return defaultVal;
}
TVector2 TRestMetadata::Get2DVectorParameterWithUnits(std::string parName, TVector2 defaultVal) {
    return Get2DVectorParameterWithUnits(parName, fElement, defaultVal);
}
TVector3 TRestMetadata::Get3DVectorParameterWithUnits(std::string parName, TiXmlElement* ele,
                                                      TVector3 defaultVal) {
    string a = GetParameter(parName, ele);
    if (a == PARAMETER_NOT_FOUND_STR) {
        return defaultVal;
    } else {
        string unit = GetUnits(ele, parName);
        TVector3 value = StringTo3DVector(a.substr(0, a.find_last_of("1234567890().") + 1));
        Double_t valueX = REST_Units::ConvertValueToRESTUnits(value.X(), unit);
        Double_t valueY = REST_Units::ConvertValueToRESTUnits(value.Y(), unit);
        Double_t valueZ = REST_Units::ConvertValueToRESTUnits(value.Z(), unit);
        return TVector3(valueX, valueY, valueZ);
    }

    return defaultVal;
}
TVector3 TRestMetadata::Get3DVectorParameterWithUnits(std::string parName, TVector3 defaultVal) {
    return Get3DVectorParameterWithUnits(parName, fElement, defaultVal);
}

///////////////////////////////////////////////
/// \brief Open an xml encoded file and find its element.
///
/// If NameOrDecalre is a blank string, then it will return the first root
/// element Otherwise it will search within all the root elements and sub-root
/// elements
///
/// The root element is the parent of any other xml elements in the file.
/// There could be only one root element in each xml encoded file in standard
/// xml foamat. We recommened the users to write rml in this way, however,
/// multi-root element is still supported in this method.
///
/// Exits the whole program if the xml file does not exist, or is in wrong in
/// syntax. Returns NULL if no element matches NameOrDecalre
///
TiXmlElement* TRestMetadata::GetElementFromFile(std::string cfgFileName, std::string NameOrDecalre) {
    TiXmlDocument doc;
    TiXmlElement* rootele;

    string filename = cfgFileName;
    if (TRestMetadata_UpdatedConfigFile.count(filename) > 0)
        filename = TRestMetadata_UpdatedConfigFile[filename];

    if (!TRestTools::fileExists(filename)) {
        ferr << "Config file does not exist. The file is: " << filename << endl;
        GetChar();
        exit(1);
    }
    if (!doc.LoadFile(filename.c_str())) {
        RmlUpdateTool t(filename, true);
        if (t.UpdateSucceed()) {
            TRestStringOutput cout;
            cout.setcolor(COLOR_BOLDYELLOW);
            cout << "REST WARNING : You are still using V2.1 config file, this file "
                    "is successfully"
                 << endl;
            cout << "updated by REST. In future we may remove this self-adaption "
                    "functionality."
                 << endl;
            cout << "So it is recommended to check and use the generated new file as "
                    "soon as possible!"
                 << endl;
            cout << filename << "  -->  " << t.GetOutputFile() << endl;
            GetChar();
            TRestMetadata_UpdatedConfigFile[filename] = t.GetOutputFile();
            return GetElementFromFile(t.GetOutputFile());
        } else {
            ferr << "Failed to load xml file, syntax maybe wrong. The file is: " << filename << endl;
            exit(1);
        }
    }

    rootele = doc.RootElement();
    if (rootele == NULL) {
        ferr << "The rml file \"" << cfgFileName << "\" does not contain any valid elements!" << endl;
        GetChar();
        exit(1);
    }
    if (NameOrDecalre == "") {
        return (TiXmlElement*)rootele->Clone();
    }
    // search with either name or declare in either root element or sub-root
    // element
    while (rootele != NULL) {
        if (rootele->Value() != NULL && (string)rootele->Value() == NameOrDecalre) {
            return (TiXmlElement*)rootele->Clone();
        }

        if (rootele->Attribute("name") != NULL && (string)rootele->Attribute("name") == NameOrDecalre) {
            return (TiXmlElement*)rootele->Clone();
        }

        TiXmlElement* etemp = GetElement(NameOrDecalre, rootele);
        if (etemp != NULL) {
            return (TiXmlElement*)etemp->Clone();
        }

        etemp = GetElementWithName("", NameOrDecalre, rootele);
        if (etemp != NULL) {
            return (TiXmlElement*)etemp->Clone();
        }

        rootele = rootele->NextSiblingElement();
    }

    return NULL;
    /*ferr << "Cannot find xml element with name \""<< NameOrDecalre <<"\" in rml
    file \"" << cfgFileName << endl; GetChar(); exit(1);*/
}

///////////////////////////////////////////////
/// \brief Get an xml element from default location(TRestMetadata::fElement),
/// according to its declaration
///
TiXmlElement* TRestMetadata::GetElement(std::string eleDeclare) { return GetElement(eleDeclare, fElement); }

///////////////////////////////////////////////
/// \brief Get an xml element from a given parent element, according to its
/// declaration
///
TiXmlElement* TRestMetadata::GetElement(std::string eleDeclare, TiXmlElement* e) {
    // cout << eleDeclare << " " << e << endl;
    TiXmlElement* ele = e->FirstChildElement(eleDeclare.c_str());
    while (ele != NULL) {
        string a = ele->Value();
        if (a == eleDeclare) break;
        ele = ele->NextSiblingElement();
    }
    return ele;
}

///////////////////////////////////////////////
/// \brief Get an xml element from the default location, according to its
/// declaration and its field "name"
///
TiXmlElement* TRestMetadata::GetElementWithName(std::string eleDeclare, std::string eleName) {
    return GetElementWithName(eleDeclare, eleName, fElement);
}

///////////////////////////////////////////////
/// \brief Get an xml element from a given parent element, according to its
/// declaration and its field "name"
///
TiXmlElement* TRestMetadata::GetElementWithName(std::string eleDeclare, std::string eleName,
                                                TiXmlElement* e) {
    if (eleDeclare == "")  // find only with name
    {
        TiXmlElement* ele = e->FirstChildElement();
        while (ele != NULL) {
            if (ele->Attribute("name") != NULL && (string)ele->Attribute("name") == eleName) {
                return ele;
            }
            ele = ele->NextSiblingElement();
        }
        return ele;
    } else  // find with name and declare
    {
        TiXmlElement* ele = e->FirstChildElement(eleDeclare.c_str());
        while (ele != NULL) {
            if (ele->Attribute("name") != NULL && (string)ele->Attribute("name") == eleName) {
                return ele;
            }
            ele = ele->NextSiblingElement(eleDeclare.c_str());
        }
        return ele;
    }

    return NULL;
}

///////////////////////////////////////////////
/// \brief Returns a string with the unit name provided inside the given
/// element.
///
/// It calls the method GetUnits(TiXmlElement,string) with the current elemnet.
string TRestMetadata::GetUnits(string whoseunits) {
    if (fElement != NULL)
        return GetUnits(fElement, whoseunits);
    else {
        ferr << "TRestMetadata::GetUnits(" << whoseunits << "). fElement is NULL" << endl;
        return "";
    }
}

///////////////////////////////////////////////
/// \brief Returns a string with the unit name given in the given xml element
///
/// if given the target attribute, it will find the unit for this.
/// e.g. value="(1,-13)mm"  "-3mm"  "50,units=mm"  can both be recoginzed.
/// if not given, it will find the unit as a parameter of the element.
///	e.g. <... value="3" units="mm" .../>
string TRestMetadata::GetUnits(TiXmlElement* e, string whoseunits) {
    string unitstring = "";
    if (whoseunits == "") {
        // units are directly defined as field value in the section
        unitstring = GetParameter("UNITS", e);
        if (IsUnit(unitstring)) {
            debug << "Found unit definition \"" << unitstring << "\" in element " << e->Value() << endl;
            debug << endl;
            return unitstring;
        } else if (whoseunits == "") {
            unitstring = GetParameter("units", e);
            if (IsUnit(unitstring)) {
                debug << "Found unit definition \"" << unitstring << "\" in element " << e->Value() << endl;
                debug << endl;
                return unitstring;
            }
        } else {
            warning << "TRestMetadata::" << ClassName() << endl;
            warning << "No units are defined in " << e->Value() << " : " << e->Attribute("name") << endl;
            warning << "The parameter will use REST default units" << endl;
            return "";
        }
    } else {
        // units are embeded inside value string
        string a = GetParameter(whoseunits, e);
        unitstring = REST_Units::FindRESTUnitsInString(a);

        if (IsUnit(unitstring)) {
            return unitstring;
        } else {
            debug << "Parameter \"" << whoseunits << " = " << a << "\" dose not contain any units" << endl;
            debug << "Trying to find unit in element..." << endl;
            if (GetElementWithName("parameter", whoseunits, e) != NULL) {
                return GetUnits(GetElementWithName("parameter", whoseunits, e), "");
            } else {
                return GetUnits(e, "");
            }
        }
    }

    return unitstring;
}

///////////////////////////////////////////////
/// \brief Parsing a string into TiXmlElement object
///
/// This method creates TiXmlElement object with the alloator "new".
/// Be advised to delete the object after using it!
TiXmlElement* TRestMetadata::StringToElement(string definition) {
    TiXmlElement* ele = new TiXmlElement("temp");
    // TiXmlDocument*doc = new TiXmlDocument();
    ele->Parse(definition.c_str(), NULL, TIXML_ENCODING_UTF8);
    return ele;
}

///////////////////////////////////////////////
/// \brief Convert an TiXmlElement object to string
///
/// This method does't arrange the output. All the contents are written in one
/// line.
string TRestMetadata::ElementToString(TiXmlElement* ele) {
    if (ele != NULL) {
        // remove comments
        TiXmlNode* n = ele->FirstChild();
        while (n != NULL) {
            TiXmlComment* cmt = n->ToComment();
            if (cmt != NULL) {
                TiXmlNode* nn = n;
                n = n->NextSibling();
                ele->RemoveChild(nn);
                continue;
            }
            n = n->NextSibling();
        }

        stringstream ss;
        ss << (*ele);
        string s = ss.str();

        // int pos = 0;
        // int pos2 = 0;
        // while ((pos = s.find("<!--", pos)) != -1 && (pos2 = s.find("-->", pos))
        // != -1)
        //{
        //	s.replace(pos, pos2 - pos + 3, "");//3 is the length of "-->"
        //	pos = pos + 1;
        //}

        return s;
    }

    return " ";
}

///////////////////////////////////////////////
/// \brief Gets the first key structure for **keyName** found inside **buffer**
/// after **fromPosition**.
///
/// A key definition is written as follows:
/// \code <keyName field1="value1" field2="value2" >
///
///     ....
///
///  </keyName>
/// \endcode
///
string TRestMetadata::GetKEYStructure(std::string keyName) {
    size_t Position = 0;
    string result = GetKEYStructure(keyName, Position, fElement);
    if (result == "") result = "NotFound";
    return result;
}
string TRestMetadata::GetKEYStructure(std::string keyName, size_t& Position) {
    string result = GetKEYStructure(keyName, Position, fElement);
    if (result == "") result = "NotFound";
    return result;
}
string TRestMetadata::GetKEYStructure(std::string keyName, string buffer) {
    size_t Position = 0;
    string result = GetKEYStructure(keyName, Position, buffer);
    if (result == "") result = "NotFound";
    return result;
}
string TRestMetadata::GetKEYStructure(std::string keyName, size_t& fromPosition, string buffer) {
    TiXmlElement* ele = StringToElement(buffer);
    string result = GetKEYStructure(keyName, fromPosition, ele);
    delete ele;
    return result;
}
string TRestMetadata::GetKEYStructure(std::string keyName, size_t& fromPosition, TiXmlElement* ele) {
    size_t position = fromPosition;

    debug << "Finding " << fromPosition << "th appearance of KEY Structure \"" << keyName << "\"..." << endl;

    TiXmlElement* childele = ele->FirstChildElement(keyName);
    for (int i = 0; childele != NULL && i < fromPosition; i++) {
        childele = childele->NextSiblingElement(keyName);
    }
    if (childele != NULL) {
        string result = ElementToString(childele);
        fromPosition = fromPosition + 1;
        debug << "Found Key : " << result << endl;
        // debug << "New position : " << fromPosition << endl;
        return result;
    }

    debug << "Finding hit the end, KEY Structure not found!!" << endl;
    return "";
}

///////////////////////////////////////////////
/// \brief Gets the first key definition for **keyName** found inside **buffer**
/// starting at **fromPosition**.
///
/// A key definition is written as follows:
/// \code <keyName field1="value1" field2="value2" > \endcode
///
/// The returned key definition will be fixed to:
/// \code <keyName field1="value1" field2="value2" /> \endcode
/// which is in standard xml form
string TRestMetadata::GetKEYDefinition(string keyName) {
    string buffer = ElementToString(fElement);
    size_t Position = 0;
    return GetKEYDefinition(keyName, Position, buffer);
}
string TRestMetadata::GetKEYDefinition(string keyName, size_t& fromPosition) {
    string buffer = ElementToString(fElement);
    return GetKEYDefinition(keyName, fromPosition, buffer);
}
string TRestMetadata::GetKEYDefinition(string keyName, string buffer) {
    size_t Position = 0;
    return GetKEYDefinition(keyName, Position, buffer);
}
string TRestMetadata::GetKEYDefinition(string keyName, size_t& fromPosition, string buffer) {
    string key = "<" + keyName;
    size_t startPos = buffer.find(key, fromPosition);
    if (startPos == string::npos) return "";
    size_t endPos = buffer.find(">", startPos);
    if (endPos == string::npos) return "";

    fromPosition = endPos;

    Int_t notDefinitionEnd = 1;

    while (notDefinitionEnd) {
        // We might find a problem when we insert > symbol inside a field value.
        // As for example: condition=">100" This patch checks if the definition
        // finishes in "= If it is the case it searches the next > symbol ending
        // the definition.

        string def = RemoveWhiteSpaces(buffer.substr(startPos, endPos - startPos));

        if ((TString)def[def.length() - 1] == "\"" && (TString)def[def.length() - 2] == "=")
            endPos = buffer.find(">", endPos + 1);
        else
            notDefinitionEnd = 0;
    }

    string result = buffer.substr(startPos, endPos - startPos + 1);
    if (result[result.size() - 2] != '/') result.insert(result.size() - 1, 1, '/');
    // cout << result << endl << endl;
    // getchar();
    return result;
}

///////////////////////////////////////////////
/// \brief This method updates all the field names inside the definition
/// string provided by argument to make them upper case, the result will
/// be given in the return string
///
string TRestMetadata::FieldNamesToUpper(string definition) {
    string result = definition;
    TiXmlElement* e = StringToElement(definition);
    if (e == NULL) return NULL;

    TiXmlAttribute* attr = e->FirstAttribute();
    while (attr != NULL) {
        string parName = std::string(attr->Name());

        size_t pos = 0;
        result = Replace(result, parName, ToUpper(parName), pos);

        attr = attr->Next();
    }

    return result;
}

///////////////////////////////////////////////
/// \brief Gets field value in an xml element string by parsing it as
/// TiXmlElement
///
std::string TRestMetadata::GetFieldValue(std::string fieldName, std::string definition, size_t fromPosition) {
    TiXmlElement* ele = StringToElement(FieldNamesToUpper(definition));
    string value = GetFieldValue(ToUpper(fieldName), ele);
    delete ele;
    return value;
}

Double_t TRestMetadata::GetDblFieldValueWithUnits(string fieldName, string definition, size_t fromPosition) {
    TiXmlElement* ele = StringToElement(FieldNamesToUpper(definition));
    TiXmlElement* e = ele->FirstChildElement();
    while (e != NULL) {
        TiXmlElement* tmp = e;
        e = e->NextSiblingElement();
        ele->RemoveChild(tmp);
    }
    auto value = GetDblParameterWithUnits(ToUpper(fieldName), ele);
    delete ele;
    return value;
}

TVector2 TRestMetadata::Get2DVectorFieldValueWithUnits(string fieldName, string definition,
                                                       size_t fromPosition) {
    TiXmlElement* ele = StringToElement(FieldNamesToUpper(definition));
    TiXmlElement* e = ele->FirstChildElement();
    while (e != NULL) {
        TiXmlElement* tmp = e;
        e = e->NextSiblingElement();
        ele->RemoveChild(tmp);
    }
    auto value = Get2DVectorParameterWithUnits(ToUpper(fieldName), ele);
    delete ele;
    return value;
}

TVector3 TRestMetadata::Get3DVectorFieldValueWithUnits(string fieldName, string definition,
                                                       size_t fromPosition) {
    TiXmlElement* ele = StringToElement(FieldNamesToUpper(definition));
    TiXmlElement* e = ele->FirstChildElement();
    while (e != NULL) {
        TiXmlElement* tmp = e;
        e = e->NextSiblingElement();
        ele->RemoveChild(tmp);
    }
    auto value = Get3DVectorParameterWithUnits(ToUpper(fieldName), ele);
    delete ele;
    return value;
}

///////////////////////////////////////////////
/// \brief Returns the value for the parameter name **parName** found in
/// **inputString**.
///
/// The methods starts searching in **inputString** after a given position
/// **pos**.
///
string TRestMetadata::GetParameter(string parName, size_t& pos, string inputString) {
    pos = inputString.find(parName, pos);

    TiXmlElement* ele = StringToElement(inputString);
    string value = GetParameter(parName, ele);

    delete ele;
    return value;
}

///////////////////////////////////////////////
/// \brief Gets the double value of the parameter name **parName**, found in
/// **inputString**, after applying unit conversion.
///
/// The parameter must defined providing the additional field units just behind
/// the parameter value. As in the following example :
///
/// \code <parameter name="electricField" value="1" units="kVm" > \endcode
///
/// \param parName The name of the parameter from which we want to obtain the
/// value. \param pos Defines the position inside **inputString** where to start
/// searching the definition of **parName**.
///
/// \return A double value in the default correspoding REST units (keV, us, mm,
/// Vcm).
///
Double_t TRestMetadata::GetDblParameterWithUnits(std::string parName, size_t& pos, std::string inputString) {
    pos = inputString.find(parName, pos);

    TiXmlElement* ele = StringToElement(inputString);
    double value = GetDblParameterWithUnits(parName, ele);

    delete ele;
    return value;
}

///////////////////////////////////////////////
/// \brief Returns a 2D vector value of the parameter name **parName**, found in
/// **inputString**, after applying unit conversion.
///
/// The parameter must defined providing the additional field units just behind
/// the parameter value. As in the following example :
///
/// \code <parameter name="position" value="(10,0)" units="mm" > \endcode
///
/// \param parName The name of the parameter from which we want to obtain the
/// value. \param pos Defines the position inside **inputString** where to start
/// searching the definition of **parName**.
///
/// \return A 2D vector value in the default correspoding REST units (keV, us,
/// mm, Vcm).
///
TVector2 TRestMetadata::Get2DVectorParameterWithUnits(std::string parName, size_t& pos,
                                                      std::string inputString) {
    pos = inputString.find(parName, pos);

    TiXmlElement* ele = StringToElement(inputString);
    TVector2 value = Get2DVectorParameterWithUnits(parName, ele);

    delete ele;
    return value;
}

///////////////////////////////////////////////
/// \brief Returns a 3D vector value of the parameter name **parName**, found in
/// **inputString**, after applying unit conversion.
///
/// The parameter must defined providing the additional field units just behind
/// the parameter value. As in the following example :
///
/// \code <parameter name="position" value="(10,0,-10)" units="mm" > \endcode
///
/// \param parName The name of the parameter from which we want to obtain the
/// value. \param pos Defines the position inside **inputString** where to start
/// searching the definition of **parName**.
///
/// \return A 3D vector value in the default correspoding REST units (keV, us,
/// mm, Vcm).
///
TVector3 TRestMetadata::Get3DVectorParameterWithUnits(std::string parName, size_t& pos,
                                                      std::string inputString) {
    pos = inputString.find(parName, pos);

    TiXmlElement* ele = StringToElement(inputString);
    TVector3 value = Get3DVectorParameterWithUnits(parName, ele);

    delete ele;
    return value;
}

///////////////////////////////////////////////
/// \brief Identifies enviromental variable replacing marks in the input buffer,
/// and replace them with corresponding value.
///
/// Replacing marks:
/// 1. $ENV{VARIABLE_NAME} : search the system env and replace it if found.
/// 2. ${VARIABLE_NAME} : search both system env and program env and replace it
/// if found.
/// 3. [VARIABLE_NAME] : search only program env and replace it if found. This
/// is used for for loop.
/// 4. VARIABLE_NAME    : try match the names of myParameter or constant and
/// replace it if matched.
string TRestMetadata::ReplaceEnvironmentalVariables(const string buffer) {
    string outputBuffer = buffer;

    // replace system env only
    int startPosition = 0;
    int endPosition = 0;
    while ((startPosition = outputBuffer.find("$ENV{", endPosition)) != (int)string::npos) {
        char envValue[256];
        endPosition = outputBuffer.find("}", startPosition + 1);
        if (endPosition == (int)string::npos) break;

        string expression = outputBuffer.substr(startPosition + 5, endPosition - startPosition - 5);

        if (getenv(expression.c_str()) != NULL) {
            sprintf(envValue, "%s", getenv(expression.c_str()));
            outputBuffer.replace(startPosition, endPosition - startPosition + 1, envValue);
            endPosition = 0;
        } else {
            debug << "cannot find \"$ENV{" << expression << "}\" in system env, returning raw expression..."
                  << endl;
        }
    }

    // replace env with mark ${}
    startPosition = 0;
    endPosition = 0;
    while ((startPosition = outputBuffer.find("${", endPosition)) != (int)string::npos) {
        endPosition = outputBuffer.find("}", startPosition + 2);
        if (endPosition == (int)string::npos) break;

        string expression = outputBuffer.substr(startPosition + 2, endPosition - startPosition - 2);

        int replacePos = startPosition;
        int replaceLen = endPosition - startPosition + 1;

        char* sysenv = getenv(expression.c_str());
        char* proenv = NULL;
        int envindex = 0;
        for (int i = 0; i < fElementEnv.size(); i++) {
            if ((string)fElementEnv[i]->Value() == "variable" &&
                expression == (string)fElementEnv[i]->Attribute("name")) {
                if (fElementEnv[i]->Attribute("value") != NULL) {
                    proenv = const_cast<char*>(fElementEnv[i]->Attribute("value"));
                    envindex = i;
                    break;
                }
            }
        }

        if (proenv != NULL) {
            outputBuffer.replace(replacePos, replaceLen, proenv);
            endPosition = 0;
        } else if (sysenv != NULL) {
            outputBuffer.replace(replacePos, replaceLen, sysenv);
            endPosition = 0;
        } else {
            ferr << this->ClassName() << ", replace env : cannot find \"${" << expression << "}\"" << endl;
            ferr << "(position: " << startPosition << ") in either system or program env, exiting..." << endl;
            exit(1);
        }
    }

    // replace only program env with mark []
    startPosition = 0;
    endPosition = 0;
    while ((startPosition = outputBuffer.find("[", endPosition)) != (int)string::npos) {
        endPosition = outputBuffer.find("]", startPosition + 1);
        if (endPosition == (int)string::npos) break;

        string expression = outputBuffer.substr(startPosition + 1, endPosition - startPosition - 1);

        int replacePos = startPosition;
        int replaceLen = endPosition - startPosition + 1;
        if (startPosition != 0 && outputBuffer[startPosition - 1] == '$') {
            replacePos = startPosition - 1;
            replaceLen = endPosition - startPosition + 2;
        }

        bool replaced = false;
        for (int i = 0; i < fElementEnv.size(); i++) {
            if ((string)fElementEnv[i]->Value() == "variable" &&
                expression == (string)fElementEnv[i]->Attribute("name")) {
                if (fElementEnv[i]->Attribute("value") != NULL) {
                    outputBuffer.replace(replacePos, replaceLen, fElementEnv[i]->Attribute("value"));
                    replaced = true;
                    break;
                }
            }
        }

        if (!replaced) {
            debug << "replace env " << startPosition << ": cannot find \"[" << expression
                  << "]\" for for loop, returning raw expression..." << endl;
        }
    }

    // replace myParameter
    startPosition = 0;
    endPosition = 0;
    for (int i = 0; i < fElementEnv.size(); i++) {
        if ((string)fElementEnv[i]->Value() == "myParameter" ||
            (string)fElementEnv[i]->Value() == "constant") {
            outputBuffer = Replace(outputBuffer, (string)fElementEnv[i]->Attribute("name"),
                                   fElementEnv[i]->Attribute("value"), 0);
        }
    }

    return outputBuffer;
}

///////////////////////////////////////////////
/// \brief Set the program env with given env name, value and overwrite
/// permission.
///
/// It will change the value if the env already exists and the overwrite
/// permission is true. Otherwise it will generate a new TiXmlElement object and
/// save it at the end of the env list.
void TRestMetadata::SetEnv(string name, string value, bool overwriteexisting) {
    for (int i = 0; i < fElementEnv.size(); i++) {
        if ((string)fElementEnv[i]->Value() == "variable" &&
            (string)fElementEnv[i]->Attribute("name") == name) {
            if (overwriteexisting) {
                fElementEnv[i]->SetAttribute("value", value.c_str());
            }
            return;
        }
    }
    TiXmlElement* e = new TiXmlElement("variable");
    e->SetAttribute("name", name.c_str());
    e->SetAttribute("value", value.c_str());
    fElementEnv.push_back(e);
}

///////////////////////////////////////////////
/// \brief Search files in current directory and directories specified in
/// "searchPath" section
///
/// Return blank string if file not found, return directly filename if found in
/// current directory, return full name (path+name) if found in "searchPath".
string TRestMetadata::SearchFile(string filename) {
    if (TRestTools::fileExists(filename)) {
        return filename;
    } else {
        auto pathstring = GetSearchPath();
        auto paths = Split((string)pathstring, ":");
        return TRestTools::SearchFileInPath(paths, filename);
    }
}

///////////////////////////////////////////////
/// \brief Prints a UNIX timestamp in human readable format.
///
void TRestMetadata::PrintTimeStamp(Double_t timeStamp) {
    cout.precision(10);

    time_t tt = (time_t)timeStamp;
    struct tm* tm = localtime(&tt);

    char date[20];
    strftime(date, sizeof(date), "%Y-%m-%d", tm);
    cout << "Date : " << date << endl;

    char time[20];
    strftime(time, sizeof(time), "%H:%M:%S", tm);
    cout << "Time : " << time << endl;
    cout << "++++++++++++++++++++++++" << endl;
}

///////////////////////////////////////////////
/// \brief Prints current config buffer on screen
///
void TRestMetadata::PrintConfigBuffer() {
    if (fElement != NULL) {
        fElement->Print(stdout, 0);
        cout << endl;
    } else {
        if (configBuffer != "") {
            auto ele = StringToElement(configBuffer);
            ele->Print(stdout, 0);
            cout << endl;
            delete ele;
        } else {
            cout << "N/A" << endl;
        }
    }
}

void TRestMetadata::WriteConfigBuffer(string fname) {
    if (fElement != NULL) {
        FILE* f = fopen(fname.c_str(), "at");
        fElement->Print(f, 0);
        fclose(f);
        return;
    } else if (configBuffer != "") {
        FILE* f = fopen(fname.c_str(), "at");
        auto ele = StringToElement(configBuffer);
        ele->Print(f, 0);
        fclose(f);
        delete ele;
        return;
    }

    ferr << "Something missing here. Call the police" << endl;
}

void TRestMetadata::PrintMessageBuffer() { cout << messageBuffer << endl; }

int TRestMetadata::GetChar(string hint) {
    if (gApplication != NULL && !gApplication->IsRunning()) {
        thread t = thread(&TApplication::Run, gApplication, true);
        t.detach();

        cout << hint << endl;
        int result = getchar();
        gSystem->ExitLoop();
        return result;
    } else {
        cout << hint << endl;
        return getchar();
    }
    return -1;
}

///////////////////////////////////////////////
/// \brief Prints metadata content on screen. Usually overloaded by the derived
/// metadata class.
///
void TRestMetadata::PrintMetadata() {
    metadata << "+++++++++++++++++++++++++++++++++++++++++++++" << endl;
    metadata << this->ClassName() << " content" << endl;
    metadata << "Config file : " << fConfigFileName << endl;
    metadata << "+++++++++++++++++++++++++++++++++++++++++++++" << endl;
    metadata << "Name : " << GetName() << endl;
    metadata << "Title : " << GetTitle() << endl;
    metadata << "REST Version : " << GetVersion() << endl;
    metadata << "REST Commit : " << GetCommit() << endl;
    metadata << "REST Library version : " << GetLibraryVersion() << endl;
    metadata << "---------------------------------------" << endl;
}

///////////////////////////////////////////////
/// \brief Returns the REST version stored in fVersion
///
TString TRestMetadata::GetVersion() { return fVersion; }

///////////////////////////////////////////////
/// \brief Returns the REST commit value stored in fCommit
///
TString TRestMetadata::GetCommit() { return fCommit; }

///////////////////////////////////////////////
/// \brief Returns the REST libraty version stored in fLibraryVersion
///
TString TRestMetadata::GetLibraryVersion() { return fLibraryVersion; }

///////////////////////////////////////////////
/// \brief Resets the version of TRestRun to REST_RELEASE. Only TRestRun is
/// allowed to update version.
void TRestMetadata::ReSetVersion() {
    if (!this->InheritsFrom("TRestRun"))
        ferr << "version is a static value, you cannot set version "
                "for a class!"
             << endl;
    else {
        fVersion = REST_RELEASE;
    }
}

///////////////////////////////////////////////
/// \brief Resets the version of TRestRun to -1, in case the file is old REST file.
/// Only TRestRun is allowed to update version.
void TRestMetadata::UnSetVersion() {
    if (!this->InheritsFrom("TRestRun"))
        ferr << "version is a static value, you cannot set version "
                "for a class!"
             << endl;
    else {
        fVersion = -1;
        fCommit = -1;
    }
}

///////////////////////////////////////////////
/// \brief Set the library version of this metadata class
///
void TRestMetadata::SetLibraryVersion(TString version) { fLibraryVersion = version; }

Int_t TRestMetadata::GetVersionCode() { return TRestTools::ConvertVersionCode((string)GetVersion()); }

///////////////////////////////////////////////
/// \brief Returns the section name of this class, defined at the beginning of
/// fSectionName
std::string TRestMetadata::GetSectionName() {
    auto a = fSectionName.find('\n', 0);
    if (a != -1) return fSectionName.substr(0, a);
    return fSectionName;
}

///////////////////////////////////////////////
/// \brief Returns the config section of this class
std::string TRestMetadata::GetConfigBuffer() { return configBuffer; }

///////////////////////////////////////////////
/// \brief Get the value of datamember as string.
///
/// Note that only streamed datamembers can be read, others will just
/// return an empty string.
///
string TRestMetadata::GetDataMemberValue(string memberName) {
    any member = REST_Reflection::GetDataMember(any((char*)this, this->ClassName()), memberName);
    if (!member.IsZombie()) {
        return ToString(member);
    }
    return "";
}

///////////////////////////////////////////////
/// \brief Get the value of datamember as a vector of strings.
///
/// If the datamember specified in the argument is a vector with several
/// elements, those elements will be assigned to the std::vector. If the
/// argument requests a data member that is not a vector in nature, this
/// method will still return a valid vector string with a single element.
///
/// Note that only streamed datamembers can be read, others will just
/// return an empty string.
///
std::vector<string> TRestMetadata::GetDataMemberValues(string memberName) {
    string result = GetDataMemberValue(memberName);

    result = Replace(result, "{", "");
    result = Replace(result, "}", "");

    return Split(result, ",");
}

///////////////////////////////////////////////
/// \brief Operator to access datamember value with method GetDataMemberValue()
string TRestMetadata::operator[](string memberName) {
    string result = GetDataMemberValue(memberName);
    if (result == "") result = GetDataMemberValue("f" + memberName);
    return result;
}

///////////////////////////////////////////////
/// \brief Returns a string corresponding to current verbose level.
///
TString TRestMetadata::GetVerboseLevelString() {
    TString level = "unknown";
    if (this->GetVerboseLevel() == REST_Debug) level = "debug";
    if (this->GetVerboseLevel() == REST_Info) level = "info";
    if (this->GetVerboseLevel() == REST_Essential) level = "warning";
    if (this->GetVerboseLevel() == REST_Silent) level = "silent";

    return level;
}

///////////////////////////////////////////////
/// Returns a string with a list of pathes defined, in decreasing order of
/// precedence:
///  1) in sections "searchPath",
///  2) in "configPath"（the path of main rml file）,
///  3) default data path: "$REST_PATH/data/"
///
/// To add a searchPath, use:
/// \code
/// <searchPath value="$ENV{REST_INPUTDATA}/definitions/"/>
/// \endcode
/// Or
/// \code
/// <searchPath
/// value="$ENV{REST_INPUTDATA}/definitions/:$ENV{REST_INPUTDATA}/gasFiles/"/>
/// \endcode
/// "searchPath" can also be added multiple times. Both of them will be added
/// into the output string. A separator ":" is inserted between each defined
/// paths. To separate them, use inline method Split() provided by
/// TRestStringHelper. Uniformed search path definition provides us uniformed
/// file search tool, see TRestMetadata::SearchFile().
TString TRestMetadata::GetSearchPath() {
    string result = "";

    // If fElement=0 we haven't initialized the class from RML.
    // Then we skip adding user paths
    if (fElement) {
        TiXmlElement* ele = fElement->FirstChildElement("searchPath");
        while (ele != NULL) {
            if (ele->Attribute("value") != NULL) {
                result += (string)ele->Attribute("value") + ":";
            }
            ele = ele->NextSiblingElement("searchPath");
        }
    }

    if (getenv("configPath")) result += getenv("configPath") + (string) ":";
    result += REST_PATH + "/data/:";
    if (result.back() == ':') result.erase(result.size() - 1);

    return ReplaceEnvironmentalVariables(result);
}

Int_t TRestMetadata::Write(const char* name, Int_t option, Int_t bufsize) {
    if (fStore) {
        configBuffer = ElementToString(fElement);
        return TNamed::Write(name, option, bufsize);
    }
    return -1;
}

///////////////////////////////////////////////
/// \brief Reflection methods, Set value of a datamember in class according to
/// TRestMetadata::fElement
///
/// It will search for "parameter" section with the same name of the datamember,
/// and set it's value. For example \code class TRestXXX: public TRestMetadata{
/// int par0;
/// }
///
/// <TRestXXX name="..." par0="10"/>
/// \endcode
/// After loading the rml file and calling this method, the value of "par0" will
/// be set to 10
///
void TRestMetadata::SetDataMemberValFromConfig() {}<|MERGE_RESOLUTION|>--- conflicted
+++ resolved
@@ -279,24 +279,15 @@
 ///
 /// The for loop definition can be either `from-to-step` structure or `in` structure.
 /// The loop variable is defined in `variable` attribute, which is treated same as
-<<<<<<< HEAD
-/// rml variable. In `from-to-step` structure, the value must be numbers. REST will 
-/// loop form `from` to `to` with step size `step`. In `in` structure, the values 
-=======
 /// rml variable. In `from-to-step` structure, the value must be numbers. REST will
 /// loop form `from` to `to` with step size `step`. In `in` structure, the values
->>>>>>> b0356735
 /// are treated as string, and must be separated with `:`. For example:
 ///
 /// \code
 /// <for variable="nCh" from="0" to="63" step="1" >
 ///	  <readoutChannel id="${nCh}" >
 ///		<for variable="nPix" from="0" to="63" step="1">
-<<<<<<< HEAD
-///       <addPixel id="${nPix}" origin="((1+${nCh})*pitch,pitch/4+${nPix}*pitch)" 
-=======
 ///       <addPixel id="${nPix}" origin="((1+${nCh})*pitch,pitch/4+${nPix}*pitch)"
->>>>>>> b0356735
 ///         size="(pixelSize,pixelSize)" rotation="45" />
 ///		</for>
 ///    </readoutChannel>
@@ -305,11 +296,7 @@
 /// <for variable="nMod" in="0:2:3:4:6:8:9" >
 ///   <TRestAnalysisPlot name="ModuleFirstXYHitMap${nMod}"  previewPlot="false">
 ///     <canvas size="(800,600)"  save="M${nMod}_Hitmap.png"/>
-<<<<<<< HEAD
-///     <plot name="aaa" title="First X/Y Hitmap of Module ${nMod}" xlabel="X channel" 
-=======
 ///     <plot name="aaa" title="First X/Y Hitmap of Module ${nMod}" xlabel="X channel"
->>>>>>> b0356735
 ///       ylabel="Y channel" value="ON" option="colz">
 ///       <variable name="rA_ModuleFirstX.second" range="(0,64)" nbins="64" />
 ///       <variable name="rA_ModuleFirstY.second" range="(64,128)" nbins="64" />
@@ -319,13 +306,8 @@
 /// </for>
 /// \endcode
 ///
-<<<<<<< HEAD
-/// The first for loop definition will be expanded to 64 <readoutChannel sections 
-/// with 64 <addPixel sections in each. The nCh and nPix variables will be 0~64 
-=======
 /// The first for loop definition will be expanded to 64 <readoutChannel sections
 /// with 64 <addPixel sections in each. The nCh and nPix variables will be 0~64
->>>>>>> b0356735
 /// in each section. The second for loop definition will be expanded to 7 <TRestAnalysisPlot
 /// sections with nMod be valued 0,2,3,4,6,8,9 respectivelly.
 ///
