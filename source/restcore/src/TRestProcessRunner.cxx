//////////////////////////////////////////////////////////////////////////
///
/// This class implements REST's main functionality - process running. multi-
/// thread is enabled here which improves efficiency. Pause menu and progress
/// bar is also provided which makes the work easier!
///
/// \class TRestProcessRunner
///
///--------------------------------------------------------------------------
///
/// RESTsoft - Software for Rare Event Searches with TPCs
///
/// History of developments:
///
/// 2014-june: First concept. As part of conceptualization of previous REST
///            code (REST v2)
///            Igor G. Irastorza
///
/// 2017-Aug:  Major change: added for multi-thread capability
///            Kaixiang Ni
///
/// <hr>
//////////////////////////////////////////////////////////////////////////

#include "Math/MinimizerOptions.h"
#include "TInterpreter.h"
#include "TMinuitMinimizer.h"
#include "TMutex.h"
#include "TROOT.h"
#include "TRestManager.h"
#include "TRestThread.h"

std::mutex mutexx;

#ifdef TIME_MEASUREMENT
#include <chrono>
using namespace chrono;
int deltaTime;
int writeTime;
int readTime;
high_resolution_clock::time_point tS, tE;
#endif

int ncalculated = 10;
Long64_t bytesReaded_last = 0;
Double_t prog_last = 0;
Int_t prog_last_printed = 0;
vector<Long64_t> bytesAdded(ncalculated, 0);
vector<Double_t> progAdded(ncalculated, 0);
int poscalculated = 0;
int printInterval = 200000;  // 0.2s
int inputtreeentries = 0;

ClassImp(TRestProcessRunner);

TRestProcessRunner::TRestProcessRunner() { Initialize(); }

TRestProcessRunner::~TRestProcessRunner() {}

///////////////////////////////////////////////
/// \brief Setting default values of class' data member
///
void TRestProcessRunner::Initialize() {
    fRunInfo = NULL;
    fInputEvent = NULL;
    fOutputEvent = NULL;
    fEventTree = NULL;
    fAnalysisTree = NULL;
    fTempOutputDataFile = NULL;
    fThreads.clear();
    ProcessInfo.clear();

    fThreadNumber = 0;
    firstEntry = 0;
    eventsToProcess = 0;
    fProcessedEvents = 0;
    fProcessNumber = 0;
    fProcStatus = kNormal;
}

///////////////////////////////////////////////
/// \brief Reads information from rml config file
///
/// It first checks if a friendly TRestRun object is initialized in
/// TRestManager, if so, it reads the following configuration items:
/// 1. firstEntry, lastEntry, eventsToProcess. These indicates how many events
/// we need to process.
/// 2. Tree branch list. can be inputAnalysis, inputEvent, outputEvent.
/// 3. Number of thread needed. A list TRestThread will then be instantiated.
void TRestProcessRunner::BeginOfInit() {
    info << endl;
    if (fHostmgr != NULL) {
        fRunInfo = fHostmgr->GetRunInfo();
        if (fRunInfo == NULL) {
            error << "File IO has not been specified, " << endl;
            error << "please make sure the \"TRestFiles\" section is ahead of the "
                     "\"TRestProcessRunner\" section"
                  << endl;
            exit(0);
        }
    } else {
        error << "manager not initialized!" << endl;
        exit(0);
    }

    firstEntry = StringToInteger(GetParameter("firstEntry", "0"));
    int lastEntry = StringToInteger(GetParameter("lastEntry", "0"));
    eventsToProcess = StringToInteger(GetParameter("eventsToProcess", "0"));
    if (lastEntry - firstEntry > 0 && eventsToProcess == 0) {
        eventsToProcess = lastEntry - firstEntry;
    } else if (eventsToProcess > 0 && lastEntry - firstEntry > 0 &&
               lastEntry - firstEntry != eventsToProcess) {
        warning << "Conflict number of events to process!" << endl;
    } else if (eventsToProcess > 0 && lastEntry - firstEntry == 0) {
        lastEntry = firstEntry + eventsToProcess;
    } else if (eventsToProcess == 0 && firstEntry == 0 && lastEntry == 0) {
        eventsToProcess = REST_MAXIMUM_EVENTS;
        lastEntry = REST_MAXIMUM_EVENTS;
    } else {
        warning << "error setting of event number" << endl;
        eventsToProcess = eventsToProcess > 0 ? eventsToProcess : REST_MAXIMUM_EVENTS;
        firstEntry = firstEntry > 0 ? firstEntry : 0;
        lastEntry = lastEntry == firstEntry + eventsToProcess ? lastEntry : REST_MAXIMUM_EVENTS;
    }
    fRunInfo->SetCurrentEntry(firstEntry);

    fThreadNumber = StringToDouble(GetParameter("threadNumber", "1"));
    if (ToUpper(GetParameter("inputAnalysis", "ON")) == "ON") fOutputItem[0] = true;
    if (ToUpper(GetParameter("inputEvent", "OFF")) == "ON") fOutputItem[1] = true;
    if (ToUpper(GetParameter("outputEvent", "ON")) == "ON") fOutputItem[2] = true;
    fOutputItem[3] = true;

    // fOutputItem = Split(GetParameter("treeBranches",
    // "inputevent:outputevent:inputanalysis"), ":");
    if (fThreadNumber < 1) fThreadNumber = 1;
    if (fThreadNumber > 15) fThreadNumber = 15;

    for (int i = 0; i < fThreadNumber; i++) {
        TRestThread* t = new TRestThread();
        t->SetProcessRunner(this);
        t->SetVerboseLevel(fVerboseLevel);
        t->SetThreadId(i);
        fThreads.push_back(t);
    }
}

///////////////////////////////////////////////
/// \brief method to deal with iterated child elements
///
/// If child element is declared as "addProcess", then multiple new process will
/// be instantiated using sequential startup method, by calling
/// InstantiateProcess() The processes will be added into each TRestThread
/// instance. If the process is external process, then it will be sent to
/// TRestRun.
Int_t TRestProcessRunner::ReadConfig(string keydeclare, TiXmlElement* e) {
    if (keydeclare == "addProcess") {
        string active = GetParameter("value", e, "");
        if (active != "" && ToUpper(active) != "ON") return 0;

        string processName = GetParameter("name", e, "");

        string processType = GetParameter("type", e, "");

        if (processType == "") {
            warning << "Bad expression of addProcess" << endl;
            return 0;
        } else if (processName == "") {
            warning << "Event process " << processType << " has no name, it will be skipped" << endl;
            return 0;
        }

        info << "adding process " << processType << " \"" << processName << "\"" << endl;
        for (int i = 0; i < fThreadNumber; i++) {
            TRestEventProcess* p = InstantiateProcess(processType, e);
            if (p != NULL) {
                if (p->isExternal()) {
                    fRunInfo->SetExtProcess(p);
                    return 0;
                } else if (p->GetVerboseLevel() >= REST_Debug || p->singleThreadOnly()) {
                    fProcStatus = kIgnore;
                    info << "multi-threading is disabled due to process \"" << p->GetName() << "\"" << endl;
                    info << "This process is in debug mode or is single thread only" << endl;

                    if (fThreadNumber > 1) {
                        for (i = fThreadNumber; i > 1; i--) {
                            fThreads.erase(fThreads.end() - 1);
                            fThreadNumber--;
                        }
                        fThreads[0]->AddProcess(p);

                        break;
                    }
                }
                fThreads[i]->AddProcess(p);
            } else {
                return 0;
            }
        }

        fProcessNumber++;
        debug << "process \"" << processType << "\" has been added!" << endl;
        return 0;
    }

    return 0;
}

///////////////////////////////////////////////
/// \brief Ending of the startup procedure.
///
/// It first sets input event as the first event in process chain, and then do a
/// Validation of the process chain. Finally it calls ReadProcInfo() and create
/// a process info list
void TRestProcessRunner::EndOfInit() {
    debug << "Validating process chain..." << endl;

    if (fRunInfo->GetFileProcess() != NULL) {
        fInputEvent = fRunInfo->GetFileProcess()->GetOutputEvent();
    } else {
        if (fThreads[0]->GetProcessnum() > 0 && fThreads[0]->GetProcess(0)->GetInputEvent() != NULL) {
            string name = fThreads[0]->GetProcess(0)->GetInputEvent()->ClassName();
            auto a = (TRestEvent*)TClass::GetClass(name.c_str())->New();
            a->Initialize();
            fRunInfo->SetInputEvent(a);
        }
        fInputEvent = fRunInfo->GetInputEvent();
    }
    if (fInputEvent == NULL) {
        error << "Cannot determine input event, validating process chain failed!" << endl;
        exit(1);
    }

    if (fProcessNumber > 0) {
        if (fThreads[0]->ValidateInput(fInputEvent) == -1) exit(1);
        if (fThreads[0]->ValidateChain() == -1) exit(1);
    }

    ReadProcInfo();
}

///////////////////////////////////////////////
/// \brief Create a process info list which used called by
/// TRestRun::FormFormat().
///
/// Items: FirstProcess, LastProcess, ProcNumber
void TRestProcessRunner::ReadProcInfo() {
    if (fRunInfo->GetFileProcess() != NULL) {
        ProcessInfo["FirstProcess"] = fRunInfo->GetFileProcess()->GetName();
    } else {
        if (fProcessNumber > 0) ProcessInfo["FirstProcess"] = fThreads[0]->GetProcess(0)->GetName();
    }
    int n = fProcessNumber;
    ProcessInfo["LastProcess"] =
        (n == 0 ? ProcessInfo["FirstProcess"] : fThreads[0]->GetProcess(n - 1)->GetName());
    ProcessInfo["ProcNumber"] = ToString(n);
}

///////////////////////////////////////////////
/// \brief The main executer of event process
///
/// Things doing in this method:
/// 1. Call each thread to prepare their process chain, output tree and output
/// file. The method is PrepareToProcess().
/// 2. Print metadata for each process
/// 3. Set output tree by cloning the TRestThread output tree
/// 4. Reset run count, modify ROOT mutex to make it support multi-thread.
/// 5. Call each thread to start. The threads running the processes are
/// detatched after this calling.
/// 6. The main thread loops for progress bar while waiting the child threads to
/// finish.
/// 7. After finished, print some information, reset ROOT mutes.
/// 8. Call ConfigOutputFile() method to save the output file
///
void TRestProcessRunner::RunProcess() {
    debug << "Creating output File " << fRunInfo->GetOutputFileName() << endl;
    TString filename = fRunInfo->FormFormat(fRunInfo->GetOutputFileName());
    fTempOutputDataFile = new TFile(filename, "recreate");
    if (!fTempOutputDataFile->IsOpen()) {
        error << "Failed to create output file: " << fTempOutputDataFile << endl;
        exit(1);
    }
    info << endl;
    info << "TRestProcessRunner : preparing threads..." << endl;

    fRunInfo->ResetEntry();
    fRunInfo->SetCurrentEntry(firstEntry);
    bool testrun =
        ToUpper(GetParameter("testRun", "ON")) == "ON" || ToUpper(GetParameter("testRun", "ON")) == "TRUE";
    for (int i = 0; i < fThreadNumber; i++) {
        fThreads[i]->PrepareToProcess(fOutputItem, testrun);
    }

    // print metadata
    if (fRunInfo->GetFileProcess() != NULL) {
        essential << this->ClassName() << ": 1 + " << fProcessNumber << " processes loaded, " << fThreadNumber
                  << " threads prepared!" << endl;
    } else {
        essential << this->ClassName() << ": " << fProcessNumber << " processes loaded, " << fThreadNumber
                  << " threads prepared!" << endl;
    }
    if (fVerboseLevel >= REST_Essential) {
        if (fRunInfo->GetFileProcess() != NULL) fRunInfo->GetFileProcess()->PrintMetadata();

        for (int i = 0; i < fProcessNumber; i++) {
            fThreads[0]->GetProcess(i)->PrintMetadata();
        }
    } else {
        if (fRunInfo->GetFileProcess() != NULL) {
            fout << "(external) " << fRunInfo->GetFileProcess()->ClassName() << " : "
                 << fRunInfo->GetFileProcess()->GetName() << endl;
        }
        for (int i = 0; i < fProcessNumber; i++) {
            fout << "++ " << fThreads[0]->GetProcess(i)->ClassName() << " : "
                 << fThreads[0]->GetProcess(i)->GetName() << endl;
        }
    }
    fout << "=" << endl;

    // copy thread tree to local
    fTempOutputDataFile->cd();
    TTree* tree = fThreads[0]->GetEventTree();
    if (tree != NULL) {
        fEventTree = (TRestAnalysisTree*)tree->Clone();
        fEventTree->SetName("EventTree");
        string outputeventname;
        if (fThreads[0]->GetOutputEvent() != NULL) {
            outputeventname = fThreads[0]->GetOutputEvent()->ClassName();
        }

        fEventTree->SetTitle((outputeventname + "Tree").c_str());
        fEventTree->SetDirectory(fTempOutputDataFile);
    } else {
        fEventTree = NULL;
    }

    tree = (TRestAnalysisTree*)fThreads[0]->GetAnalysisTree();
    if (tree != NULL) {
        fAnalysisTree = (TRestAnalysisTree*)tree->Clone();
        fAnalysisTree->SetName("AnalysisTree");
        fAnalysisTree->SetTitle("AnalysisTree");
        fAnalysisTree->SetDirectory(fTempOutputDataFile);
    } else {
        fAnalysisTree = NULL;
    }

    nBranches = fAnalysisTree->GetListOfBranches()->GetEntriesFast();

    // reset runner
    this->ResetRunTimes();
    fProcessedEvents = 0;
    fRunInfo->ResetEntry();
    fRunInfo->SetCurrentEntry(firstEntry);
    inputtreeentries = fRunInfo->GetEntries();

    // set root mutex
    //!!!!!!!!!!!!Important!!!!!!!!!!!!
    ROOT::Math::MinimizerOptions::SetDefaultMinimizer("Minuit");
    TMinuitMinimizer::UseStaticMinuit(false);
    if (gGlobalMutex == NULL) {
        gGlobalMutex = new TMutex(true);
        gROOTMutex = gGlobalMutex;
        gInterpreterMutex = gGlobalMutex;
    }

#ifdef TIME_MEASUREMENT
    high_resolution_clock::time_point t3 = high_resolution_clock::now();
#endif

    // start the thread!
    fout << this->ClassName() << ": Starting the Process.." << endl;
    for (int i = 0; i < fThreadNumber; i++) {
        fThreads[i]->StartThread();
    }

    while (fProcStatus == kPause ||
           (fRunInfo->GetInputEvent() != NULL && eventsToProcess > fProcessedEvents)) {
        PrintProcessedEvents(100);

        // ConsoleHelper::enable_raw_mode();

        if (fProcStatus != kIgnore && ConsoleHelper::kbhit())  // if keyboard inputs
        {
            // cout << ConsoleHelper::getch() << endl;
            // cursorUp(1);
            int a = ConsoleHelper::getch();  // get char
            // if (a != '\n')
            //	while (getchar() != '\n');//clear buffer
            if (a == 'p') {
                fProcStatus = kPause;
                clearLinesAfterCursor();
                TRestStringOutput cout;
                cout.setcolor(COLOR_BOLDWHITE);
                cout.setorientation(0);
                cout.setborder("|");
                cout << endl;
                cout << "-" << endl;
                cout << "PROCESS PAUSED!" << endl;
                cout << "-" << endl;
                cout << " " << endl;
                cout << "--------------MENU--------------" << endl;
            }
        }

        if (fProcStatus == kPause) {
            PauseMenu();
        }
        if (fProcStatus == kStop) {
            break;
        }

        // ConsoleHelper::disable_raw_mode();

#ifdef WIN32
        _sleep(50);
#else
        usleep(printInterval);
#endif

        // cout << eventsToProcess << " " << fProcessedEvents << " " << lastEntry <<
        // " " << fCurrentEvent << endl; cout << fProcessedEvents << "\r";
        // printf("%d processed events now...\r", fProcessedEvents); fflush(stdout);
    }

    if (ConsoleHelper::kbhit())
        while (getchar() != '\n')
            ;  // clear buffer

    // cursorDown(4);

    essential << "Waiting for processes to finish ..." << endl;

    while (1) {
#ifdef WIN32
        _sleep(50);
#else
        usleep(100000);
#endif
        bool finish = fThreads[0]->Finished();
        for (int i = 1; i < fThreadNumber; i++) {
            finish = finish && fThreads[i]->Finished();
        }
        if (finish) break;
    }

    for (int i = 0; i < fThreadNumber; i++) {
        fThreads[i]->WriteFile();
    }

#ifdef TIME_MEASUREMENT
    high_resolution_clock::time_point t4 = high_resolution_clock::now();
    deltaTime = (int)duration_cast<microseconds>(t4 - t3).count();
#endif

    // reset the mutex to null
    delete gGlobalMutex;
    gGlobalMutex = NULL;
    gROOTMutex = NULL;
    gInterpreterMutex = NULL;

    fout << this->ClassName() << ": " << fProcessedEvents << " processed events" << endl;

#ifdef TIME_MEASUREMENT
    info << "Total processing time : " << ((Double_t)deltaTime) / 1000. << " ms" << endl;
    info << "Average read time from disk (per event) : " << ((Double_t)readTime) / fProcessedEvents / 1000.
         << " ms" << endl;
    info << "Average process time (per event) : "
         << ((Double_t)(deltaTime - readTime - writeTime)) / fProcessedEvents / 1000. << " ms" << endl;
    info << "Average write time to disk (per event) : " << ((Double_t)writeTime) / fProcessedEvents / 1000.
         << " ms" << endl;
    info << "=" << endl;
#endif
<<<<<<< HEAD

    ConfigOutputFile();
=======
    if (fRunInfo->GetOutputFileName() != "/dev/null") {
        ConfigOutputFile();
	}
>>>>>>> 5436f194
}

///////////////////////////////////////////////
/// \brief A pause menu providing some functions during the process
///
/// It can:
/// 1. Change verbose level
/// 2. Change number of events to process
/// 3. Push forward event by event
/// 4. Print the latest processed event
/// 5. Quit the process directly with file saved
void TRestProcessRunner::PauseMenu() {
    TRestStringOutput cout;
    cout.setcolor(COLOR_BOLDWHITE);
    cout.setorientation(0);
    cout.setborder("|");
    clearLinesAfterCursor();
    cout << "\"v\" : change the verbose level" << endl;
    cout << "\"e\" : change the number of events to process" << endl;
    cout << "\"n\" : push foward one event, then pause" << endl;
    cout << "\"l\" : print the latest processed event" << endl;
    cout << "\"q\" : stop and quit the process" << endl;
    cout << "press \"p\" to continue process..." << endl;
    cout << "-" << endl;
    cout << endl;
    cout << endl;
    int mainmenuleng = 9;
    while (1) {
        cursorUp(1);
        clearCurrentLine();
        int b = getchar();
        if (b != '\n')
            while (getchar() != '\n')
                ;

        if (b == 'v') {
            cursorUp(mainmenuleng + 2);
            cout.setcolor(COLOR_BOLDGREEN);
            cout << "Changing verbose level for all the processes..." << endl;
            cout.setcolor(COLOR_BOLDWHITE);
            cursorDown(1);
            clearLinesAfterCursor();
            cout << "type \"0\"/\"s\" to set level silent" << endl;
            cout << "type \"1\"/\"e\" to set level essential" << endl;
            cout << "type \"2\"/\"i\" to set level info" << endl;
            cout << "type \"3\"/\"d\" to set level debug" << endl;
            cout << "type \"4\"/\"x\" to set level extreme" << endl;
            cout << "type other to return the pause menu" << endl;
            cout << "-" << endl;
            cout << endl;
            int submenuleng = 8;
            while (1) {
                cursorUp(1);
                int c = getchar();
                if (c != '\n')
                    while (getchar() != '\n')
                        ;
                REST_Verbose_Level l;
                if (c == '0' || c == 's') {
                    l = REST_Silent;
                } else if (c == '1' || c == 'e') {
                    l = REST_Essential;
                } else if (c == '2' || c == 'i') {
                    l = REST_Info;
                } else if (c == '3' || c == 'd') {
                    l = REST_Debug;
                } else if (c == '4' || c == 'x') {
                    l = REST_Extreme;
                } else {
                    cursorUp(submenuleng + 2);
                    cout.setcolor(COLOR_BOLDYELLOW);
                    cout << "Verbose level not set!" << endl;
                    cout.setcolor(COLOR_BOLDWHITE);
                    cursorDown(1);
                    break;
                }

                this->SetVerboseLevel(l);
                for (int i = 0; i < fThreadNumber; i++) {
                    fThreads[i]->SetVerboseLevel(l);
                    for (int j = 0; j < fThreads[i]->GetProcessnum(); j++) {
                        fThreads[i]->GetProcess(j)->SetVerboseLevel(l);
                    }
                }
                cursorUp(submenuleng + 2);
                cout.setcolor(COLOR_BOLDGREEN);
                cout << "Verbose level has been set to " << ToString(l) << "!" << endl;
                cout.setcolor(COLOR_BOLDWHITE);
                cursorDown(1);
                break;
            }
            clearLinesAfterCursor();
            break;
        } else if (b == 'e') {
            cursorUp(mainmenuleng + 2);
            cout.setcolor(COLOR_BOLDGREEN);
            cout << "Changing number of events to process..." << endl;
            cout.setcolor(COLOR_BOLDWHITE);
            cursorDown(1);
            clearLinesAfterCursor();
            cout << "type the number you want" << endl;
            cout << "type other to return the pause menu" << endl;
            cout << "-" << endl;
            cout << endl;
            int submenuleng = 4;

            while (1) {
                cursorUp(1);
                int c = getchar();
                if (c != '\n') {
                    char buffer[10];
                    for (int i = 0; i < 10; i++) {
                        buffer[i] = 0;
                    }

                    buffer[0] = c;
                    int i = 1;
                    int d = 0;
                    while ((d = getchar()) != '\n') {
                        if (i < 10) buffer[i] = d;
                        i++;
                    }

                    int neve = StringToInteger(buffer);
                    if (neve > 0) {
                        eventsToProcess = neve;
                        cursorUp(submenuleng + 2);
                        cout.setcolor(COLOR_BOLDGREEN);
                        cout << "Maximum number of events to process has been set to " << eventsToProcess
                             << endl;
                        cout.setcolor(COLOR_BOLDWHITE);
                        cursorDown(1);
                        break;
                    }
                    if (neve == 0) {
                        int lastEntry = StringToInteger(GetParameter("lastEntry", "0"));
                        if (lastEntry - firstEntry > 0)
                            eventsToProcess = lastEntry - firstEntry;
                        else
                            eventsToProcess = REST_MAXIMUM_EVENTS;
                        cursorUp(submenuleng + 2);
                        cout.setcolor(COLOR_BOLDGREEN);
                        cout << "Maximum number of events to process has been set to "
                                "default ("
                             << eventsToProcess << ")" << endl;
                        cout.setcolor(COLOR_BOLDWHITE);
                        cursorDown(1);
                        break;
                    }
                }

                cursorUp(submenuleng + 2);
                cout.setcolor(COLOR_BOLDYELLOW);
                cout << "N events not set!" << endl;
                cout.setcolor(COLOR_BOLDWHITE);
                cursorDown(1);
                break;
            }
            clearLinesAfterCursor();
            break;
        } else if (b == 'n') {
            fProcStatus = kStep;
            break;
        } else if (b == 'l') {
            clearScreen();
            fOutputEvent->PrintEvent();
            cout << "press a key to continue..." << endl;
            int b = getchar();
            if (b != '\n')
                while (getchar() != '\n')
                    ;
            clearScreen();
            break;
        } else if (b == 'q') {
            fProcStatus = kStop;
            break;
        } else if (b == 'p') {
            cursorUp(mainmenuleng + 6);
            clearLinesAfterCursor();
            fProcStatus = kNormal;
            break;
        } else if (b == '\n') {
            // cursorUp(1);
        } else {
            cursorUp(mainmenuleng + 2);
            cout.setcolor(COLOR_BOLDYELLOW);
            cout << "Invailed option \"" << (char)b << "\" (key value: " << b << ") !" << endl;
            cout.setcolor(COLOR_BOLDWHITE);
            cursorDown(mainmenuleng + 1);
        }
    }
}

///////////////////////////////////////////////
/// \brief Get next event and copy it to the address of **targetevt**.
///
/// If can, it will also set the observal value of **targettree** according to
/// the local analysis tree.
///
/// This method is locked by mutex. There can never be two of it running
/// simultaneously in two threads.
///
/// If there is a single thread process, the local input event will be set to
/// the out put of this process. The **targettree** will not be changed.
///
/// If not, the local input event and analysis tree will be updated after
/// calling TTree::GetEntry(). The observables in the local tree will be copyed
/// to the **targettree**.
///
/// Finally the data in the input event will get cloned to the **targetevt** by
/// root streamer.
///
/// If the current entry is the last entry of the input tree, or the single
/// thread process stops to give a concret pointer as the output, the process is
/// over. This method returns -1.
///
Int_t TRestProcessRunner::GetNextevtFunc(TRestEvent* targetevt, TRestAnalysisTree* targettree) {
    mutexx.lock();  // lock on
    while (fProcStatus == kPause) {
#ifdef WIN32
        _sleep(50);
#else
        usleep(100000);
#endif
    }
#ifdef TIME_MEASUREMENT
    high_resolution_clock::time_point t1 = high_resolution_clock::now();
#endif
    int n;
    if (fProcessedEvents >= eventsToProcess || targetevt == NULL || fProcStatus == kStop) {
        n = -1;
    } else {
        if (fOutputItem[0] == false) {
            n = fRunInfo->GetNextEvent(targetevt, NULL);
        } else {
            n = fRunInfo->GetNextEvent(targetevt, targettree);
        }
    }

#ifdef TIME_MEASUREMENT
    high_resolution_clock::time_point t2 = high_resolution_clock::now();
    readTime += (int)duration_cast<microseconds>(t2 - t1).count();
#endif
    mutexx.unlock();
    return n;
}

///////////////////////////////////////////////
/// \brief Calling back the FillEvent() method in TRestThread.
///
/// This method is locked by mutex. There can never be two of it running
/// simultaneously in two threads. As a result threads will not write their
/// files together, thus preventing segmentaion violation.
void TRestProcessRunner::FillThreadEventFunc(TRestThread* t) {
    mutexx.lock();
#ifdef TIME_MEASUREMENT
    high_resolution_clock::time_point t5 = high_resolution_clock::now();
#endif
    if (t->GetOutputEvent() != NULL) {
        fOutputEvent = t->GetOutputEvent();
        // copy address of analysis tree of the given thread
        // to the local tree, then fill the local tree
        TObjArray* branchesT;
        TObjArray* branchesL;

        if (fAnalysisTree != NULL) {
            t->GetAnalysisTree()->SetEventInfo(t->GetOutputEvent());
            branchesT = t->GetAnalysisTree()->GetListOfBranches();
            branchesL = fAnalysisTree->GetListOfBranches();
            for (int i = 0; i < nBranches; i++) {
                TBranch* branchT = (TBranch*)branchesT->UncheckedAt(i);
                TBranch* branchL = (TBranch*)branchesL->UncheckedAt(i);
                branchL->SetAddress(branchT->GetAddress());
            }
            fAnalysisTree->Fill();
        }

        if (fEventTree != NULL) {
            // t->GetEventTree()->FillEvent(t->GetOutputEvent());
            branchesT = t->GetEventTree()->GetListOfBranches();
            branchesL = fEventTree->GetListOfBranches();
            for (int i = 0; i < branchesT->GetLast() + 1; i++) {
                TBranch* branchT = (TBranch*)branchesT->UncheckedAt(i);
                TBranch* branchL = (TBranch*)branchesL->UncheckedAt(i);
                branchL->SetAddress(branchT->GetAddress());
            }
            fEventTree->Fill();

            // cout << t->GetOutputEvent()->GetID() << endl;
        }
        fProcessedEvents++;

#ifdef TIME_MEASUREMENT
        high_resolution_clock::time_point t6 = high_resolution_clock::now();
        writeTime += (int)duration_cast<microseconds>(t6 - t5).count();
#endif

        if (fProcStatus == kStep) {
            fProcStatus = kPause;
            cout << "Processed events:" << fProcessedEvents << endl;
        }
    }
    mutexx.unlock();
}

///////////////////////////////////////////////
/// \brief Calling back the WriteFile() method in TRestThread.
///
/// This method is locked by mutex. There can never be two of it running
/// simultaneously in two threads. As a result threads will not write their
/// files together, thus preventing segmentaion violation.
void TRestProcessRunner::WriteThreadFileFunc(TRestThread* t) {
    cout << "writing files" << endl;
    mutexx.lock();
#ifdef TIME_MEASUREMENT
    high_resolution_clock::time_point t5 = high_resolution_clock::now();
#endif
    t->WriteFile();

#ifdef TIME_MEASUREMENT
    high_resolution_clock::time_point t6 = high_resolution_clock::now();
    writeTime += (int)duration_cast<microseconds>(t6 - t5).count();
#endif
    mutexx.unlock();
}

///////////////////////////////////////////////
/// \brief Forming an output file
///
/// It first saves process metadata in to the main output file, then calls
/// TRestRun::FormOutputFile() to merge the main file with process's tmp file.
void TRestProcessRunner::ConfigOutputFile() {
    essential << "Configuring output file, merging thread files together" << endl;
#ifdef TIME_MEASUREMENT
    ProcessInfo["ProcessTime"] = ToString(deltaTime) + "ms";
#endif

    vector<string> files_to_merge;

    // add data file
    // string savemetadata = GetParameter("saveMetadata", "true");
    // if (savemetadata == "true" || savemetadata == "True" || savemetadata ==
    // "yes" || savemetadata == "ON")
    //{
    fTempOutputDataFile->cd();
    fRunInfo->Write();
    this->Write();
    char tmpString[256];
    if (fRunInfo->GetFileProcess() != NULL) {
        sprintf(tmpString, "Process-%d. %s", 0, fRunInfo->GetFileProcess()->GetName());
        fRunInfo->GetFileProcess()->Write();
    }
    for (int i = 0; i < fProcessNumber; i++) {
        sprintf(tmpString, "Process-%d. %s", i + 1, fThreads[0]->GetProcess(i)->GetName());
        fThreads[0]->GetProcess(i)->Write();
    }

    //}
    if (fEventTree != NULL) fEventTree->Write(0, kWriteDelete);
    if (fAnalysisTree != NULL) fAnalysisTree->Write(0, kWriteDelete);
    fTempOutputDataFile->Close();
    // files_to_merge.push_back(fTempOutputDataFile->GetName());

    // add threads file
    // processes may have their own TObject output. They are stored in the threads
    // file these files are mush smaller that data file, so they are merged to the
    // data file.
    for (int i = 0; i < fThreadNumber; i++) {
        TFile* f = fThreads[i]->GetOutputFile();
        if (f != NULL) f->Close();
        files_to_merge.push_back(f->GetName());
    }

    fRunInfo->FormOutputFile(files_to_merge, fTempOutputDataFile->GetName());
}

// tools
///////////////////////////////////////////////
/// \brief Reset running time count to 0
///
void TRestProcessRunner::ResetRunTimes() {
#ifdef TIME_MEASUREMENT
    readTime = 0;
    writeTime = 0;
    deltaTime = 0;
#endif
    time_t tt = time(NULL);
    ProcessInfo["ProcessDate"] = Split(ToDateTimeString(tt), " ")[0];
}

///////////////////////////////////////////////
/// \brief InstantiateProcess in sequential start up
///
/// It instantiates a the object by the method TClass::GetClass(), giving it
/// type name. Then it asks the process object to LoadConfigFromFile() with an
/// xml section.
TRestEventProcess* TRestProcessRunner::InstantiateProcess(TString type, TiXmlElement* ele) {
    TClass* cl = TClass::GetClass(type);
    if (cl == NULL) {
        error << endl;
        error << "Process : " << type << " not found!!" << endl;
        error << "This may due to a mis-spelling in the rml or mis-installation" << endl;
        error << "of an external library. Please verify them and launch again." << endl;
        exit(1);
        return NULL;
    }
    TRestEventProcess* pc = (TRestEventProcess*)cl->New();

    pc->LoadConfigFromFile(ele, fElementGlobal);

    pc->SetRunInfo(this->fRunInfo);

    return pc;
}

///////////////////////////////////////////////
/// \brief Print number of events processed, file read speed, ETA and a progress
/// bar.
///
void TRestProcessRunner::PrintProcessedEvents(Int_t rateE) {
    if (fProcStatus == kNormal || fProcStatus == kIgnore) {
        // clearLinesAfterCursor();

        // TRestStringOutput cout;
        // cout.setcolor(COLOR_BOLDWHITE);
        // cout.setorientation(0);
        // cout.setborder("|");
        // cursorDown(1);

        Long64_t bytes = 0;
        for (auto& n : bytesAdded) bytes += n;
        double speedbyte = bytes / (double)printInterval * (double)1000000 / ncalculated;

        double progsum = 0;
        for (auto& n : progAdded) progsum += n;
        double progspeed = progsum / ncalculated / printInterval * 1000000;

        double prog = 0;
        if (eventsToProcess == REST_MAXIMUM_EVENTS && fRunInfo->GetFileProcess() != NULL)
        // Nevents is unknown, reading external data file
        {
            prog = fRunInfo->GetBytesReaded() / (double)fRunInfo->GetTotalBytes() * 100;
        } else if (fRunInfo->GetFileProcess() != NULL)
        // Nevents is known, reading external data file
        {
            prog = fProcessedEvents / (double)eventsToProcess * 100;
        } else if (eventsToProcess == REST_MAXIMUM_EVENTS)
        // Nevents is unknown, reading root file
        {
            prog = fRunInfo->GetCurrentEntry() / (double)inputtreeentries * 100;
        }

        else {
            prog = fProcessedEvents / (double)eventsToProcess * 100;
        }

        char* buffer = new char[500]();
        if (fRunInfo->GetFileProcess() != NULL) {
            sprintf(buffer, "%d Events (%.1fMB/s), ", fProcessedEvents, speedbyte / 1024 / 1024);
        } else {
            sprintf(buffer, "%d Events, ", fProcessedEvents);
        }

        string s1(buffer);

        if (fProcStatus == kNormal) {
            sprintf(buffer, "%.1f min ETA, (Pause: \"p\") ", (100 - prog_last) / progspeed / 60);
        } else {
            sprintf(buffer, "%.1f min ETA, (Pause Disabled) ", (100 - prog_last) / progspeed / 60);
        }
        string s2(buffer);

        int barlength = 0;
        if (fout.CompatibilityMode()) {
            barlength = 50;
        } else {
            barlength = ConsoleHelper::GetWidth() - s1.size() - s2.size() - 9;
        }
        sprintf(buffer, ("%.1f%[" + MakeProgressBar(prog, barlength) + "]").c_str(), prog);
        string s3(buffer);

        delete[] buffer;

        if (fout.CompatibilityMode()) {
            if (((int)prog) != prog_last_printed) {
                cout << s1 << s2 << s3 << endl;
                prog_last_printed = (int)prog;
            }
        } else if (fThreads[0]->GetVerboseLevel() < REST_Debug) {
            printf("%s", (s1 + s2 + s3 + "\r").c_str());
            fflush(stdout);
        }

        // cursorUp(4);

        bytesAdded[poscalculated] = fRunInfo->GetBytesReaded() - bytesReaded_last;
        bytesReaded_last = fRunInfo->GetBytesReaded();
        progAdded[poscalculated] = prog - prog_last;
        prog_last = prog;

        poscalculated++;
        if (poscalculated >= ncalculated) poscalculated -= ncalculated;
    }
}

///////////////////////////////////////////////
/// \brief Make a string of progress bar with given length and percentage
///
string TRestProcessRunner::MakeProgressBar(int progress100, int length) {
    string progressbar(length, '-');
    int n = (double)progress100 / 100 * length;
    if (n < 0) n = 0;
    if (n > length + 1) n = length + 1;
    for (int i = 0; i < n; i++) {
        progressbar[i] = '=';
    }
    if (n < length + 1) progressbar[n] = '>';
    return progressbar;
}

TRestEvent* TRestProcessRunner::GetInputEvent() { return fRunInfo->GetInputEvent(); }

TRestAnalysisTree* TRestProcessRunner::GetInputAnalysisTree() { return fRunInfo->GetAnalysisTree(); }

void TRestProcessRunner::PrintMetadata() {
    // cout.precision(10);
    TRestMetadata::PrintMetadata();

    /*
    TRestStringOutput cout;
    cout.setborder("||");
    cout.setorientation(1);
    cout.setlength(100);
    */

    string status;
    if (fProcStatus == kNormal)
        status = "Normal";
    else if (fProcStatus == kStop)
        status = "Terminated";
    else
        status = "Unknown";

    metadata << "Status : " << status << endl;
    metadata << "Processesed events : " << fProcessedEvents << endl;
    metadata << "Analysis tree branches : " << nBranches << endl;
    metadata << "Thread number : " << fThreadNumber << endl;
    metadata << "Processes in each thread : " << fProcessNumber << endl;

    // cout << "Input filename : " << fInputFilename << endl;
    // cout << "Output filename : " << fOutputFilename << endl;
    // cout << "Number of initial events : " << GetNumberOfEvents() << endl;
    // cout << "Number of processed events : " << fProcessedEvents << endl;
    metadata << "******************************************" << endl;
    metadata << endl;
    metadata << endl;
}<|MERGE_RESOLUTION|>--- conflicted
+++ resolved
@@ -408,7 +408,7 @@
             break;
         }
 
-        // ConsoleHelper::disable_raw_mode();
+// ConsoleHelper::disable_raw_mode();
 
 #ifdef WIN32
         _sleep(50);
@@ -469,14 +469,10 @@
          << " ms" << endl;
     info << "=" << endl;
 #endif
-<<<<<<< HEAD
-
-    ConfigOutputFile();
-=======
+
     if (fRunInfo->GetOutputFileName() != "/dev/null") {
         ConfigOutputFile();
-	}
->>>>>>> 5436f194
+    }
 }
 
 ///////////////////////////////////////////////
