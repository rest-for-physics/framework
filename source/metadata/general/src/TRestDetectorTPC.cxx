///______________________________________________________________________________
///______________________________________________________________________________
///
///
///             RESTSoft : Software for Rare Event Searches with TPCs
///
///             TRestDetectorTPC.cxx
///
///             G4 class description
///
///             jul 2015:   First concept
///                 Created as part of the conceptualization of existing REST
///                 software.
///                 Javier Galan
///_______________________________________________________________________________
#include "TRestDetectorTPC.h"

#include "TClass.h"
#include "TInterpreter.h"
#include "TMethod.h"
#include "TMethodCall.h"
#include "TRestDetectorReadout.h"
#include "TRestDriftVolume.h"
#include "TRestGainMap.h"
<<<<<<< HEAD
=======
#include "TRestReadout.h"
#include "TRestRun.h"
>>>>>>> 1ae8d4a8
using namespace std;

//______________________________________________________________________________
TRestDetectorTPC::TRestDetectorTPC() {
    fDetectorName = "REST default detector";

    fDetectorMedium = NULL;
    fReadout = NULL;
    fGain = NULL;
    fRun = NULL;
    // TRestDetectorTPC default constructor
}

//______________________________________________________________________________
TRestDetectorTPC::~TRestDetectorTPC() {
    // TRestDetectorTPC destructor
}

string TRestDetectorTPC::GetMediumName() {
    if (fDetectorMedium != NULL) {
        return fDetectorMedium->GetName();
    }
    return "";
}
Double_t TRestDetectorTPC::GetPressure() {
    if (fDetectorMedium != NULL) {
        return fDetectorMedium->GetPressure();
    }
    return NAN;
}
Double_t TRestDetectorTPC::GetTemperature() {
    if (fDetectorMedium != NULL) {
        return fDetectorMedium->GetTemperature();
    }
    return NAN;
}
Double_t TRestDetectorTPC::GetWvalue() {
    if (fDetectorMedium != NULL) {
        return fDetectorMedium->GetWvalue();
    }
    return NAN;
}
Double_t TRestDetectorTPC::GetDriftVelocity() {
    if (fDetectorMedium != NULL) {
        return fDetectorMedium->GetDriftVelocity();
    }
    return NAN;
}
Double_t TRestDetectorTPC::GetElectronLifeTime() {
    if (fDetectorMedium != NULL) {
        return fDetectorMedium->GetElectronLifeTime();
    }
    return NAN;
}
Double_t TRestDetectorTPC::GetLongitudinalDiffusion() {
    if (fDetectorMedium != NULL) {
        return fDetectorMedium->GetLongitudinalDiffusion();
    }
    return NAN;
}
Double_t TRestDetectorTPC::GetTransversalDiffusion() {
    if (fDetectorMedium != NULL) {
        return fDetectorMedium->GetTransversalDiffusion();
    }
    return NAN;
}

Double_t TRestDetectorTPC::GetTPCBottomZ() {
    if (fReadout != NULL) {
        if (fReadout->GetNumberOfReadoutPlanes() > 1) {
            double minz = 1e9;
            for (int p = 0; p < fReadout->GetNumberOfReadoutPlanes(); p++) {
                TRestDetectorReadoutPlane* plane = &(*fReadout)[p];
                double zz = plane->GetPosition().Z();
                if (zz < minz) minz = zz;
            }
            return minz;
        } else if (fReadout->GetNumberOfReadoutPlanes() == 1) {
            TRestDetectorReadoutPlane* plane = &(*fReadout)[0];
            if (plane->GetPlaneVector().Z() < 0) {
                return plane->GetPosition().Z() - plane->GetTotalDriftDistance();
            } else {
                return plane->GetPosition().Z();
            }
        }

        return NAN;
    }
    return NAN;
}
Double_t TRestDetectorTPC::GetTPCTopZ() {
    if (fReadout != NULL) {
        if (fReadout->GetNumberOfReadoutPlanes() > 1) {
            double maxz = -1e9;
            for (int p = 0; p < fReadout->GetNumberOfReadoutPlanes(); p++) {
                TRestDetectorReadoutPlane* plane = &(*fReadout)[p];
                double zz = plane->GetPosition().Z();
                if (zz > maxz) maxz = zz;
            }
            return maxz;
        } else if (fReadout->GetNumberOfReadoutPlanes() == 1) {
            TRestDetectorReadoutPlane* plane = &(*fReadout)[0];
            if (plane->GetPlaneVector().Z() < 0) {
                return plane->GetPosition().Z();
            } else {
                return plane->GetPosition().Z() + plane->GetTotalDriftDistance();
            }
        }

        return NAN;
    }
    return NAN;
}
Double_t TRestDetectorTPC::GetDriftDistance(TVector3 pos) {
    if (fReadout != NULL) {
        for (int p = 0; p < fReadout->GetNumberOfReadoutPlanes(); p++) {
            TRestDetectorReadoutPlane* plane = &(*fReadout)[p];
            if (plane->isZInsideDriftVolume(pos)) {
                return plane->GetDistanceTo(pos);
            }
        }
    }
    return NAN;
}
Double_t TRestDetectorTPC::GetAmplificationDistance(TVector3 pos) { return fAmplificationDistance; }

string TRestDetectorTPC::GetReadoutName() {
    if (fReadout != NULL) {
        return fReadout->GetName();
    }
    return "";
}
Int_t TRestDetectorTPC::GetNReadoutModules() {
    if (fReadout != NULL) {
        return fReadout->GetNumberOfModules();
    }
    return NAN;
}
Int_t TRestDetectorTPC::GetNReadoutChannels() {
    if (fReadout != NULL) {
        return fReadout->GetNumberOfChannels();
    }
    return NAN;
}
Double_t TRestDetectorTPC::GetReadoutVoltage(int id) { return fAmplificationVoltage; }
Double_t TRestDetectorTPC::GetReadoutGain(int id) {
    if (fGain != NULL && fGain->fChannelGain.count(id) > 0) {
        return fGain->fChannelGain[id];
    }
    return NAN;
}
TVector3 TRestDetectorTPC::GetReadoutPosition(int id) {
    if (fReadout != NULL) {
        double x = fReadout->GetX(id);
        double y = fReadout->GetY(id);
        double z = 0;

        if (TMath::IsNaN(x) || TMath::IsNaN(y)) {
            Int_t planeID, readoutChannel = -1, readoutModule;
            fReadout->GetPlaneModuleChannel(id, planeID, readoutModule, readoutChannel);

            if (readoutChannel != -1) {
                TRestDetectorReadoutPlane* plane = fReadout->GetReadoutPlaneWithID(planeID);
                TRestDetectorReadoutModule* mod = plane->GetModuleByID(readoutModule);

                z = plane->GetPosition().Z();
                if (TMath::IsNaN(x)) {
                    x = mod->GetPhysicalCoordinates(
                               TVector2(mod->GetModuleSizeX() / 2, mod->GetModuleSizeY() / 2))
                            .X();
                } else if (TMath::IsNaN(y)) {
                    y = mod->GetPhysicalCoordinates(
                               TVector2(mod->GetModuleSizeX() / 2, mod->GetModuleSizeY() / 2))
                            .Y();
                }
            }
        }
        return TVector3(x, y, z);
    }
    return TVector3(NAN, NAN, NAN);
}
TVector3 TRestDetectorTPC::GetReadoutDirection(int id) {
    if (fReadout != NULL) {
        Int_t planeID, readoutChannel = -1, readoutModule;
        fReadout->GetPlaneModuleChannel(id, planeID, readoutModule, readoutChannel);

        if (readoutChannel != -1) {
            TRestDetectorReadoutPlane* plane = fReadout->GetReadoutPlaneWithID(planeID);
            return plane->GetPlaneVector();
        }
    }
    return TVector3(NAN, NAN, NAN);
}
enum REST_ReadoutType { unknown = -1, none = 1, X = 2, Y = 3, Z = 5, U = 7, V = 11, W = 13 };
Int_t TRestDetectorTPC::GetReadoutType(int id) {
    if (fReadout != NULL) {
        double x = fReadout->GetX(id);
        double y = fReadout->GetY(id);

        return (!TMath::IsNaN(x) ? X : none) * (!TMath::IsNaN(y) ? Y : none);
    }
    return unknown;
}

void TRestDetectorTPC::SetDriftMedium(string mediumname) {}
void TRestDetectorTPC::SetDriftField(Double_t df) {
    if (fDetectorMedium != NULL) {
        fDetectorMedium->SetElectricField(df);
    }
}
void TRestDetectorTPC::SetPressure(Double_t p) {
    if (fDetectorMedium != NULL) {
        fDetectorMedium->SetPressure(p);
    }
}
void TRestDetectorTPC::SetDAQSamplingTime(Double_t st) { fDAQSamplingTime = st; }
void TRestDetectorTPC::SetElectronLifeTime(Double_t elt) {
    if (fDetectorMedium != NULL) {
        fDetectorMedium->SetElectronLifeTime(elt);
    }
}

void TRestDetectorTPC::RegisterMetadata(TObject* ptr) {
    if (ptr != NULL) {
        if (ptr->InheritsFrom("TRestDriftVolume")) {
            fDetectorMedium = (TRestDriftVolume*)ptr;
        } else if (ptr->InheritsFrom("TRestDetectorReadout")) {
            fReadout = (TRestDetectorReadout*)ptr;
        } else if (ptr->InheritsFrom("TRestGainMap")) {
            fGain = (TRestGainMap*)ptr;
        } else if (ptr->InheritsFrom("TRestRun")) {
            fRun = (TRestRun*)ptr;
            fRunNumber = fRun->GetRunNumber();
        }
    }
}

void TRestDetectorTPC::Print() {
    TRestDetector::Print();

    cout << " Amplification voltage : " << fAmplificationVoltage << " V" << endl;
    cout << " Drift voltage : " << fDriftVoltage << " V" << endl;
    cout << " --------------------------------------------" << endl;
    cout << " Sampling rate : " << fDAQSamplingTime << " us " << endl;
    cout << " Shaping time : " << fDAQShapingTime << " us " << endl;
    cout << " Dynamic range : " << fDAQDynamicRange << " us " << endl;
    cout << " DAQ threshold : " << fDAQThreshold << " us " << endl;
    cout << " --------------------------------------------" << endl;
    cout << " Detector radius : " << fTPCRadius << " us " << endl;
    cout << " Max drift distance : " << fDriftDistance << " us " << endl;
    cout << " Target mass : " << fTargetMass << " us " << endl;
    cout << " --------------------------------------------" << endl;

    TRestDetector::PrintParameterMap();
}

string TRestDetectorTPC::GetParameter(string paraname) {
    string result = PARAMETER_NOT_FOUND_STR;

    switch (ToHash(paraname.c_str())) {
        // basic types
        case ToHash("driftVelocity"): {
            result = ToString(any(GetDriftVelocity()));
            break;
        }
        case ToHash("pressure"): {
            result = ToString(any(GetPressure()));
            break;
        }
        default: { break; }
    }


    if (result != PARAMETER_NOT_FOUND_STR) {
        if (result == "nan" || result == "(nan,nan)" || result == "(nan,nan,nan)") {
        } else {
            return result;
        }
    }
    return TRestDetector::GetParameter(paraname);
}

void TRestDetectorTPC::SetParameter(string paraname, string paraval) {
    TRestDetector::SetParameter(paraname, paraval);
}

MakeGlobal(TRestDetectorTPC, gDetector, 2);<|MERGE_RESOLUTION|>--- conflicted
+++ resolved
@@ -22,11 +22,7 @@
 #include "TRestDetectorReadout.h"
 #include "TRestDriftVolume.h"
 #include "TRestGainMap.h"
-<<<<<<< HEAD
-=======
-#include "TRestReadout.h"
 #include "TRestRun.h"
->>>>>>> 1ae8d4a8
 using namespace std;
 
 //______________________________________________________________________________
@@ -299,7 +295,6 @@
         default: { break; }
     }
 
-
     if (result != PARAMETER_NOT_FOUND_STR) {
         if (result == "nan" || result == "(nan,nan)" || result == "(nan,nan,nan)") {
         } else {
