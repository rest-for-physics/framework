add_subdirectory(external)

set(contents external/tinyxml tools core analysis)

file(GLOB_RECURSE addon_src
        "tiny*cpp"
        "startup.cpp")

if (NOT ${REST_EVE} MATCHES "ON")
    set(excludes TRestEveEventViewer)
endif (NOT ${REST_EVE} MATCHES "ON")

<<<<<<< HEAD
set(external_libs "${external_libs};-lcurl")
=======
find_library(CURL_LIB curl)
if (NOT ${CURL_LIB} MATCHES "CURL_LIB-NOTFOUND")
    add_compile_definitions(USE_Curl)
    message(STATUS "Found curl library: ${CURL_LIB}")
    set(external_libs "${external_libs};-lcurl")
endif ()
>>>>>>> 2bc6d3af

COMPILEDIR(RestFramework)

ADD_LIBRARY_TEST()<|MERGE_RESOLUTION|>--- conflicted
+++ resolved
@@ -10,16 +10,12 @@
     set(excludes TRestEveEventViewer)
 endif (NOT ${REST_EVE} MATCHES "ON")
 
-<<<<<<< HEAD
-set(external_libs "${external_libs};-lcurl")
-=======
 find_library(CURL_LIB curl)
-if (NOT ${CURL_LIB} MATCHES "CURL_LIB-NOTFOUND")
+if (NOT ${CURL_LIB} STREQUAL "CURL_LIB-NOTFOUND")
     add_compile_definitions(USE_Curl)
     message(STATUS "Found curl library: ${CURL_LIB}")
     set(external_libs "${external_libs};-lcurl")
 endif ()
->>>>>>> 2bc6d3af
 
 COMPILEDIR(RestFramework)
 
