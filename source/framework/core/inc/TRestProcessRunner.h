--- conflicted
+++ resolved
@@ -120,22 +120,14 @@
     inline int GetNProcessedEvents() const { return fProcessedEvents; }
     double GetReadingSpeed();
     bool UseTestRun() const { return fUseTestRun; }
-<<<<<<< HEAD
-    ProcStatus GetStatus() { return fProcStatus; }
-    Long64_t GetFileSplitSize() { return fFileSplitSize; }
-=======
     inline ProcStatus GetStatus() const { return fProcStatus; }
->>>>>>> 72a0c340
+    inline Long64_t GetFileSplitSize() const { return fFileSplitSize; }
 
     // Constructor & Destructor
     TRestProcessRunner();
     ~TRestProcessRunner();
 
-<<<<<<< HEAD
-    ClassDef(TRestProcessRunner, 7);
-=======
-    ClassDefOverride(TRestProcessRunner, 6);
->>>>>>> 72a0c340
+    ClassDefOverride(TRestProcessRunner, 7);
 };
 
 #endif