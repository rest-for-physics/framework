/*************************************************************************
 * This file is part of the REST software framework.                     *
 *                                                                       *
 * Copyright (C) 2016 GIFNA/TREX (University of Zaragoza)                *
 * For more information see http://gifna.unizar.es/trex                  *
 *                                                                       *
 * REST is free software: you can redistribute it and/or modify          *
 * it under the terms of the GNU General Public License as published by  *
 * the Free Software Foundation, either version 3 of the License, or     *
 * (at your option) any later version.                                   *
 *                                                                       *
 * REST is distributed in the hope that it will be useful,               *
 * but WITHOUT ANY WARRANTY; without even the implied warranty of        *
 * MERCHANTABILITY or FITNESS FOR A PARTICULAR PURPOSE. See the          *
 * GNU General Public License for more details.                          *
 *                                                                       *
 * You should have a copy of the GNU General Public License along with   *
 * REST in $REST_PATH/LICENSE.                                           *
 * If not, see http://www.gnu.org/licenses/.                             *
 * For the list of contributors see $REST_PATH/CREDITS.                  *
 *************************************************************************/

#ifndef RestCore_TRestAnalysisTree
#define RestCore_TRestAnalysisTree

#include "TChain.h"
#include "TRestEvent.h"
#include "TRestReflector.h"
#include "TTree.h"

//! REST core data-saving helper based on TTree
class TRestAnalysisTree : public TTree {
   private:
    Int_t fEventID;         //!
    Int_t fSubEventID;      //!
    Double_t fTimeStamp;    //!
    TString* fSubEventTag;  //!
    Int_t fRunOrigin;       //!
    Int_t fSubRunOrigin;    //!

    //
    Int_t fStatus = 0;                            //!
    Int_t fSetObservableCalls = 0;                //!
    Int_t fSetObservableIndex = 0;                //!
    Bool_t fQuickSetObservableValue = true;       //!
    std::vector<RESTValue> fObservables;          //!
    std::map<std::string, int> fObservableIdMap;  //!
    TChain* fChain = nullptr;                        //! in case multiple files for reading

    // for storage
    Int_t fNObservables;
    std::vector<TString> fObservableNames;
    std::vector<TString> fObservableDescriptions;
    std::vector<TString> fObservableTypes;

    void Initialize();
    int EvaluateStatus();
    void UpdateObservables();
    void UpdateBranches();
    void InitObservables();
    void MakeObservableIdMap();
    void ReadLeafValueToObservable(TLeaf* lf, RESTValue& obs);
    bool BranchesExist() { return GetListOfBranches()->GetEntriesFast() > 0; }

    enum TRestAnalysisTree_Status {
        //!< Error state
        Error = -1,
        //!< First status when constructed as empty tree
        None = 0,
        //!< Status during the first loop of SetObservableValue() before Fill() and after
        //! construction. No branches are created and filled. Some observables may be added.
        //! We will create branches when we call Fill(). We will update branches when we call
        //! PrintObservables(). The status will become "Filled" and "Connected" respectivelly
        Created = 1,
        //!< There are branches in the tree with data, but no observables are added.
        //! This means the tree was just retrieved from root file. In this case, when calling
        //! GetEntry() or Fill(), we will first recover the observables and connect them to the
        //! branches. We forbid to add new observable to the tree. After reconnection, the
        //! status will become "Filled"
        Retrieved = 2,
        //!< There are branches in the tree but with no data(i.e. entry number is 0).
        //! No observables are added either. This means the tree could be an empty clone
        //! of another TRestAnalysisTree. Adding new observable is allowed in this case.
        EmptyCloned = 3,
        //!< There are branches in the tree with no data. There are observables in the list.
        //! same as "Created"
        Connected = 4,
        //!< There are branches in the tree with data. There are observables in the list.
        //! Once filled, it is forbidden to add new observable to the tree.
        Filled = 5,
    };

    TRestAnalysisTree(TTree* tree);

   protected:
   public:
    /////////////// Getters ////////////////

    // Get the status of this tree. This call will not evaluate the status.
    inline int GetStatus() const { return fStatus; }
    Int_t GetObservableID(const std::string& obsName);
    Bool_t ObservableExists(const std::string& obsName);
<<<<<<< HEAD
    // six basic event prameters
    Int_t GetEventID() { return fChain ? ((TRestAnalysisTree*)fChain->GetTree())->GetEventID() : fEventID; }
    Int_t GetSubEventID() {
        return fChain ? ((TRestAnalysisTree*)fChain->GetTree())->GetSubEventID() : fSubEventID;
    }
    Double_t GetTimeStamp() {
        return fChain ? ((TRestAnalysisTree*)fChain->GetTree())->GetTimeStamp() : fTimeStamp;
    }
    TString GetSubEventTag() {
        return fChain ? ((TRestAnalysisTree*)fChain->GetTree())->GetSubEventTag() : *fSubEventTag;
    }
    // we suppose all the chained trees have same run and sub run id.
    // so there is no need to call fChain->GetTree()
    Int_t GetRunOrigin() { return fRunOrigin; }
    Int_t GetSubRunOrigin() { return fSubRunOrigin; }
    Int_t GetNumberOfObservables() { return fNObservables; }
=======
    inline Int_t GetEventID() const { return fEventID; }
    inline Int_t GetSubEventID() const { return fSubEventID; }
    inline Double_t GetTimeStamp() const { return fTimeStamp; }
    inline TString GetSubEventTag() const { return *fSubEventTag; }
    inline Int_t GetRunOrigin() const { return fRunOrigin; }
    inline Int_t GetSubRunOrigin() const { return fSubRunOrigin; }
    inline Int_t GetNumberOfObservables() const { return fNObservables; }
>>>>>>> 72a0c340

    // observable method
    RESTValue GetObservable(std::string obsName);
    RESTValue GetObservable(Int_t n);
    TString GetObservableName(Int_t n);
    TString GetObservableDescription(Int_t n);
    TString GetObservableType(Int_t n);
    TString GetObservableType(std::string obsName);
    Double_t GetDblObservableValue(std::string obsName);
    Double_t GetDblObservableValue(Int_t n);

    ///////////////////////////////////////////////
    /// \brief Get observable in a given type, according to its id.
    template <class T>
    T GetObservableValue(Int_t n) {
        // id check
        if (n >= fNObservables) {
            std::cout << "Error! TRestAnalysisTree::GetObservableValue(): index outside limits!" << endl;
            return T();
        }
        if (fChain != nullptr) {
            return ((TRestAnalysisTree*)fChain->GetTree())->GetObservableValue<T>(n);
        }
        return fObservables[n].GetValue<T>();
    }
    ///////////////////////////////////////////////
    /// \brief Get observable in a given type, according to its name.
    ///
    /// The returned value is directly the type.
    ///
    /// Example:
    /// `std::vector<int> v = AnalysisTree->GetObservableValue<std::vector<int>>("myvec1");`
    /// `double a = AnalysisTree->GetObservableValue<double>("myval");`
    template <class T>
    T GetObservableValue(std::string obsName) {
        Int_t id = GetObservableID(obsName);
        if (id == -1) {
            return T();
        }
        return GetObservableValue<T>(id);
    }

    ///////////////////////////////////////////////
    /// \brief Set the value of observable whose index is id
    template <class T>
    void SetObservableValue(const Int_t& id, const T& value) {
        // id check
        if (id >= fNObservables) {
            std::cout << "Error! TRestAnalysisTree::SetObservableValue(): index outside limits!" << endl;
            return;
        }
        if (fChain != nullptr) {
            std::cout << "Error! cannot set observable! AnalysisTree is in chain state" << endl;
            return;
        }
        fObservables[id].SetValue(value);
    }
    ///////////////////////////////////////////////
    /// \brief Set the value of observable. May not check the name.
    ///
    /// Any type of input value is accepted. We can directly set value from a
    /// std::vector or std::map object. If the observable does not exist, it will create
    /// a new one if the tree is not filled yet. If fQuickSetObservableValue == true
    /// we directly set the observable whose index is equal to fSetObservableIndex,
    /// and increase fSetObservableIndex at each call of this method. Otherwise we
    /// first find the index of the observable with given name, and then set its value.
    ///
    /// If the method is not called in the loop with equal times(e.g. when manually typing
    /// the code in ROOT prompt), one needs to disable quick observable value setting
    /// before calling the method, or consider to use SetObservable()
    ///
    /// Example:
    /// \code
    ///
    /// TRestAnalysisTree* tree = new TRestAnalysisTree();
    /// for (int i = 0; i < 1000000; i++) {
    ///    tree->SetObservableValue("gaus", gRandom->Gaus(100, 20));
    ///    tree->SetObservableValue("poisson", gRandom->Poisson(36));
    ///    tree->SetObservableValue("rndm", gRandom->Rndm());
    ///    tree->SetObservableValue("landau", gRandom->Landau(10, 2));
    ///    tree->Fill();
    /// }
    ///
    /// TRestAnalysisTree* tree = new TRestAnalysisTree();
    /// tree->DisableQuickObservableValueSetting()
    /// tree->SetObservableValue("myval", 20);
    /// tree->SetObservableValue("myvec", std::vector<int>{11,23,37,41});
    /// tree->Fill();
    /// tree->SetObservableValue("myvec", std::vector<int>{2,3,5,7});
    /// tree->SetObservableValue("myval", 30);
    /// tree->Fill();
    /// tree->SetObservableValue("myval", 40);
    /// tree->Fill();
    ///
    /// \endcode
    template <class T>
    void SetObservableValue(const std::string& name, const T& value) {
        if (fQuickSetObservableValue && fStatus == Filled && fSetObservableCalls == fNObservables) {
            SetObservableValue(fSetObservableIndex, value);
            fSetObservableIndex++;
            return;
        }

        int id = GetObservableID(name);
        if (id != -1) {
            SetObservableValue(id, value);
        } else {
            AddObservable<T>(name);
            id = GetObservableID(name);
            if (id != -1) {
                SetObservableValue(id, value);
                fSetObservableCalls++;
            }
        }
    }

    void SetObservable(Int_t id, RESTValue obs);
    void SetObservable(std::string name, RESTValue value);

    void PrintObservables();
    void PrintObservable(int N);

    void SetRunOrigin(Int_t run_origin) { fRunOrigin = run_origin; }
    void SetSubRunOrigin(Int_t sub_run_origin) { fSubRunOrigin = sub_run_origin; }

    void SetEventInfo(TRestAnalysisTree* tree);
    void SetEventInfo(TRestEvent* evt);
    Int_t Fill();

    RESTValue AddObservable(TString observableName, TString observableType = "double",
                            TString description = "");
    template <typename T>
    T& AddObservable(TString observableName, TString description = "") {
        return *(T*)AddObservable(observableName, REST_Reflection::GetTypeName<T>(), description);
    }

    Int_t GetEntry(Long64_t entry = 0, Int_t getall = 0);

    Bool_t EvaluateCuts(const std::string expression);
    Bool_t EvaluateCut(const std::string expression);

    TString GetStringWithObservableNames();

    std::vector<std::string> GetCutObservables(const std::string cut_str);

    void EnableBranches(std::vector<std::string> obsNames);
    void DisableBranches(std::vector<std::string> obsNames);

    void EnableAllBranches();
    void DisableAllBranches();

    void EnableQuickObservableValueSetting();
    void DisableQuickObservableValueSetting();

    Double_t GetObservableAverage(TString obsName, Double_t xLow = -1, Double_t xHigh = -1,
                                  Int_t nBins = 1000);

    Double_t GetObservableRMS(TString obsName, Double_t xLow = -1, Double_t xHigh = -1, Int_t nBins = 1000);

    Double_t GetObservableMinimum(TString obsName, Double_t xLow = -1, Double_t xHigh = -1,
                                  Int_t nBins = 1000);
    Double_t GetObservableMaximum(TString obsName, Double_t xLow = -1, Double_t xHigh = -1,
                                  Int_t nBins = 1000);

    Int_t WriteAsTTree(const char* name = 0, Int_t option = 0, Int_t bufsize = 0);

<<<<<<< HEAD
    Bool_t AddChainFile(std::string file);

    TTree* GetTree() const;

    TChain* GetChain() { return fChain; }

    Long64_t LoadTree(Long64_t entry);

    Long64_t GetEntries() const;

    Long64_t GetEntries(const char* sel);

    void Browse(TBrowser* b) { fChain ? fChain->Browse(b) : TTree::Browse(b); }
    Long64_t Draw(const char* varexp, const TCut& selection, Option_t* option = "",
                  Long64_t nentries = kMaxEntries, Long64_t firstentry = 0) {
        return fChain ? fChain->Draw(varexp, selection, option, nentries, firstentry)
                      : TTree::Draw(varexp, selection, option, nentries, firstentry);
    }
    Long64_t Draw(const char* varexp, const char* selection, Option_t* option = "",
                  Long64_t nentries = kMaxEntries, Long64_t firstentry = 0) {
        return fChain ? fChain->Draw(varexp, selection, option, nentries, firstentry)
                      : TTree::Draw(varexp, selection, option, nentries, firstentry);
    }
    void Draw(Option_t* opt) { fChain ? fChain->Draw(opt) : TTree::Draw(opt); }
    TBranch* FindBranch(const char* name) {
        return fChain ? fChain->FindBranch(name) : TTree::FindBranch(name);
    }
    TLeaf* FindLeaf(const char* name) { return fChain ? fChain->FindLeaf(name) : TTree::FindLeaf(name); }
    TBranch* GetBranch(const char* name) { return fChain ? fChain->GetBranch(name) : TTree::GetBranch(name); }
    Bool_t GetBranchStatus(const char* branchname) const {
        return fChain ? fChain->GetBranchStatus(branchname) : TTree::GetBranchStatus(branchname);
    }
    Long64_t GetCacheSize() const { return fChain ? fChain->GetCacheSize() : TTree::GetCacheSize(); }
    Long64_t GetChainEntryNumber(Long64_t entry) const {
        return fChain ? fChain->GetChainEntryNumber(entry) : TTree::GetChainEntryNumber(entry);
    }
    Long64_t GetEntryNumber(Long64_t entry) const {
        return fChain ? fChain->GetEntryNumber(entry) : TTree::GetEntryNumber(entry);
    }
    Long64_t GetReadEntry() const { return fChain ? fChain->GetReadEntry() : TTree::GetReadEntry(); }

    TLeaf* GetLeaf(const char* branchname, const char* leafname) {
        return fChain ? fChain->GetLeaf(branchname, leafname) : TTree::GetLeaf(branchname, leafname);
    }
    TLeaf* GetLeaf(const char* name) { return fChain ? fChain->GetLeaf(name) : TTree::GetLeaf(name); }
    TObjArray* GetListOfBranches() {
        return fChain ? fChain->GetListOfBranches() : TTree::GetListOfBranches();
    }
    TObjArray* GetListOfLeaves() { return fChain ? fChain->GetListOfLeaves() : TTree::GetListOfLeaves(); }
    Long64_t Process(const char* filename, Option_t* option = "", Long64_t nentries = kMaxEntries,
                     Long64_t firstentry = 0) {
        return fChain ? fChain->Process(filename, option, nentries, firstentry)
                      : TTree::Process(filename, option, nentries, firstentry);
    }
    Long64_t Process(TSelector* selector, Option_t* option = "", Long64_t nentries = kMaxEntries,
                     Long64_t firstentry = 0) {
        return fChain ? fChain->Process(selector, option, nentries, firstentry)
                      : TTree::Process(selector, option, nentries, firstentry);
    }
    Long64_t Scan(const char* varexp = "", const char* selection = "", Option_t* option = "",
                  Long64_t nentries = kMaxEntries, Long64_t firstentry = 0) {
        return fChain ? fChain->Scan(varexp, selection, option, nentries, firstentry)
                      : TTree::Scan(varexp, selection, option, nentries, firstentry);
    }
    Int_t SetBranchAddress(const char* bname, void* add, TBranch** ptr = 0) {
        return fChain ? fChain->SetBranchAddress(bname, add, ptr) : TTree::SetBranchAddress(bname, add, ptr);
    }
    Int_t SetBranchAddress(const char* bname, void* add, TBranch** ptr, TClass* realClass, EDataType datatype,
                           Bool_t isptr) {
        return fChain ? fChain->SetBranchAddress(bname, add, ptr, realClass, datatype, isptr)
                      : TTree::SetBranchAddress(bname, add, ptr, realClass, datatype, isptr);
    }
    Int_t SetBranchAddress(const char* bname, void* add, TClass* realClass, EDataType datatype,
                           Bool_t isptr) {
        return fChain ? fChain->SetBranchAddress(bname, add, realClass, datatype, isptr)
                      : TTree::SetBranchAddress(bname, add, realClass, datatype, isptr);
    }
    void SetBranchStatus(const char* bname, Bool_t status = 1, UInt_t* found = 0) {
        fChain ? fChain->SetBranchStatus(bname, status, found) : TTree::SetBranchStatus(bname, status, found);
    }
    void SetDirectory(TDirectory* dir) { fChain ? fChain->SetDirectory(dir) : TTree::SetDirectory(dir); }

    void ResetBranchAddress(TBranch* br) {
        fChain ? fChain->ResetBranchAddress(br) : TTree::ResetBranchAddress(br);
    }
    void ResetBranchAddresses() { fChain ? fChain->ResetBranchAddresses() : TTree::ResetBranchAddresses(); }

    // Construtor
=======
    // Constructor
>>>>>>> 72a0c340
    TRestAnalysisTree();
    TRestAnalysisTree(TString name, TString title);
    static TRestAnalysisTree* ConvertFromTTree(TTree* tree);
    // Destructor
    virtual ~TRestAnalysisTree();

    ClassDef(TRestAnalysisTree, 3);
};

#endif<|MERGE_RESOLUTION|>--- conflicted
+++ resolved
@@ -100,7 +100,6 @@
     inline int GetStatus() const { return fStatus; }
     Int_t GetObservableID(const std::string& obsName);
     Bool_t ObservableExists(const std::string& obsName);
-<<<<<<< HEAD
     // six basic event prameters
     Int_t GetEventID() { return fChain ? ((TRestAnalysisTree*)fChain->GetTree())->GetEventID() : fEventID; }
     Int_t GetSubEventID() {
@@ -117,15 +116,6 @@
     Int_t GetRunOrigin() { return fRunOrigin; }
     Int_t GetSubRunOrigin() { return fSubRunOrigin; }
     Int_t GetNumberOfObservables() { return fNObservables; }
-=======
-    inline Int_t GetEventID() const { return fEventID; }
-    inline Int_t GetSubEventID() const { return fSubEventID; }
-    inline Double_t GetTimeStamp() const { return fTimeStamp; }
-    inline TString GetSubEventTag() const { return *fSubEventTag; }
-    inline Int_t GetRunOrigin() const { return fRunOrigin; }
-    inline Int_t GetSubRunOrigin() const { return fSubRunOrigin; }
-    inline Int_t GetNumberOfObservables() const { return fNObservables; }
->>>>>>> 72a0c340
 
     // observable method
     RESTValue GetObservable(std::string obsName);
@@ -292,7 +282,6 @@
 
     Int_t WriteAsTTree(const char* name = 0, Int_t option = 0, Int_t bufsize = 0);
 
-<<<<<<< HEAD
     Bool_t AddChainFile(std::string file);
 
     TTree* GetTree() const;
@@ -380,10 +369,7 @@
     }
     void ResetBranchAddresses() { fChain ? fChain->ResetBranchAddresses() : TTree::ResetBranchAddresses(); }
 
-    // Construtor
-=======
     // Constructor
->>>>>>> 72a0c340
     TRestAnalysisTree();
     TRestAnalysisTree(TString name, TString title);
     static TRestAnalysisTree* ConvertFromTTree(TTree* tree);
