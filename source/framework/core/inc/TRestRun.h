--- conflicted
+++ resolved
@@ -43,7 +43,6 @@
 
     /// The output filename. It should match the name of the file where this run is stored
     TString fOutputFileName;
-<<<<<<< HEAD
 
     /// Event absolute starting time/date (unix timestamp)
     Double_t fStartTime;  //<
@@ -56,12 +55,10 @@
 
     /// The effective run duration in seconds
     Double_t fRunDuration = 0;  //<
-=======
-    Double_t fStartTime;  ///< Event absolute starting time/date (unix timestamp)
-    Double_t fEndTime;    ///< Event absolute ending time/date (unix timestamp)
+
     Int_t fEntriesSaved;
     Int_t fNFilesSplit;  // Number of files being split. Used when retrieving
->>>>>>> 6f29637f
+
 
     // data-like metadata objects
     std::vector<TRestMetadata*> fMetadata;       //!
@@ -271,11 +268,8 @@
     TRestRun(const std::string& filename);
     ~TRestRun();
 
-<<<<<<< HEAD
-    ClassDef(TRestRun, 6);
-=======
-    ClassDefOverride(TRestRun, 6);
->>>>>>> 6f29637f
+
+    ClassDefOverride(TRestRun, 7);
 };
 
 #endif