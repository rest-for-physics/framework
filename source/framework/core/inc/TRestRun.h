
#ifndef RestCore_TRestRun
#define RestCore_TRestRun

#define REST_MAXIMUM_EVENTS 2E9

#include <TFile.h>
#include <TFileMerger.h>
#include <TKey.h>

#include "TRestAnalysisTree.h"
#include "TRestEvent.h"
#include "TRestMetadata.h"

//#include "TRestThread.h"

class TRestEventProcess;

/// Data provider and manager in REST
class TRestRun : public TRestMetadata {
   protected:
    // runinfo
    Int_t fRunNumber;  //< first identificative number
    Int_t fParentRunNumber;
    TString fRunClassName;
    TString fRunType;  //< Stores bit by bit the type of run. e.g. calibration, background, pedestal,
                       // simulation, datataking
    TString fRunUser;  //< To identify the author it has created the run. It might be also a word describing
                       // the origin of the run (I.e. REST_Prototype, T-REX, etc)
    TString fRunTag;   //< A tag to be written to the output file
    TString fRunDescription;  //< A word or sentence describing the run (I.e. Fe55 calibration, cosmics, etc)
    TString fExperimentName;

    // program data
    TString fInputFileName;
    TString fOutputFileName;
    Double_t fStartTime;  ///< Event absolute starting time/date (unix timestamp)
    Double_t fEndTime;    ///< Event absolute ending time/date (unix timestamp)
    Int_t fEntriesSaved;

    // data-like metadata objects
    std::vector<TRestMetadata*> fMetadata;       //!
    std::vector<TRestMetadata*> fInputMetadata;  //!

    // temp data member
<<<<<<< HEAD
    std::vector<TString> fInputFileNames;  //!
    TFile* fInputFile;                     //!
    TFile* fOutputFile;                    //!
    TRestEvent* fInputEvent;               //!
    TTree* fEventTree;                     //!
    TRestAnalysisTree* fAnalysisTree;      //!
    bool fOverwrite;                       //!
    bool fSaveHistoricData;                //!
    TRestEventProcess* fFileProcess;       //!
    int fCurrentEvent;                     //!
    Long64_t fBytesReaded;                 //!
    Long64_t fTotalBytes;                  //!
    int fEventBranchLoc;                   //!
    int fEventIndexCounter = 0;            //!
    bool fHangUpEndFile = false;           //!
    bool fFromRML = false;                 //!
=======
    vector<TString> fInputFileNames;   //!
    TFile* fInputFile;                 //!
    TFile* fOutputFile;                //!
    TRestEvent* fInputEvent;           //!
    TTree* fEventTree;                 //!
    TRestAnalysisTree* fAnalysisTree;  //!
    bool fOverwrite;                   //!
    bool fSaveHistoricData;            //!
    TRestEventProcess* fFileProcess;   //!
    int fCurrentEvent;                 //!
    Long64_t fBytesReaded;             //!
    Long64_t fTotalBytes;              //!
    int fEventBranchLoc;               //!
    int fEventIndexCounter = 0;        //!
    bool fHangUpEndFile = false;       //!
    bool fFromRML = false;             //!
   
    void InitFromConfigFile();
   
>>>>>>> 938c6d88
   private:
    std::string ReplaceMetadataMember(const std::string instr);

   public:
    /// REST run class
    void Initialize();

    // file operation
    void OpenInputFile(int i);
    void OpenInputFile(TString filename, std::string mode = "");
    void AddInputFileExternal(std::string file);
    void ReadFileInfo(std::string filename);
    void ReadInputFileMetadata();
    void ReadInputFileTrees();

    void ResetEntry();

    Int_t GetNextEvent(TRestEvent* targetevt, TRestAnalysisTree* targettree);
    void GetEntry(int i) {
        if (fAnalysisTree != nullptr) {
            fAnalysisTree->GetEntry(i);
        }
        if (fEventTree != nullptr) {
            fEventTree->GetEntry(i);
        }

        if (i >= GetEntries()) {
            warning << "TRestRun::GetEntry. Entry requested out of limits" << endl;
            warning << "Total number of entries is : " << GetEntries() << endl;
        }

        fCurrentEvent = i;
    }

    void GetNextEntry() {
        if (fCurrentEvent + 1 >= GetEntries()) fCurrentEvent = -1;
        GetEntry(fCurrentEvent + 1);
    }

    TString FormFormat(TString FilenameFormat);
    TFile* MergeToOutputFile(std::vector<std::string> filefullnames, std::string outputfilename = "");
    TFile* FormOutputFile();
    TFile* UpdateOutputFile();

    void PassOutputFile() {
        fOutputFile = fInputFile;
        fOutputFileName = fOutputFile->GetName();
    }

    void WriteWithDataBase();

    void CloseFile();

    void ImportMetadata(TString rootFile, TString name, TString type, Bool_t store);

    /// add metadata object to the metadata list
    void AddMetadata(TRestMetadata* meta) {
        if (meta != nullptr) {
            fMetadata.push_back(meta);
        } else {
            warning << "REST Warning! A null matadata wants to be added in TRestRun!" << endl;
        }
    }
    void AddEventBranch(TRestEvent* eve);
    void SkipEventTree() {}

    // Getters
    Int_t GetParentRunNumber() { return fParentRunNumber; }
    Int_t GetRunNumber() { return fRunNumber; }
    TString GetRunType() { return fRunType; }
    TString GetRunUser() { return fRunUser; }
    TString GetRunTag() { return fRunTag; }
    TString GetRunDescription() { return fRunDescription; }
    Double_t GetRunLength();
    Double_t GetStartTimestamp() { return fStartTime; }
    Double_t GetEndTimestamp() { return fEndTime; }
    TString GetExperimentName() { return fExperimentName; }

    std::vector<TString> GetInputFileNames() { return fInputFileNames; }
    std::string GetInputFileName(int i) {
        return i < fInputFileNames.size() ? (std::string)fInputFileNames[i] : "";
    }
    std::string GetInputFileNamepattern() { return (std::string)fInputFileName; }
    TString GetOutputFileName() { return fOutputFileName; }
    TFile* GetInputFile() { return fInputFile; }
    TFile* GetOutputFile() { return fOutputFile; }
    int GetCurrentEntry() { return fCurrentEvent; }
    Long64_t GetBytesReaded() { return fBytesReaded; }
    Long64_t GetTotalBytes();
    int GetEntries();

    TRestEvent* GetInputEvent() { return fInputEvent; }
    TRestEvent* GetEventWithID(Int_t eventID, Int_t subEventID = -1, TString tag = "");
    std::vector<int> GetEventEntriesWithConditions(const std::string, int startingIndex = 0,
                                                   int maxNumber = -1);
    std::vector<int> GetEventIdsWithConditions(const std::string, int startingIndex = 0, int maxNumber = -1);
    TRestEvent* GetNextEventWithConditions(const std::string);
    TRestEventProcess* GetFileProcess() { return fFileProcess; }
    std::string GetRunInformation(std::string infoname);
    Int_t GetObservableID(std::string name) { return fAnalysisTree->GetObservableID(name); }
    Bool_t ObservableExists(std::string name) { return fAnalysisTree->ObservableExists(name); }
    TString GetInputEventName() { return fInputEvent->ClassName(); }
    TRestAnalysisTree* GetAnalysisTree() { return fAnalysisTree; }
    TTree* GetEventTree() { return fEventTree; }
    Int_t GetInputFileNumber() { return fFileProcess == nullptr ? fInputFileNames.size() : 1; }

    TRestMetadata* GetMetadata(TString name, TFile* f = 0);
    TRestMetadata* GetMetadataClass(TString type, TFile* f = 0);
    std::vector<std::string> GetMetadataStructureNames();
    std::vector<std::string> GetMetadataStructureTitles();
    int GetNumberOfMetadataStructures() { return fMetadata.size(); }

    std::string GetMetadataMember(const std::string instr) { return ReplaceMetadataMember(instr); }
    std::string ReplaceMetadataMembers(std::string instr);

    Bool_t EvaluateMetadataMember(const std::string instr);

    // Setters
    void SetInputFileName(std::string s) {
        fInputFileName = s;
        fInputFileNames = Vector_cast<std::string, TString>(
            TRestTools::GetFilesMatchingPattern((std::string)fInputFileName));
    }
    void SetOutputFileName(std::string s) { fOutputFileName = s; }
    void SetExtProcess(TRestEventProcess* p);
    void SetCurrentEntry(int i) { fCurrentEvent = i; }
    // void AddFileTask(TRestFileTask* t) { fFileTasks.push_back(t); }
    void SetInputEvent(TRestEvent* eve);
    void SetRunNumber(Int_t number) { fRunNumber = number; }
    void SetParentRunNumber(Int_t number) { fParentRunNumber = number; }
    void SetRunType(TString type) {
        std::string cleanType = RemoveWhiteSpaces((std::string)type);
        fRunType = (TString)cleanType;
    }
    void SetRunTag(TString tag) {
        std::string cleanTag = RemoveWhiteSpaces((std::string)tag);
        fRunTag = (TString)cleanTag;
    }
    void SetRunUser(TString user) {
        std::string cleanUser = RemoveWhiteSpaces((std::string)user);
        fRunUser = (TString)cleanUser;
    }
    void SetRunDescription(TString description) { fRunDescription = description; }
    void SetStartTimeStamp(Double_t tStamp) { fStartTime = tStamp; }
    void SetEndTimeStamp(Double_t tStamp) { fEndTime = tStamp; }
    void SetTotalBytes(Long64_t b) { fTotalBytes = b; }
    void SetHistoricMetadataSaving(bool save) { fSaveHistoricData = save; }
    void HangUpEndFile() { fHangUpEndFile = true; }
    void ReleaseEndFile() { fHangUpEndFile = false; }
    // Printers
    void PrintStartDate();
    void PrintEndDate();

    void PrintMetadata();
    void PrintAllMetadata() {
        PrintMetadata();
        for (unsigned int i = 0; i < fMetadata.size(); i++) fMetadata[i]->PrintMetadata();
    }
    void PrintTrees() {
        if (fEventTree != nullptr) {
            fout << endl;
            fout << "=====EventTree=====" << endl;
            fEventTree->Print();
        }
        if (fAnalysisTree != nullptr) {
            fout << endl;
            fout << "=====AnalysisTree=====" << endl;
            fAnalysisTree->Print();
        }
    }
    void PrintObservables() {
        if (fAnalysisTree != nullptr) fAnalysisTree->PrintObservables();
    }

    void PrintEvent() { fInputEvent->PrintEvent(); }
    void PrintErrors();
    void PrintWarnings();

    Int_t Write(const char* name = 0, Int_t option = 0, Int_t bufsize = 0);

    // Construtor & Destructor
    TRestRun();
<<<<<<< HEAD
    TRestRun(std::string rootfilename);
=======
    TRestRun(string filename);
>>>>>>> 938c6d88
    ~TRestRun();

    ClassDef(TRestRun, 4);
};

#endif<|MERGE_RESOLUTION|>--- conflicted
+++ resolved
@@ -42,8 +42,7 @@
     std::vector<TRestMetadata*> fMetadata;       //!
     std::vector<TRestMetadata*> fInputMetadata;  //!
 
-    // temp data member
-<<<<<<< HEAD
+    // temp data members
     std::vector<TString> fInputFileNames;  //!
     TFile* fInputFile;                     //!
     TFile* fOutputFile;                    //!
@@ -60,27 +59,9 @@
     int fEventIndexCounter = 0;            //!
     bool fHangUpEndFile = false;           //!
     bool fFromRML = false;                 //!
-=======
-    vector<TString> fInputFileNames;   //!
-    TFile* fInputFile;                 //!
-    TFile* fOutputFile;                //!
-    TRestEvent* fInputEvent;           //!
-    TTree* fEventTree;                 //!
-    TRestAnalysisTree* fAnalysisTree;  //!
-    bool fOverwrite;                   //!
-    bool fSaveHistoricData;            //!
-    TRestEventProcess* fFileProcess;   //!
-    int fCurrentEvent;                 //!
-    Long64_t fBytesReaded;             //!
-    Long64_t fTotalBytes;              //!
-    int fEventBranchLoc;               //!
-    int fEventIndexCounter = 0;        //!
-    bool fHangUpEndFile = false;       //!
-    bool fFromRML = false;             //!
-   
+
     void InitFromConfigFile();
-   
->>>>>>> 938c6d88
+
    private:
     std::string ReplaceMetadataMember(const std::string instr);
 
@@ -259,15 +240,11 @@
     void PrintErrors();
     void PrintWarnings();
 
-    Int_t Write(const char* name = 0, Int_t option = 0, Int_t bufsize = 0);
-
-    // Construtor & Destructor
+    Int_t Write(const char* name = nullptr, Int_t option = 0, Int_t bufsize = 0);
+
+    // Constructor & Destructor
     TRestRun();
-<<<<<<< HEAD
-    TRestRun(std::string rootfilename);
-=======
-    TRestRun(string filename);
->>>>>>> 938c6d88
+    TRestRun(std::string filename);
     ~TRestRun();
 
     ClassDef(TRestRun, 4);
