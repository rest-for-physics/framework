--- conflicted
+++ resolved
@@ -250,11 +250,7 @@
 
     fDataSet = ROOT::RDataFrame("AnalysisTree", fOutName);
 
-<<<<<<< HEAD
-    TFile* f = TFile::Open((TString)foutname);
-=======
     TFile* f = TFile::Open(fOutName.c_str());
->>>>>>> 26593112
     fTree = (TTree*)f->Get("AnalysisTree");
 
     int cont = 0;
@@ -307,13 +303,8 @@
 
         int n = 0;
         bool accept = true;
-<<<<<<< HEAD
-        for (const auto md : fFilterMetadata) {
+        for (const auto& md : fFilterMetadata) {
             std::string mdValue = run.GetMetadataMember(md);
-=======
-        for (const auto& md : fFilterMetadata) {
-            std::string mdValue = run->GetMetadataMember(md);
->>>>>>> 26593112
 
             if (!fFilterContains[n].empty())
                 if (mdValue.find(fFilterContains[n]) == std::string::npos) accept = false;
