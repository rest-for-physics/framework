--- conflicted
+++ resolved
@@ -393,14 +393,7 @@
     for (const auto& pattern : fFilePatternList) {
         auto list = TRestTools::GetFilesMatchingPattern(pattern);
         fileList.insert(end(fileList), begin(list), end(list));
-<<<<<<< HEAD
-      }
-=======
-    }
-=======
-    if (fFileList.empty()) fFileList = TRestTools::GetFilesMatchingPattern(fFilePattern);
->>>>>>> 0b81d3761936c020e7cfa432c980a57974368ea5
->>>>>>> 8124fa48
+    }
 
     RESTInfo << "TRestDataSet::FileSelection. Starting file selection." << RESTendl;
     RESTInfo << "Total files : " << fileList.size() << RESTendl;
