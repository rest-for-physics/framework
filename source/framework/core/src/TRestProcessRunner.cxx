--- conflicted
+++ resolved
@@ -961,13 +961,9 @@
 void TRestProcessRunner::WriteMetadata() {
     fOutputDataFile->cd();
     fRunInfo->SetNFilesSplit(fNFilesSplit);
-<<<<<<< HEAD
-    fRunInfo->Write();
-    this->Write();
-=======
-    fRunInfo->Write(0, TObject::kOverwrite);
-    this->Write(0, TObject::kWriteDelete);
->>>>>>> 4e1298da
+    fRunInfo->Write(nullptr, TObject::kOverwrite);
+    this->Write(nullptr, TObject::kWriteDelete);
+    
     if (fRunInfo->GetFileProcess() != nullptr) {
         // std::cout << "Run. Process-0. " << fRunInfo->GetFileProcess()->GetName() << std::endl;
         fRunInfo->GetFileProcess()->Write(nullptr, kOverwrite);
