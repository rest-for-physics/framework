--- conflicted
+++ resolved
@@ -523,14 +523,8 @@
 /// \brief Give the file name, find out the corresponding section. Then call the
 /// main starter.
 ///
-<<<<<<< HEAD
 Int_t TRestMetadata::LoadConfigFromFile(const string& configFilename, const string& sectionName) {
     fConfigFileName = configFilename;
-    if (!TRestTools::fileExists(fConfigFileName)) {
-        ferr << "Filename : " << fConfigFileName << endl;
-=======
-Int_t TRestMetadata::LoadConfigFromFile(string cfgFileName, string sectionName) {
-    fConfigFileName = cfgFileName;
     if (!TRestTools::fileExists(fConfigFileName)) fConfigFileName = SearchFile(fConfigFileName);
 
     if (TRestTools::fileExists(fConfigFileName)) {
@@ -571,7 +565,6 @@
         return result;
     } else {
         ferr << "Filename: " << fConfigFileName << endl;
->>>>>>> c4dd136a
         ferr << "Config File does not exist. Right path/filename?" << endl;
         GetChar();
         return -1;
