//////////////////////////////////////////////////////////////////////////
///
/// REST data, including metadata and event data, are all handled by this class
/// A series of metadata objects is saved here after being loaded from rml/root
/// file with sequential startup. Input file is also opened here, either being
/// raw data file(opened with external process) or root file(opened with built-
/// in reader). TRestRun extracts event data in the input file and wraps it
/// into TRestEvent class, which is queried by other classes.
//
/// \class TRestRun
///
///--------------------------------------------------------------------------
///
/// RESTsoft - Software for Rare Event Searches with TPCs
///
/// History of developments:
///
/// 2014-june: First concept. As part of conceptualization of previous REST
///            code (REST v2)
///            Igor G. Irastorza
///
/// 2017-Aug:  Major change: added for multi-thread capability
///            Kaixiang Ni
///
/// <hr>
//////////////////////////////////////////////////////////////////////////

#include "TRestRun.h"
#ifdef WIN32
#include <io.h>
#include <process.h>
#include <windows.h>
#undef GetClassName
#else
#include <sys/stat.h>
#include <unistd.h>
#endif  // !WIN32

#include <filesystem>

#include "TRestDataBase.h"
#include "TRestEventProcess.h"
#include "TRestManager.h"
#include "TRestVersion.h"

using namespace std;

std::mutex mutex_read;

ClassImp(TRestRun);

TRestRun::TRestRun() { Initialize(); }

TRestRun::TRestRun(const string& filename) {
    if (filename.find(".root") != string::npos) {
        Initialize();
        OpenInputFile(filename);
    } else if (filename.find(".rml") != string::npos) {
        Initialize();
        LoadConfigFromFile(filename);
    } else {
        RESTError << "TRestRun::TRestRun(): input file error!" << RESTendl;
    }
}

TRestRun::~TRestRun() { CloseFile(); }

///////////////////////////////////////////////
/// \brief Set variables by default during initialization.
///
void TRestRun::Initialize() {
    SetSectionName(this->ClassName());

    time_t timev;
    time(&timev);
    fStartTime = (Double_t)timev;
    fEndTime = 0;  // We need a static value to avoid overwriting the time if another process sets the time

    fRunUser = REST_USER;
    fRunNumber = 0;        // run number where input file is from and where output file
                           // will be saved
    fParentRunNumber = 0;  // subrun number where input file is from
    fRunType = "Null";
    fExperimentName = "Null";
    fRunTag = "Null";
    fRunDescription = "Null";

    // fOutputAnalysisTree = nullptr;

    fInputFileName = "null";
    fOutputFileName = "rest_default.root";

    fBytesRead = 0;
    fTotalBytes = -1;
    fOverwrite = true;
    fEntriesSaved = -1;
    fNFilesSplit = 0;

    fInputMetadata.clear();
    fMetadata.clear();
    fInputFileNames.clear();
    fInputFile = nullptr;
    fOutputFile = nullptr;
    fInputEvent = nullptr;
    fAnalysisTree = nullptr;
    fEventTree = nullptr;
    fCurrentEvent = 0;
    fEventBranchLoc = -1;
    fFileProcess = nullptr;
    fSaveHistoricData = true;
}

///////////////////////////////////////////////
/// \brief Initialize logic of TRestRun
///
/// Things doing in this method:
/// 1. Read basic parameter. This is done by calling ReadAllParameters()
/// 2. Initialize runnumber and input file name. They follow non-trival logic.
/// 3. Construct default output file name with runNumber, runTag, etc.
/// 4. Loop over sections to initialize metadata
/// 5. Open input file(s), read the stored metadata and trees, read file name
/// pattern to TRestDetector metadata.
///
void TRestRun::InitFromConfigFile() {
    RESTDebug << "Initializing TRestRun from config file, version: " << REST_RELEASE << RESTendl;
    fFromRML = true;
    ReSetVersion();

    // 1. Read basic parameter
    fRunUser = REST_USER;
    // fRunType = GetParameter("runType", "ANALYSIS").c_str();
    // fRunDescription = GetParameter("runDescription", "").c_str();
    // fExperimentName = GetParameter("experiment", "preserve").c_str();
    // fRunTag = GetParameter("runTag", "noTag").c_str();
    ReadAllParameters();

    // 2. Initialize runnumber and input file name. They follow non-trival logic
    fRunNumber = -1;
    fParentRunNumber = 0;
    string runNstr = GetParameter("runNumber", "-1");
    string inputname = GetParameter("inputFileName", "");
    inputname = TRestTools::RemoveMultipleSlash(inputname);
    string inputnameold = GetParameter("inputFile", "default");
    if (inputnameold != "default") {
        RESTWarning << "Parameter \"inputFile\" in rml is obsolete! Please update it to \"inputFileName\""
                    << RESTendl;
        if (inputname == "") {
            inputname = inputnameold;
        }
    }
    if (ToUpper(runNstr) == "AUTO" && ToUpper(inputname) == "AUTO") {
        RESTError << "TRestRun: run number and input file name cannot both be "
                     "\"AUTO\""
                  << RESTendl;
        exit(1);
    }

    if (ToUpper(inputname) != "AUTO") {
        fInputFileName = inputname;
        fInputFileNames = Vector_cast<string, TString>(TRestTools::GetFilesMatchingPattern(inputname));
    }

    if (ToUpper(runNstr) != "AUTO") {
        fRunNumber = atoi(runNstr.c_str());
    }

    if (ToUpper(inputname) == "AUTO") {
        TRestDataBase* db = gDataBase;
        auto files = db->query_run_files(fRunNumber);
        fInputFileName = db->query_run(fRunNumber).value;  // run entry value is file pattern
        fInputFileNames = Vector_cast<DBFile, TString>(files);
    }

    if (ToUpper(runNstr) == "AUTO") {
        TRestDataBase* db = gDataBase;
        auto runs = db->search_run_with_file((string)fInputFileName);
        if (runs.size() > 0) {
            fRunNumber = runs[0];
        } else {
            fRunNumber = -1;
        }

        // add a new run
        if (fRunNumber == 0) {
            fRunNumber = db->get_lastrun() + 1;
            DBEntry entry;
            entry.runNr = fRunNumber;
            entry.description = fRunDescription;
            entry.tag = fRunTag;
            entry.type = fRunType;
            entry.version = REST_RELEASE;
            db->set_run(entry);
        }
    }

    // get some run information
    if (fRunNumber != -1) {
        DBEntry entry = gDataBase->query_run(fRunNumber);
        if (!entry.IsZombie()) {
            fStartTime = entry.tstart;
            fEndTime = entry.tend;
            fRunDescription = entry.description;
            fRunTag = entry.tag;
            fRunType = entry.type;
        }
    }

    if (fInputFileNames.size() == 0) {
        if (fInputFileName != "") {
            RESTError << "cannot find the input file!" << RESTendl;
            exit(1);
        } else {
            RESTWarning << "no input file added" << RESTendl;
        }
        // throw;
    }

    // 3. Construct output file name
    string outputdir = (string)GetDataPath();
    string outputname = GetParameter("outputFileName", "default");
    string outputnameold = GetParameter("outputFile", "default");
    if (outputnameold != "default") {
        RESTWarning << "Parameter \"outputFile\" in rml is obsolete! Please update it to \"outputFileName\""
                    << RESTendl;
        if (outputname == "default") {
            outputname = outputnameold;
        }
    }
    if (ToUpper(outputname) == "DEFAULT") {
        string expName = RemoveWhiteSpaces((string)GetExperimentName());
        string runType = RemoveWhiteSpaces((string)GetRunType());
        char runParentStr[256];
        sprintf(runParentStr, "%05d", fParentRunNumber);
        char runNumberStr[256];
        sprintf(runNumberStr, "%05d", fRunNumber);

        fOutputFileName = outputdir + "Run_" + expName + "_" + fRunUser + "_" + runType + "_" + fRunTag +
                          "_" + (TString)runNumberStr + "_" + (TString)runParentStr + "_V" + REST_RELEASE +
                          ".root";

        // fOverwrite = ToUpper(GetParameter("overwrite", "on")) != "OFF";
        while (!fOverwrite && TRestTools::fileExists((string)fOutputFileName)) {
            fParentRunNumber++;
            sprintf(runParentStr, "%05d", fParentRunNumber);
            fOutputFileName = outputdir + "Run_" + expName + "_" + fRunUser + "_" + runType + "_" + fRunTag +
                              "_" + (TString)runNumberStr + "_" + (TString)runParentStr + "_V" +
                              REST_RELEASE + ".root";
        }
    } else if (ToUpper(outputname) == "NULL" || outputname == "/dev/null") {
        fOutputFileName = "/dev/null";
    } else if (TRestTools::isAbsolutePath(outputname)) {
        fOutputFileName = outputname;
        outputdir = TRestTools::SeparatePathAndName((string)fOutputFileName).first;
    } else {
        fOutputFileName = outputdir + "/" + outputname;
    }
    // remove multiple slashes from fOutputFileName
    fOutputFileName = (TString)TRestTools::RemoveMultipleSlash((string)fOutputFileName);

    if (!TRestTools::fileExists(outputdir)) {
        system((TString) "mkdir -p " + outputdir);
    }
    if (!TRestTools::isPathWritable(outputdir)) {
        RESTError << "TRestRun: Output path does not exist or it is not writable." << RESTendl;
        RESTError << "Path : " << outputdir << RESTendl;
        exit(1);
    }

    // 4. Loop over sections to initialize metadata
    TiXmlElement* e = fElement->FirstChildElement();
    while (e != nullptr) {
        string keydeclare = e->Value();
        if (keydeclare == "addMetadata") {
            if (e->Attribute("file") != nullptr) {
                ImportMetadata(e->Attribute("file"), e->Attribute("name"), e->Attribute("type"), true);
            } else {
                RESTWarning << "Wrong definition of addMetadata! Metadata name or file name "
                               "is not given!"
                            << RESTendl;
            }
        } else if (Count(keydeclare, "TRest") > 0) {
            if (e->Attribute("file") != nullptr && TRestTools::isRootFile(e->Attribute("file"))) {
                RESTWarning << "TRestRun: A root file is being included in section <" << keydeclare
                            << " ! To import metadata from this file, use <addMetadata" << RESTendl;
                RESTWarning << "Skipping..." << RESTendl;
            }

            TRestMetadata* meta = REST_Reflection::Assembly(keydeclare);
            if (meta == nullptr) {
                RESTWarning << "failed to add metadata \"" << keydeclare << "\"" << RESTendl;
                e = e->NextSiblingElement();
                continue;
            }
            meta->SetConfigFile(fConfigFileName);
            meta->SetHostmgr(fHostmgr);
            fMetadata.push_back(meta);
            meta->LoadConfigFromElement(e, fElementGlobal);
        }
        e = e->NextSiblingElement();
    }

    // 5. Open input file(s). We open input file at the last stage in case the file name pattern
    // reading requires TRestDetector
    OpenInputFile(0);
    RESTDebug << "TRestRun::EndOfInit. InputFile pattern: \"" << fInputFileName << "\"" << RESTendl;
    RESTInfo << "which matches :" << RESTendl;
    for (int i = 0; i < fInputFileNames.size(); i++) {
        RESTInfo << fInputFileNames[i] << RESTendl;
    }
    RESTEssential << "(" << fInputFileNames.size() << " added files)" << RESTendl;
}

///////////////////////////////////////////////
/// \brief Open the i th file in the file list
///
void TRestRun::OpenInputFile(int i) {
    if (fInputFileNames.size() > i) {
        TString Filename = fInputFileNames[i];
        RESTInfo << "opening... " << Filename << RESTendl;
        OpenInputFile((string)Filename);
    }
}

///////////////////////////////////////////////
/// \brief Open the input file, read file info and the trees if it is root file.
///
/// TRestRun will:
/// 1. read the file info (size, date, etc.)
/// if it's root file from REST output, then
/// 2. update its class's data(version, tag, user, etc.) to the same as the one stored in the input file.
/// 3. link the input event and observables to the corresponding tree
///
void TRestRun::OpenInputFile(const TString& filename, const string& mode) {
    CloseFile();
    if (!filename.Contains("http") && !TRestTools::fileExists((string)filename)) {
        RESTError << "input file \"" << filename << "\" does not exist!" << RESTendl;
        exit(1);
    }

    if (!filename.Contains("http")) ReadFileInfo((string)filename);

    // add to fInputFileNames in case it is opening a new file
    bool inList = false;
    for (auto addedfilename : fInputFileNames) {
        if (addedfilename == filename) {
            inList = true;
            break;
        }
    }

    if (!inList) {
        fInputFileNames.push_back(filename);
    }

    if (TRestTools::isRootFile((string)filename)) {
        fInputFile = TFile::Open(filename, mode.c_str());

        if (GetMetadataClass("TRestRun", fInputFile)) {
            // This should be the values in RML (if it was initialized using RML)
            TString runTypeTmp = fRunType;
            //           TString runUserTmp = fRunUser;
            TString runTagTmp = fRunTag;
            TString runDescriptionTmp = fRunDescription;
            TString experimentNameTmp = fExperimentName;
            TString outputFileNameTmp = fOutputFileName;
            TString inputFileNameTmp = fInputFileName;
            TString cFileNameTmp = fConfigFileName;

            // We define fVersion to -1 to identify old REST files that did not have yet
            // versioning system
            this->UnSetVersion();

            // Now we load the values in the previous run file
            // If successfully read the input file, the version code will be changed
            // from -1 --> certain number
            this->Read(GetMetadataClass("TRestRun", fInputFile)->GetName());

            if (inputFileNameTmp != "null") fInputFileName = inputFileNameTmp;
            if (outputFileNameTmp != "rest_default.root") fOutputFileName = outputFileNameTmp;
            if (cFileNameTmp != "null") fConfigFileName = cFileNameTmp;

            // If the value was initialized from RML and is not preserve, we recover
            // back the value in RML
            if (fFromRML) {
                if (runTypeTmp != "Null" && runTypeTmp != "preserve") fRunType = runTypeTmp;

                // We should not recover the user. Only when writing. If not when I open a file
                // with restRoot just to read, and Print the run content from other user in my
                // own account, it will say it was me!
                // if (runUserTmp != "Null" && runTypeTmp != "preserve") fRunUser = runUserTmp;

                if (runTagTmp != "Null" && runTagTmp != "preserve") fRunTag = runTagTmp;
                if (runDescriptionTmp != "Null" && runDescriptionTmp != "preserve")
                    fRunDescription = runDescriptionTmp;
                if (experimentNameTmp != "Null" && experimentNameTmp != "preserve")
                    fExperimentName = experimentNameTmp;
            }

            // If version is lower than 2.2.1 we do not read/transfer the metadata to
            // output file?
            // Actually g4 files from v2.1.x is all compatible with the v2.2.x version
            // Only 2.2.0 is without auto schema evolution, whose metadata cannot be read
            if (fSaveHistoricData) {
                if (this->GetVersionCode() >= REST_VERSION(2, 2, 1) ||
                    this->GetVersionCode() <= REST_VERSION(2, 1, 8)) {
                    ReadInputFileMetadata();
                } else {
                    RESTWarning << "-- W : The metadata version found on input file is lower "
                                   "than 2.2.1!"
                                << RESTendl;
                    RESTWarning << "-- W : metadata from input file will not be read" << RESTendl;
                }
            }

            RESTDebug << "Initializing input file : version code : " << this->GetVersionCode() << RESTendl;
            RESTDebug << "Input file version : " << this->GetVersion() << RESTendl;
            ReadInputFileTrees();
            fCurrentEvent = 0;
        } else {
            RESTWarning << "TRestRun object not found in file! The input file is problematic!" << RESTendl;

            ReadInputFileTrees();
            // fAnalysisTree = nullptr;

            //// set its analysistree as the first TTree object in the file, if exists
            // TIter nextkey(fInputFile->GetListOfKeys());
            // TKey* key;
            // while ((key = (TKey*)nextkey())) {
            //    if ((string)key->GetClassName() == "TTree") {
            //        fAnalysisTree =
            //            TRestAnalysisTree::ConvertFromTTree((TTree*)fInputFile->Get(key->GetName()));
            //    }
            //}
        }
    } else {
        fInputFile = nullptr;
        fAnalysisTree = nullptr;
        if (fFileProcess != nullptr) {
            fFileProcess->OpenInputFiles(Vector_cast<TString, string>(fInputFileNames));
            fFileProcess->InitProcess();
        }
    }

    if (fAnalysisTree == nullptr && fFileProcess == nullptr)
        RESTInfo << "Input file is not REST root file, an external process is needed!" << RESTendl;
}

void TRestRun::AddInputFileExternal(const string& file) {
    mutex_read.lock();
    if (fFileProcess != nullptr) {
        bool add = fFileProcess->AddInputFile(file);
        if (!add) {
            RESTError << "failed to add input file!" << RESTendl;
        }
        fInputFileNames.push_back(file);
    }
    mutex_read.unlock();
}

void TRestRun::ReadInputFileMetadata() {
    TFile* f = fInputFile;
    if (f != nullptr) {
        fInputMetadata.clear();

        TIter nextkey(f->GetListOfKeys());
        TKey* key;
        // we should make sure the input metadata has unique names
        set<string> addednames;
        while ((key = (TKey*)nextkey())) {
            RESTDebug << "Reading key with name : " << key->GetName() << RESTendl;
            RESTDebug << "Key type (class) : " << key->GetClassName() << RESTendl;

            if (!TClass::GetClass(key->GetClassName()) ||
                !TClass::GetClass(key->GetClassName())->IsLoaded()) {
                RESTError << "-- Class " << key->GetClassName() << " has no dictionary!" << RESTendl;
                RESTError << "- Any relevant REST library missing? " << RESTendl;
                RESTError << "- File reading will continue without loading key: " << key->GetName()
                          << RESTendl;
                continue;
            }

            if (addednames.count(key->GetName()) != 0) continue;

            TRestMetadata* a = (TRestMetadata*)f->Get(key->GetName());
            RESTDebug << "Key of type : " << a->ClassName() << "(" << a << ")" << RESTendl;

            if (!a) {
                RESTError << "TRestRun::ReadInputFileMetadata." << RESTendl;
                RESTError << "Key name : " << key->GetName() << RESTendl;
                RESTError << "Hidden key? Please, report this problem." << RESTendl;
            } else if (a->InheritsFrom("TRestMetadata") && a->ClassName() != (TString) "TRestRun") {
                /*
                //we make sure there is no repeated class added
                // However, we might have two processes with the same class name
                operating at different steps of the data chain
                // We just avoid to write TRestRun from previous file to the list of
                metadata structures

                bool flag = false;
                for (int i = 0; i < fInputMetadata.size(); i++) {
                if (a->ClassName() == fInputMetadata[i]->ClassName()) {
                flag = true;
                break;
                }
                }
                if (!flag) {
                fInputMetadata.push_back(a);
                }
                 */
                a->LoadConfigFromBuffer();
                fInputMetadata.push_back(a);
                fMetadata.push_back(a);
                addednames.insert(key->GetName());
            }
        }
    }
}

void TRestRun::ReadInputFileTrees() {
    if (fInputFile != nullptr) {
        RESTDebug << "Finding TRestAnalysisTree.." << RESTendl;
        TTree* _eventTree = nullptr;
        string filename = fInputFile->GetName();

        if (fInputFile->Get("AnalysisTree") != nullptr) {
            fAnalysisTree = (TRestAnalysisTree*)fInputFile->Get("AnalysisTree");

            if (fNFilesSplit > 0) {  // fNFilesSplit=1: split to 1 additional file
                RESTEssential << "Linking analysis tree from split data files" << RESTendl;
                fAnalysisTree =
                    (TRestAnalysisTree*)
                        fAnalysisTree->Clone();  // we must make a copy to have TBrowser correctly browsed.
                for (int i = 1; i <= fNFilesSplit; i++) {
                    string filename = fInputFile->GetName() + (string) "." + ToString(i);
                    RESTInfo << filename << " --> ";
                    RESTInfo << (fAnalysisTree->AddChainFile(filename) ? "success" : "failed") << RESTendl;
                }
                if (fAnalysisTree->GetChain() == nullptr ||
                    fAnalysisTree->GetChain()->GetNtrees() != fNFilesSplit + 1) {
                    RESTError << "Error adding split files, files missing?" << RESTendl;
                    RESTError << "Your data could be incomplete!" << RESTendl;
                }
            }

            // Note: we call GetEntries() to initialize total entry number
            // Otherwise the child analysis tree's observables will be reset
            // on the next call of GetEntries()
            fAnalysisTree->GetEntries();
            // Call GetEntry() to initialize observables and connect branches
            fAnalysisTree->GetEntry(0);

            _eventTree = (TTree*)fInputFile->Get("EventTree");
        } else if (fInputFile->FindKey("TRestAnalysisTree") != nullptr) {
            // This is v2.1.6- version of input file, we directly find EventTree and
            // AnalysisTree. The old name pattern is "TRestXXXEventTree-eventBranch"
            // and "TRestAnalysisTree"
            RESTWarning << "Loading root file from old version REST!" << RESTendl;
            fAnalysisTree = (TRestAnalysisTree*)fInputFile->Get("TRestAnalysisTree");
            fAnalysisTree->GetEntry(0);

            TIter nextkey(fInputFile->GetListOfKeys());
            TKey* key;
            while ((key = (TKey*)nextkey())) {
                // cout << key->GetName() << endl;
                if (((string)key->GetName()).find("EventTree") != -1) {
                    _eventTree = (TTree*)fInputFile->Get(key->GetName());
                    string eventname = Replace(key->GetName(), "Tree", "", 0);
                    TBranch* br = _eventTree->GetBranch("eventBranch");
                    br->SetName((eventname + "Branch").c_str());
                    br->SetTitle((eventname + "Branch").c_str());
                    break;
                }
            }
            // if(Tree2!=nullptr)
            //	fAnalysisTree->SetEntries(Tree2->GetEntries());
            RESTDebug << "Old REST file successfully recovered!" << RESTendl;
        } else {
            RESTError << "(OpenInputFile) : AnalysisTree was not found" << RESTendl;
            RESTError << "Inside file : " << filename << RESTendl;
            RESTError << "This may be not REST output file!" << RESTendl;
            exit(1);
        }

        if (_eventTree != nullptr) {
            if (fNFilesSplit > 0) {
                // eventTree shall be initailized as TChain
                delete _eventTree;
                RESTEssential << "Linking event tree from split data files" << RESTendl;
                TChain* _fEventTree = new TChain("EventTree");
                RESTInfo << fInputFile->GetName() << " --> ";
                RESTInfo << (_fEventTree->Add(fInputFile->GetName()) ? "success" : "failed") << RESTendl;

                for (int i = 1; i <= fNFilesSplit; i++) {
                    string filename = fInputFile->GetName() + (string) "." + ToString(i);
                    RESTInfo << filename << " --> ";
                    RESTInfo << (_fEventTree->Add(filename.c_str()) ? "success" : "failed") << RESTendl;
                }
                fEventTree = _fEventTree;
            } else {
                fEventTree = _eventTree;
            }

            RESTDebug << "Finding event branch.." << RESTendl;
            if (fInputEvent == nullptr) {
                TObjArray* branches = fEventTree->GetListOfBranches();
                // get the last event branch as input event branch
                if (branches->GetLast() > -1) {
                    TBranch* br = (TBranch*)branches->At(branches->GetLast());

                    if (br == nullptr || Count(br->GetName(), "EventBranch") == 0) {
                        RESTInfo << "No event branch inside file : " << filename << RESTendl;
                        RESTInfo << "This file may be a pure analysis file" << RESTendl;
                    } else {
                        string type = Replace(br->GetName(), "Branch", "", 0);
                        TClass* cl = TClass::GetClass(type.c_str());
                        if (cl->HasDictionary()) {
                            fInputEvent = REST_Reflection::Assembly(type);
                        } else if (fInputEvent != nullptr) {
                            delete fInputEvent;
                            fInputEvent = nullptr;
                        }

                        if (fInputEvent == nullptr) {
                            RESTError << "TRestRun:OpenInputFile. Cannot initialize input event, event "
                                         "tree not read"
                                      << RESTendl;
                            RESTError
                                << "Please install corresponding libraries to provide root dictionaries for "
                                   "class reading."
                                << RESTendl;
                            return;
                        }

                        fInputEvent->InitializeWithMetadata(this);
                        fEventTree->SetBranchAddress(br->GetName(), &fInputEvent);
                        fEventBranchLoc = branches->GetLast();
                        RESTDebug << "found event branch of event type: " << fInputEvent->ClassName()
                                  << RESTendl;
                    }
                }
            } else {
                string brname = (string)fInputEvent->ClassName() + "Branch";
                if (fEventTree->GetBranch(brname.c_str()) == nullptr) {
                    RESTWarning << "REST WARNING (OpenInputFile) : No matched event branch "
                                   "inside file : "
                                << filename << RESTendl;
                    RESTWarning << "Branch required: " << brname << RESTendl;
                } else {
                    fEventTree->SetBranchAddress(brname.c_str(), &fInputEvent);
                    RESTDebug << brname << " is found and set!" << RESTendl;
                }
            }
        } else {
            RESTDebug << "TRestRun:OpenInputFile. EventTree was not found" << RESTendl;
            RESTDebug << "This is a pure analysis file!" << RESTendl;
            fInputEvent = nullptr;
        }
    }
}

///////////////////////////////////////////////
/// \brief Extract file info from a file, and save it in the file info list
///
/// Items:
/// 1. matched file name formats
/// 2. Created time and date
/// 3. File size and entries
void TRestRun::ReadFileInfo(const string& filename) {
    RESTDebug << "begin collecting basic file info..." << filename << RESTendl;

    // basic file info: modify time, total bytes, etc.
    struct stat buf;
    FILE* fp = fopen(filename.c_str(), "rb");
    if (!fp) {
        RESTError << "TRestRun::ReadFileInfo. Something went wrong with fopen()!" << strerror(errno)
                  << RESTendl;
        exit(1);
    }
    int fd = fileno(fp);
    fstat(fd, &buf);
    fclose(fp);
    if (fEndTime == 0) {
        fEndTime = buf.st_mtime;
    }

    if (TRestTools::isRootFile((string)filename)) {
        fTotalBytes = buf.st_size;
    }

    RESTDebug << "begin matching file name pattern for more file info..." << RESTendl;
    // format example:
    // run[fRunNumber]_cobo[aaa]_frag[bbb]_Vm[TRestDetector::fAmplificationVoltage].graw
    // we are going to match it with inputfile:
    // run00042_cobo1_frag0000_Vm350.graw
    string format = GetParameter("inputFormat", "");
    string name = TRestTools::SeparatePathAndName(filename).second;

    vector<string> formatsectionlist;
    vector<string> formatprefixlist;

    int pos = -1;
    int pos1 = 0;
    int pos2 = 0;
    while (1) {
        pos1 = format.find("[", pos + 1);
        pos2 = format.find("]", pos1);
        if (pos1 == -1 || pos2 == -1) {
            formatprefixlist.push_back(format.substr(pos + 1, -1));
            break;
        }

        formatsectionlist.push_back(format.substr(pos1 + 1, pos2 - pos1 - 1));
        formatprefixlist.push_back(format.substr(pos + 1, pos1 - pos - 1));

        pos = pos2;
    }

    pos = -1;
    for (int i = 0; i < formatsectionlist.size() && i < formatprefixlist.size() - 1; i++) {
        if (i != 0 && formatprefixlist[i] == "") {
            RESTWarning << "file format reference contains error!" << RESTendl;
            return;
        }
        int pos1 = name.find(formatprefixlist[i], pos + 1) + formatprefixlist[i].size();
        if (formatprefixlist[i] == "") pos1 = 0;
        int pos2 = name.find(formatprefixlist[i + 1], pos1);
        if (formatprefixlist[i + 1] == "") pos2 = name.length();
        if (pos1 == -1 || pos2 == -1) {
            RESTWarning << "File pattern matching: file format mismatch!" << RESTendl;
            return;
        }

        string infoFromFileName = name.substr(pos1, pos2 - pos1);

        RESTDebug << "File pattern matching. key: " << formatsectionlist[i] << " (between the mark \""
                  << formatprefixlist[i] << "\" and \"" << formatprefixlist[i + 1]
                  << "\"), value: " << infoFromFileName << RESTendl;

        // run[fRunNumber]_cobo[aaa]_frag[bbb]_Vm[TRestDetector::fAmplificationVoltage].graw
        bool inforead = false;
        if (!inforead) {
            // 1. store special file pattern parameters as TRestRun data member: fRunNumber
            if (DataMemberNameToParameterName(formatsectionlist[i]) != "") {
                RESTValue member = RESTValue(this, this->ClassName()).GetDataMember(formatsectionlist[i]);
                if (!member.IsZombie()) {
                    member.ParseString(infoFromFileName);
                    inforead = true;
                } else {
                    RESTWarning << "TRestRun: file name format field \"" << formatsectionlist[i]
                                << "\"(value = " << infoFromFileName
                                << ") not registered, data member does not exist in TRestRun!" << RESTendl;
                }
            }
        }

        if (!inforead) {
            // 2. store special file pattern parameters as data member of the loaded
            // metadata class, e.g., TRestDetector::fAmplificationVoltage
            vector<string> class_datamember = Split(formatsectionlist[i], "::");
            if (class_datamember.size() > 1) {
                TRestMetadata* meta = GetMetadataClass(class_datamember[0]);
                if (meta != nullptr) {
                    RESTValue member = RESTValue(meta, meta->ClassName()).GetDataMember(class_datamember[1]);
                    if (!member.IsZombie()) {
                        member.ParseString(infoFromFileName);
                        meta->UpdateMetadataMembers();
                        inforead = true;
                    } else {
                        RESTWarning << "TRestRun: file name format field \"" << formatsectionlist[i]
                                    << "\"(value = " << infoFromFileName
                                    << ") not registered, metadata exist but without such datamember field!"
                                    << RESTendl;
                    }
                } else {
                    RESTWarning << "TRestRun: file name format field \"" << formatsectionlist[i]
                                << "\"(value = " << infoFromFileName
                                << ") not registered, metadata does not exist!" << RESTendl;
                }
            }
        }

        // if (!inforead) {
        // 3. store file format fields to REST_ARGS as global parameter: aaa, bbb
        // REST_ARGS[formatsectionlist[i]] = infoFromFileName;
        // }

        pos = pos2 - 1;
    }
}

///////////////////////////////////////////////
/// \brief Reset file reading progress.
///
/// if input file is root file, just set current entry to be 0
/// if input file is external file, handled by external process, It will force
/// the process to reload the file.
void TRestRun::ResetEntry() {
    fCurrentEvent = 0;
    if (fFileProcess != nullptr) {
        fFileProcess->ResetEntry();
    }
}

///////////////////////////////////////////////
/// \brief Get next event by writing event data into target event and target
/// tree
///
/// returns 0 if success, returns -1 if failed, e.g. end of file
/// writing event data into target event calls the method TRestEvent::CloneTo()
/// writing observable data into target analysistree calls memcpy
/// It requires same branch structure, but we didn't verify it here.
Int_t TRestRun::GetNextEvent(TRestEvent* targetevt, TRestAnalysisTree* targettree) {
    bool messageShown = false;
    TRestEvent* eve = fInputEvent;

    if (fFileProcess != nullptr) {
        RESTDebug << "TRestRun: getting next event from external process" << RESTendl;
    GetEventExt:
        mutex_read.lock();
        fFileProcess->BeginOfEventProcess();
        eve = fFileProcess->ProcessEvent(nullptr);
        fFileProcess->EndOfEventProcess();
        mutex_read.unlock();
        fBytesRead = fFileProcess->GetTotalBytesRead();
        // if (targettree != nullptr) {
        //    for (int n = 0; n < fAnalysisTree->GetNumberOfObservables(); n++)
        //        targettree->SetObservable(n, fAnalysisTree->GetObservable(n));
        //}
        fCurrentEvent++;
    } else {
        RESTDebug << "TRestRun: getting next event from root file" << RESTendl;
        if (fAnalysisTree == nullptr) {
            RESTWarning << "error to get event from input file, missing analysis tree from input file"
                        << RESTendl;
            eve = nullptr;
        } else {
            if (fCurrentEvent >= fAnalysisTree->GetTree()->GetEntriesFast()) {
                eve = nullptr;
            } else {
                if (targettree != nullptr) {
                    // normal reading procedure
                    eve->Initialize();
                    fBytesRead += fAnalysisTree->GetEntry(fCurrentEvent);
                    targettree->SetEventInfo(fAnalysisTree);
                    for (int n = 0; n < fAnalysisTree->GetNumberOfObservables(); n++)
                        targettree->SetObservable(n, fAnalysisTree->GetObservable(n));
                }
                if (fEventTree != nullptr) {
                    if (fEventTree->IsA() == TChain::Class()) {
                        Long64_t entry = fEventTree->LoadTree(fCurrentEvent);
                        fBytesRead += ((TBranch*)fEventTree->GetTree()->GetListOfBranches()->UncheckedAt(
                                           fEventBranchLoc))
                                          ->GetEntry(entry);
                    } else {
                        fBytesRead +=
                            ((TBranch*)fEventTree->GetListOfBranches()->UncheckedAt(fEventBranchLoc))
                                ->GetEntry(fCurrentEvent);
                    }
                }
                fCurrentEvent++;
            }
        }
    }

    // cout << fHangUpEndFile << endl;

    if (eve == nullptr) {
        if (fHangUpEndFile && fFileProcess != nullptr) {
            // if hangup is set, we continue calling ProcessEvent() of the
            // external process, until there is non-null event yielded
            if (!messageShown) {
                RESTEssential << "external process file reading reaches end, waiting for more files"
                              << RESTendl;
            }
            usleep(1000000);
            messageShown = true;
            fCurrentEvent--;
            goto GetEventExt;
        }
        fInputEvent = eve;
        // if (fFileProcess != nullptr) fFileProcess->EndProcess();
        return -1;
    }

    fInputEvent = eve;

    if (fInputEvent->GetID() == 0 && fInputEvent->GetSubID() == 0) {
        fInputEvent->SetID(fCurrentEvent - 1);
    }

    if (fInputEvent->GetRunOrigin() == 0) {
        fInputEvent->SetRunOrigin(fRunNumber);
    }

    targetevt->Initialize();
    fInputEvent->CloneTo(targetevt);

    return 0;
}

///////////////////////////////////////////////
/// \brief Calls GetEntry() for both AnalysisTree and EventTree
void TRestRun::GetEntry(Long64_t entry) {
    if (entry >= GetEntries()) {
        RESTWarning << "TRestRun::GetEntry. Entry requested out of limits" << RESTendl;
        RESTWarning << "Total number of entries is : " << GetEntries() << RESTendl;
    }

    if (fAnalysisTree != nullptr) {
        fAnalysisTree->GetEntry(entry);
    }
    if (fEventTree != nullptr) {
        fEventTree->GetEntry(entry);
    }

    if (fInputEvent != nullptr) {
        fInputEvent->InitializeReferences(this);
    }

    fCurrentEvent = entry;
}

///////////////////////////////////////////////
/// \brief Form output file name according to file info list, proc info list and
/// run data.
///
/// It will replace the fields in output file name surrounded by "[]".
/// The file info list is created by TRestRun::ReadFileInfo(), the
/// proc info list is created by TRestProcessRunner::ReadProcInfo(),
/// the run data is from TRestRun's datamember(fRunNumber,fRunType, etc)
/// e.g. we can set output file name like:
/// \code Run[fRunNumber]_Proc_[LastProcess].root \endcode
/// and generates:
/// \code Run00000_T2018-01-01_08:00:00_Proc_sAna.root \endcode
TString TRestRun::FormFormat(const TString& FilenameFormat) {
    string inString = (string)FilenameFormat;
    string outString = (string)FilenameFormat;

    RESTDebug << "TRestRun::FormFormat. In string : " << inString << RESTendl;

    int pos = 0;
    while (1) {
        int pos1 = inString.find("[", pos);
        int pos2 = inString.find("]", pos1);
        if (pos1 == -1 || pos2 == -1) break;

        string targetstr = inString.substr(pos1, pos2 - pos1 + 1);   // with []
        string target = inString.substr(pos1 + 1, pos2 - pos1 - 1);  // without []
        string replacestr = GetRunInformation(target);

        RESTDebug << "TRestRun::FormFormat. target : " << target << RESTendl;
        RESTDebug << "TRestRun::FormFormat. replacestr : " << replacestr << RESTendl;

        // If we form an output file we are willing to form the output filename
        // using the latest version. But the version is set just before we
        // call Write.
        if (target == "fVersion") replacestr = (string)REST_RELEASE;
        if (target == "fCommit") replacestr = (string)REST_COMMIT;

        if (replacestr != target) {
            if (target == "fRunNumber" || target == "fParentRunNumber") {
                replacestr = Form("%05d", StringToInteger(replacestr));
            }
            outString = Replace(outString, targetstr, replacestr, 0);
        }
        pos = pos2 + 1;
    }

    return outString;
}

///////////////////////////////////////////////
/// \brief Form REST output file by merging a list of files together
///
/// If output file name is not given(=""), then it will recreate the output file
/// according to fOutputFileName. Otherwise it will update the given file. File
/// Merging is by calling TFileMerger. After this, it will format the merged file name.
/// This method is used to create output file after TRestProcessRunner is finished.
/// The metadata objects will also be written into the file.
TFile* TRestRun::MergeToOutputFile(vector<string> filenames, string outputfilename) {
    RESTDebug << "TRestRun::FormOutputFile. target : " << outputfilename << RESTendl;
    string filename;
    TFileMerger* m = new TFileMerger(false);
    if (outputfilename == "") {
        filename = fOutputFileName;
        RESTInfo << "Creating file : " << filename << RESTendl;
        m->OutputFile(filename.c_str(), "RECREATE");
    } else {
        filename = outputfilename;
        RESTInfo << "Creating file : " << filename << RESTendl;
        m->OutputFile(filename.c_str(), "UPDATE");
    }

    RESTDebug << "TRestRun::FormOutputFile. Starting to add files" << RESTendl;

    for (int i = 0; i < filenames.size(); i++) {
        m->AddFile(filenames[i].c_str(), false);
    }

    if (m->Merge()) {
        for (int i = 0; i < filenames.size(); i++) {
            remove(filenames[i].c_str());
        }
    } else {
        fOutputFileName = "";
        RESTError << "(Merge files) failed to merge process files." << RESTendl;
        exit(1);
    }

    delete m;

    // we rename the created output file
    fOutputFileName = FormFormat(filename);
    rename(filename.c_str(), fOutputFileName);

    // write metadata into the output file
    fOutputFile = new TFile(fOutputFileName, "update");
    RESTDebug << "TRestRun::FormOutputFile. Calling WriteWithDataBase()" << RESTendl;
    this->WriteWithDataBase();

    RESTcout << this->ClassName() << " Created ..." << RESTendl;
    RESTcout << "- Path : " << TRestTools::SeparatePathAndName((string)fOutputFileName).first << RESTendl;
    RESTcout << "- Filename : " << TRestTools::SeparatePathAndName((string)fOutputFileName).second
             << RESTendl;
    return fOutputFile;
}

///////////////////////////////////////////////
/// \brief Create a new TFile as REST output file. Writing metadata objects into it.
///
TFile* TRestRun::FormOutputFile() {
    CloseFile();

    fOutputFileName = FormFormat(fOutputFileName);
    // remove unwanted "./" etc. from the path while resolving them
    fOutputFileName = std::filesystem::weakly_canonical(fOutputFileName.Data());

    fOutputFile = new TFile(fOutputFileName, "recreate");
    fAnalysisTree = new TRestAnalysisTree("AnalysisTree", "AnalysisTree");
    fEventTree = new TTree("EventTree", "EventTree");

    fAnalysisTree->Write();
    fEventTree->Write();
    this->WriteWithDataBase();

    RESTcout << "TRestRun: Output File Created." << RESTendl;
    RESTcout << "- Path : " << TRestTools::SeparatePathAndName((string)fOutputFileName).first << RESTendl;
    RESTcout << "- Filename : " << TRestTools::SeparatePathAndName((string)fOutputFileName).second
             << RESTendl;
    return fOutputFile;
}

TFile* TRestRun::UpdateOutputFile() {
    if (fOutputFile != nullptr) {
        if (fOutputFile->IsOpen()) {
            fOutputFile->ReOpen("update");
        }

        fOutputFile->cd();
<<<<<<< HEAD
        fAnalysisTree->Write(nullptr, kWriteDelete);
        fEventTree->Write(nullptr, kWriteDelete);
=======
        fAnalysisTree->Write(nullptr, kOverwrite);
        fEventTree->Write(nullptr, kOverwrite);
>>>>>>> c30eeb3c
        this->WriteWithDataBase();

        RESTcout << "TRestRun: Output File Updated." << RESTendl;
        RESTcout << "- Path : " << TRestTools::SeparatePathAndName((string)fOutputFileName).first << RESTendl;
        RESTcout << "- Filename : " << TRestTools::SeparatePathAndName((string)fOutputFileName).second
                 << RESTendl;
        return fOutputFile;

    } else {
        RESTError << "TRestRun::UpdateOutputFile(): output file is closed" << RESTendl;
    }
    return nullptr;
}

///////////////////////////////////////////////
/// \brief Write this object into TFile and add a new entry in database
///
/// level=0 : add a new run in database. run number is the next number, subrun
/// number is 0. level=1 (default) : add a new subrun in database. run number is
/// determined in BeginOfInit(). subrun number is the next number. if run does
/// not exist, it will create new if "force" is true. level>=2 : add a new file
/// in database. run number is determined in BeginOfInit(). subrun number is 0.
/// if not exist, it will create new if "force" is true.
void TRestRun::WriteWithDataBase() {
    TRestAnalysisTree* tree = nullptr;

    RESTDebug << "TRestRun::WriteWithDataBase. Getting entries in analysisTree" << RESTendl;

    // record the entries saved
    fEntriesSaved = -1;
    if (fOutputFile != nullptr) {
        tree = (TRestAnalysisTree*)fOutputFile->Get("AnalysisTree");
        if (tree != nullptr) {
            fEntriesSaved = tree->GetEntries();
        }
    }
    RESTDebug << "TRestRun::WriteWithDataBase. Entries found : " << fEntriesSaved << RESTendl;

    // If time was not written by any other process we record the current time
    if (fEndTime == 0) {
        time_t timev;
        time(&timev);
        fEndTime = (Double_t)timev;
    }

    fRunUser = REST_USER;

    // save metadata objects in file
<<<<<<< HEAD
    RESTDebug << "TRestRun::WriteWithDataBase. Calling this->Write(0,kWriteDelete)" << RESTendl;
    this->Write(nullptr, kWriteDelete);
=======
    RESTDebug << "TRestRun::WriteWithDataBase. Calling this->Write(0,kOverwrite)" << RESTendl;
    this->Write(nullptr, kOverwrite);
>>>>>>> c30eeb3c
    RESTDebug << "TRestRun::WriteWithDataBase. Succeed" << RESTendl;
    RESTDebug << "TRestRun::WriteWithDataBase. fMetadata.size() == " << fMetadata.size() << RESTendl;
    for (auto& metadata : fMetadata) {
        bool historic = false;
        RESTDebug << "TRestRun::WriteWithDataBase. fInputMetadata.size() == " << fInputMetadata.size()
                  << RESTendl;
        for (const auto& inputMetadata : fInputMetadata) {
            RESTDebug << metadata->GetName() << " == " << inputMetadata->GetName() << RESTendl;
            if (metadata == inputMetadata) {
                historic = true;
                break;
            }
        }

        if (!historic) {
            RESTDebug << "NO historic" << RESTendl;
<<<<<<< HEAD
            metadata->Write(metadata->GetName(), kWriteDelete);
        } else {
            RESTDebug << "IS historic" << RESTendl;
            if (fSaveHistoricData) metadata->Write(metadata->GetName(), kWriteDelete);
=======
            fMetadata[i]->Write(fMetadata[i]->GetName(), kOverwrite);
        } else {
            RESTDebug << "IS historic" << RESTendl;
            if (fSaveHistoricData) fMetadata[i]->Write(fMetadata[i]->GetName(), kOverwrite);
>>>>>>> c30eeb3c
        }
    }

    // write to database
    RESTDebug << "TResRun::WriteWithDataBase. Run number is : " << fRunNumber << RESTendl;
    if (fRunNumber != -1) {
        int fileid = gDataBase->set_runfile(fRunNumber, (string)fOutputFileName);
        RESTcout << "DataBase Entry Added! Run Number: " << fRunNumber << ", File ID: " << fileid << RESTendl;
    }
}

///////////////////////////////////////////////
/// \brief Close both input file and output file, setting trees to nullptr also.
///
void TRestRun::CloseFile() {
    fEntriesSaved = -1;
    if (fAnalysisTree != nullptr) {
        fEntriesSaved = fAnalysisTree->GetEntries();
        if (fAnalysisTree->GetEntries() > 0 && fInputFile == nullptr) {
            if (fOutputFile != nullptr) {
<<<<<<< HEAD
                fAnalysisTree->Write(nullptr, kWriteDelete);
                this->Write(nullptr, kWriteDelete);
=======
                fAnalysisTree->Write(nullptr, kOverwrite);
                this->Write(nullptr, kOverwrite);
>>>>>>> c30eeb3c
            }
        }
        delete fAnalysisTree;
        fAnalysisTree = nullptr;
    }

    if (fEventTree != nullptr) {
<<<<<<< HEAD
        if (fEventTree->GetEntries() > 0 && fInputFile == nullptr) fEventTree->Write(nullptr, kWriteDelete);
=======
        if (fEventTree->GetEntries() > 0 && fInputFile == nullptr) fEventTree->Write(nullptr, kOverwrite);
>>>>>>> c30eeb3c
        delete fEventTree;
        fEventTree = nullptr;
    }

    for (int i = 0; i < fMetadata.size(); i++) {
        for (int j = 0; j < fInputMetadata.size(); j++) {
            if (fMetadata[i] == fInputMetadata[j]) {
                delete fMetadata[i];
                fMetadata.erase(fMetadata.begin() + i);
                i--;
                fInputMetadata.erase(fInputMetadata.begin() + j);
                break;
            }
        }
    }

    if (fOutputFile != nullptr) {
        fOutputFile->Close();
        delete fOutputFile;
        fOutputFile = nullptr;
    }
    if (fInputFile != nullptr) {
        fInputFile->Close();
        fInputFile = nullptr;
    }
}

///////////////////////////////////////////////
/// \brief Set external file process
///
void TRestRun::SetExtProcess(TRestEventProcess* p) {
    if (fFileProcess == nullptr && p != nullptr) {
        fFileProcess = p;

        fFileProcess->OpenInputFiles(Vector_cast<TString, string>(fInputFileNames));
        fFileProcess->InitProcess();
        fInputEvent = fFileProcess->GetOutputEvent();
        if (fInputEvent == nullptr) {
            RESTError << "The external process \"" << p->GetName() << "\" doesn't yield any output event!"
                      << RESTendl;
            exit(1);
        } else {
            fInputEvent->SetRunOrigin(fRunNumber);
            fInputEvent->SetSubRunOrigin(fParentRunNumber);
            fInputEvent->SetTimeStamp(fStartTime);
        }
        fInputFile = nullptr;
        // we make sure external processes can access to analysis tree
        fAnalysisTree = new TRestAnalysisTree("externalProcessAna", "externalProcessAna");
        p->SetAnalysisTree(fAnalysisTree);
        fTotalBytes = p->GetTotalBytes();

        GetNextEvent(fInputEvent, nullptr);
        // fAnalysisTree->CreateBranches();
        RESTInfo << "The external file process has been set! Name : " << fFileProcess->GetName() << RESTendl;
    } else {
        if (fFileProcess != nullptr) {
            RESTError << "There can only be one file process!" << RESTendl;
            exit(1);
        }
        if (p == nullptr) {
            RESTWarning << "Given file process is null, skipping..." << RESTendl;
        }
    }
}

///////////////////////////////////////////////
/// \brief Retarget input event in the tree
///
/// The input event is by default the last branch in EventTree, by calling
/// this method, it can be retargeted to other branches corresponding to the
/// given event.
void TRestRun::SetInputEvent(TRestEvent* event) {
    if (event != nullptr) {
        if (fEventTree != nullptr) {
            if (fInputEvent != nullptr) {
                fEventTree->SetBranchAddress((TString)fInputEvent->ClassName() + "Branch", nullptr);
                fEventTree->SetBranchStatus((TString)fInputEvent->ClassName() + "Branch", false);
            }
            TObjArray* branches = fEventTree->GetListOfBranches();
            string branchName = (string)event->ClassName() + "Branch";
            for (int i = 0; i <= branches->GetLast(); i++) {
                auto branch = (TBranch*)branches->At(i);
                if ((string)branch->GetName() == branchName) {
                    RESTDebug << "Setting input event.. Type: " << event->ClassName() << " Address: " << event
                              << RESTendl;
                    fInputEvent = event;
                    fEventTree->SetBranchAddress(branchName.c_str(), &fInputEvent);
                    fEventTree->SetBranchStatus(branchName.c_str(), false);
                    fEventBranchLoc = i;
                    break;
                } else if (i == branches->GetLast()) {
                    RESTWarning << "REST Warning : (TRestRun) cannot find corresponding "
                                   "branch in event tree!"
                                << RESTendl;
                    RESTWarning << "Event Type : " << event->ClassName() << RESTendl;
                    RESTWarning << "Input event not set!" << RESTendl;
                }
            }
        } else {
            fInputEvent = event;
        }
        this->GetEntry(fCurrentEvent);
    }
}

///////////////////////////////////////////////
/// \brief Add an event branch in output EventTree
///
void TRestRun::AddEventBranch(TRestEvent* event) {
    if (event != nullptr) {
        if (fEventTree != nullptr) {
            string eventName = (string)event->ClassName();
            string branchName = eventName + "Branch";
            fEventTree->Branch(branchName.c_str(), event);
            fEventTree->SetTitle((eventName + "Tree").c_str());
        }
    }
}

///////////////////////////////////////////////
/// \brief Open the root file and import the metadata of the given name.
///
/// The metadata class can be recovered to the same condition as when it is
/// saved.
void TRestRun::ImportMetadata(const TString& File, const TString& name, const TString& type, Bool_t store) {
    const TString thisFile = SearchFile(File.Data());
    if (thisFile == "") {
        RESTError << "(ImportMetadata): The file " << thisFile << " does not exist!" << RESTendl;
        RESTError << RESTendl;
        return;
    }
    if (!TRestTools::isRootFile(thisFile.Data())) {
        RESTError << "(ImportMetadata) : The file " << thisFile << " is not root file!" << RESTendl;
        RESTError << "If you want to initialize metadata from rml file, use <TRest section!" << RESTendl;
        return;
    }

    TFile* file = TFile::Open(thisFile);
    // TODO give error in case we try to obtain a class that is not TRestMetadata
    if (type == "" && name == "") {
        RESTError << "(ImportMetadata) : metadata type and name is not "
                     "specified!"
                  << RESTendl;
        return;
    }

    TRestMetadata* meta = nullptr;
    if (name != "") {
        meta = GetMetadata(name, file);
    } else if (type != "") {
        meta = GetMetadataClass(type, file);
    }

    if (meta == nullptr) {
        cout << "REST ERROR (ImportMetadata) : " << name << " does not exist." << endl;
        cout << "Inside root file : " << File << endl;
        GetChar();
        file->Close();
        delete file;
        return;
    }

    if (store)
        meta->Store();
    else
        meta->DoNotStore();

    fMetadata.push_back(meta);
    meta->LoadConfigFromBuffer();
    file->Close();
    delete file;
}

Int_t TRestRun::Write(const char* name, Int_t option, Int_t bufsize) {
    ReSetVersion();
    return TRestMetadata::Write(name, option, bufsize);
}

Double_t TRestRun::GetRunLength() const {
    if (fEndTime - fStartTime == -1) {
        cout << "Run time is not set\n";
    }
    return fEndTime - fStartTime;
}

Long64_t TRestRun::GetTotalBytes() {
    if (fFileProcess != nullptr) {
        fTotalBytes = fFileProcess->GetTotalBytes();
    }
    return fTotalBytes;
}

Long64_t TRestRun::GetEntries() const {
    if (fAnalysisTree != nullptr) {
        return fAnalysisTree->GetEntries();
    }
    return REST_MAXIMUM_EVENTS;
}

// Getters
TRestEvent* TRestRun::GetEventWithID(Int_t eventID, Int_t subEventID, const TString& tag) {
    if (fAnalysisTree != nullptr) {
        int nEntries = fAnalysisTree->GetEntries();

        // set analysis tree to read only three branches
        fAnalysisTree->SetBranchStatus("*", false);
        fAnalysisTree->SetBranchStatus("eventID", true);
        fAnalysisTree->SetBranchStatus("subEventID", true);
        fAnalysisTree->SetBranchStatus("subEventTag", true);

        // just look through the whole analysis tree and find the entry
        // this is not good!
        for (int i = 0; i < nEntries; i++) {
            fAnalysisTree->GetEntry(i);
            if (fAnalysisTree->GetEventID() == eventID) {
                if (subEventID != -1 && fAnalysisTree->GetSubEventID() != subEventID) continue;
                if (tag != "" && fAnalysisTree->GetSubEventTag() != tag) continue;
                if (fEventTree != nullptr) fEventTree->GetEntry(i);
                fAnalysisTree->SetBranchStatus("*", true);
                fAnalysisTree->GetEntry(i);
                fCurrentEvent = i;
                return fInputEvent;
            }
        }
        // reset the branch status
        fAnalysisTree->SetBranchStatus("*", true);
    }
    return nullptr;
}

std::vector<int> TRestRun::GetEventEntriesWithConditions(const string& cuts, int startingIndex,
                                                         int maxNumber) {
    std::vector<int> eventIds;
    // parsing cuts
    std::vector<string> observables;
    std::vector<string> operators;
    std::vector<Double_t> values;
    // it is necessary that this vector is sorted from longest to shortest
    const std::vector<string> validOperators = {"==", "<=", ">=", "=", ">", "<"};

    vector<string> cutsVector = Split(cuts, "&&", false, true);

    for (int i = 0; i < cutsVector.size(); i++) {
        string cut = cutsVector[i];
        for (int j = 0; j < validOperators.size(); j++) {
            if (cut.find(validOperators[j]) != string::npos) {
                operators.push_back(validOperators[j]);
                observables.push_back((string)cut.substr(0, cut.find(validOperators[j])));
                values.push_back(std::stod((string)cut.substr(
                    cut.find(validOperators[j]) + validOperators[j].length(), string::npos)));
                break;
            }
        }
    }

    // check if observable name corresponds to a valid observable on the tree
    if (fAnalysisTree == nullptr) {
        return eventIds;
    }
    Int_t nEntries = fAnalysisTree->GetEntries();
    auto branches = fAnalysisTree->GetListOfBranches();
    std::set<string> branchNames;
    for (int i = 0; i < branches->GetEntries(); i++) {
        branchNames.insert((string)branches->At(i)->GetName());
    }
    // verify all observables in cuts are branch names
    for (int i = 0; i < observables.size(); i++) {
        // verify operators
        if (std::find(validOperators.begin(), validOperators.end(), operators[i]) == validOperators.end()) {
            // invalid operation
            cout << "invalid operation '" << operators[i] << "' for 'TRestRun::GetEventIdsWithConditions'"
                 << endl;
            return eventIds;
        }
        // verify observables
        if (branchNames.count(observables[i]) == 0) {
            // invalid observable name
            cout << "invalid observable '" << observables[i] << "' for 'TRestRun::GetEventIdsWithConditions'"
                 << endl;
            cout << "valid branch names: ";
            for (auto branchName : branchNames) {
                cout << branchName << " ";
            }
            cout << endl;
            return eventIds;
        }
    }
    // read only the necessary branches
    fAnalysisTree->SetBranchStatus("*", false);
    for (int i = 0; i < observables.size(); i++) {
        fAnalysisTree->SetBranchStatus(observables[i].c_str(), true);
    }
    // comparison code
    Double_t valueToCompareFrom;
    bool comparisonResult;
    int i;
    for (int iNoOffset = 0; iNoOffset < nEntries; iNoOffset++) {
        i = (iNoOffset + startingIndex) % nEntries;
        fAnalysisTree->GetEntry(i);
        comparisonResult = true;
        for (int j = 0; j < observables.size(); j++) {
            valueToCompareFrom = fAnalysisTree->GetDblObservableValue(observables[j].c_str());
            if (operators[j] == "=" || operators[j] == "==") {
                comparisonResult = comparisonResult && (valueToCompareFrom == values[j]);
            } else if (operators[j] == "<") {
                comparisonResult = comparisonResult && (valueToCompareFrom < values[j]);
            } else if (operators[j] == "<=") {
                comparisonResult = comparisonResult && (valueToCompareFrom <= values[j]);
            } else if (operators[j] == ">") {
                comparisonResult = comparisonResult && (valueToCompareFrom > values[j]);
            } else if (operators[j] == ">=") {
                comparisonResult = comparisonResult && (valueToCompareFrom >= values[j]);
            }
        }
        if (comparisonResult) {
            if (eventIds.size() < maxNumber) {
                eventIds.push_back(i);
            } else {
                break;
            }
        }
    }
    // reset branch status
    fAnalysisTree->SetBranchStatus("*", true);
    return eventIds;
}

std::vector<int> TRestRun::GetEventIdsWithConditions(const string& cuts, int startingIndex, int maxNumber) {
    auto indices = GetEventEntriesWithConditions(cuts, startingIndex, maxNumber);
    std::vector<int> ids;
    for (int i = 0; i < indices.size(); i++) {
        GetEntry(indices[i]);
        ids.push_back(fAnalysisTree->GetEventID());
    }
    return ids;
}

///////////////////////////////////////////////
/// \brief Load the next event that satisfies the conditions specified by a string
///
/// \param conditions: string specifying conditions, supporting multiple conditions separated by ":",
/// allowed symbols include "<", "<=", ">", ">=", "=", "==". For example "A>=2.2:B==4".
/// \return TRestEvent
TRestEvent* TRestRun::GetNextEventWithConditions(const string& cuts) {
    // we retrieve only one index starting from position set by the counter and increase by one
    if (fEventIndexCounter >= GetEntries()) {
        fEventIndexCounter = 0;
    }
    auto indices = GetEventEntriesWithConditions(cuts, fEventIndexCounter++, 1);
    if (indices.size() == 0) {
        // no events found
        return nullptr;
    } else {
        fAnalysisTree->GetEntry(indices[0]);
        fEventTree->GetEntry(indices[0]);
        fCurrentEvent = indices[0];
        return fInputEvent;
    }
}

string TRestRun::GetRunInformation(const string& info) {
    string result = GetParameter(info, "");
    if (result != "") {
        return result;
    }

    result = GetDataMemberValue(info);
    if (result != "") {
        return result;
    }

    result = GetDataMemberValue(ParameterNameToDataMemberName(info));
    if (result != "") {
        return result;
    }

    if (fHostmgr && fHostmgr->GetProcessRunner() != nullptr) {
        result = fHostmgr->GetProcessRunner()->GetProcInfo(info);
        if (result != "") {
            return result;
        }
    }

    return info;
}

TRestMetadata* TRestRun::GetMetadataClass(const TString& type, TFile* file) {
    if (file != nullptr) {
        TIter nextkey(file->GetListOfKeys());
        TKey* key;
        while ((key = (TKey*)nextkey())) {
            string kName = key->GetClassName();

            if (REST_Reflection::GetClassQuick(kName.c_str()) != nullptr &&
                REST_Reflection::GetClassQuick(kName.c_str())->InheritsFrom(type)) {
                TRestMetadata* metadata = file->Get<TRestMetadata>(key->GetName());

                if (metadata != nullptr && metadata->InheritsFrom("TRestMetadata")) {
                    return metadata;
                } else {
                    RESTWarning << "TRestRun::GetMetadataClass() : The object to import is "
                                   "not inherited from TRestMetadata"
                                << RESTendl;
                }
            }
        }
    } else {
        for (int i = 0; i < fMetadata.size(); i++)
            if (fMetadata[i]->InheritsFrom(type)) return fMetadata[i];

        if (fInputFile != nullptr && this->GetVersionCode() >= TRestTools::ConvertVersionCode("2.2.1")) {
            return GetMetadataClass(type, fInputFile);
        }
    }

    return nullptr;
}

TRestMetadata* TRestRun::GetMetadata(const TString& name, TFile* file) {
    if (file != nullptr) {
        TIter nextkey(file->GetListOfKeys());
        TKey* key;
        while ((key = (TKey*)nextkey())) {
            string kName = key->GetName();

            if (kName == name) {
                TRestMetadata* metadata = file->Get<TRestMetadata>(name);

                if (metadata->InheritsFrom("TRestMetadata")) {
                    return metadata;
                } else {
                    RESTWarning << "TRestRun::GetMetadata() : The object to import is not "
                                   "inherited from TRestMetadata"
                                << RESTendl;
                }
            }
        }
    } else {
        for (unsigned int i = 0; i < fMetadata.size(); i++)
            if (fMetadata[i]->GetName() == name) return fMetadata[i];
    }

    return nullptr;
}

std::vector<std::string> TRestRun::GetMetadataStructureNames() {
    std::vector<std::string> strings;

    for (int n = 0; n < GetNumberOfMetadataStructures(); n++) strings.push_back(fMetadata[n]->GetName());

    return strings;
}

std::vector<std::string> TRestRun::GetMetadataStructureTitles() {
    std::vector<std::string> strings;

    for (int n = 0; n < GetNumberOfMetadataStructures(); n++) strings.push_back(fMetadata[n]->GetTitle());

    return strings;
}

///////////////////////////////////////////////
/// \brief It will replace the data members contained inside the string given as input. The data members in
/// the input string should be written using the following format [MetadataClass::fDataMember].
///
/// \return The string with data members replaced
///
string TRestRun::ReplaceMetadataMembers(const string& instr, Int_t precision) {
    if (instr.find("[", 0) == (int)string::npos) return instr;
    string outstring = instr;

    int startPosition = 0;
    int endPosition = 0;
    while ((startPosition = outstring.find("[", endPosition)) != (int)string::npos) {
        endPosition = outstring.find("]", startPosition + 1);
        string s = outstring.substr(startPosition + 1, endPosition - startPosition - 1);
        int cont = count(s.begin(), s.end(), '[') - count(s.begin(), s.end(), ']');

        if (cont < 0) RESTError << "This is a coding error at ReplaceMetadataMembers!" << RESTendl;

        // We search for the enclosing ]. Since we might find a vector index inside.
        while (cont > 0) {
            endPosition = outstring.find("]", endPosition + 1);
            s = outstring.substr(startPosition + 1, endPosition - startPosition - 1);
            cont = count(s.begin(), s.end(), '[') - count(s.begin(), s.end(), ']');
            if (endPosition == (int)string::npos) break;
        }
        if (endPosition == (int)string::npos) break;

        string expressionToReplace = outstring.substr(startPosition + 1, endPosition - startPosition - 1);
        string value = ReplaceMetadataMember(expressionToReplace);

        outstring.replace(startPosition, endPosition - startPosition + 1, value);
        endPosition = 0;
    }

    outstring = Replace(outstring, "<<", "[");
    outstring = Replace(outstring, ">>", "]");

    return REST_StringHelper::ReplaceMathematicalExpressions(outstring, precision);
}

///////////////////////////////////////////////
/// \brief It will replace the data member from the corresponding metadata class type or name
/// defined in the input string.
//
/// The input string should contain the metadata class type or name following the format
/// `string instr = "mdName::fDataMember";` or `string instr = "TRestMetadataClass::fDataMember";`.
/// or the format `string instr = "mdName->fDataMember";`. Both, `::` and `->` are allowed
/// to separate class and member of the class.
///
/// The method will work with both, metadata class or metadata name. First it will be evaluated
/// if the metadata name is found, using the method TRestRun::GetMetadata. If not, it will try
/// to check if the corresponding input string is giving a metadata class type, using the method
/// TRestRun::GetMetadataClass.
///
/// \return The corresponding class data member value in string format.
///
string TRestRun::ReplaceMetadataMember(const string& instr, Int_t precision) {
    if (instr.find("::") == string::npos && instr.find("->") == string::npos) {
        return "<<" + instr + ">>";
    }
    vector<string> results = Split(instr, "::", false, true);
    if (results.size() == 1) results = Split(instr, "->", false, true);

    if (results.size() == 2) {
        Int_t index = 0;
        int pos1 = results[1].find("[", 0);
        int pos2 = results[1].find("]", pos1);
        if (pos1 > 0 && pos2 > 0) {
            string indexStr = results[1].substr(pos1 + 1, pos2 - pos1 - 1);  // without []

            index = StringToInteger(indexStr);
            if (index < 0) index = 0;

            results[1] = results[1].substr(0, pos1);
        }

        if (GetMetadata(results[0])) {
            if (index >= this->GetMetadata(results[0])->GetDataMemberValues(results[1], precision).size()) {
                RESTWarning << "TRestRun::ReplaceMetadataMember. Index out of range!" << RESTendl;
                RESTWarning << "Returning the first element" << RESTendl;
                index = 0;
            }
            return this->GetMetadata(results[0])->GetDataMemberValues(results[1], precision)[index];
        }

        if (GetMetadataClass(results[0])) {
            if (index >=
                this->GetMetadataClass(results[0])->GetDataMemberValues(results[1], precision).size()) {
                RESTWarning << "TRestRun::ReplaceMetadataMember. Index out of range!" << RESTendl;
                RESTWarning << "Returning the first element" << RESTendl;
                index = 0;
            }
            return this->GetMetadataClass(results[0])->GetDataMemberValues(results[1], precision)[index];
        }

    } else
        RESTError << "TRestRun::ReplaceMetadataMember. Wrong number of elements found" << RESTendl;

    RESTWarning << "TRestRun::ReplaceMetadataMember. " << instr << " not found!" << RESTendl;
    return "";
}

///////////////////////////////////////////////
/// \brief It will evaluate the expression given including the data member from the
/// corresponding metadata class type or name defined in the input string.
//
/// The input expression should contain the metadata class type or name using the format
/// `metadata->member` or `metadata::fMember`, where metadata might be the class name or
/// the intrinsic name assigned to the metadata object.
///
/// Examples:
/// \code
/// run->EvaluateMetadataMember("TRestDetectorSetup->fDetectorPressure == 4");
/// run->EvaluateMetadataMember("sc->fMinValues[1] == 3" );
/// \endcode
///
/// Both, `::` and `->` are allowed to separate class and the data member.
///
/// \return The result of the evaluated expression. If the input string is empty
/// it will return true.
///
Bool_t TRestRun::EvaluateMetadataMember(const string& instr) {
    if (instr == "") return true;

    std::vector<string> oper = {"=", "==", "<=", "<", ">=", ">", "!="};

    string expOp = "";
    std::vector<string> results;
    for (int n = 0; n < oper.size(); n++) {
        size_t pos = 0;
        if (instr.find("->") != string::npos) pos = instr.find("->") + 2;

        if (instr.find(oper[n], pos) != string::npos) {
            expOp = oper[n];
            results = Split(instr, oper[n], false, true, pos);
            break;
        }
    }

    if (expOp == "") {
        RESTWarning << "TRestRun::EvaluateMetadataMember. Not valid operator found in expression : " << instr
                    << RESTendl;
        return false;
    }

    if (results.size() != 2) {
        RESTWarning << "TRestRun::EvaluateMetadataMember. Not valid expression : " << instr << RESTendl;
        return false;
    }

    if (!isANumber(results[1])) {
        if (ReplaceMetadataMember(results[0]) == results[1])
            return true;
        else
            return false;
    }

    Double_t lvalue = StringToDouble(ReplaceMetadataMember(results[0]));
    Double_t rvalue = StringToDouble(results[1]);

    if (expOp == "=" && lvalue == rvalue) return true;
    if (expOp == "==" && lvalue == rvalue) return true;
    if (expOp == "<=" && lvalue <= rvalue) return true;
    if (expOp == "<" && lvalue < rvalue) return true;
    if (expOp == ">=" && lvalue >= rvalue) return true;
    if (expOp == ">" && lvalue > rvalue) return true;
    if (expOp == "!=" && lvalue != rvalue) return true;

    return false;
}

///////////////////////////////////////////////
/// \brief Prints the basic run information
///
void TRestRun::PrintMetadata() {
    // cout.precision(10);
    TRestMetadata::PrintMetadata();

    RESTMetadata << "Version : " << this->GetVersion() << RESTendl;
    RESTMetadata << "Parent run number : " << GetParentRunNumber() << RESTendl;
    RESTMetadata << "Run number : " << GetRunNumber() << RESTendl;
    RESTMetadata << "Experiment/project : " << GetExperimentName() << RESTendl;
    RESTMetadata << "Run type : " << GetRunType() << RESTendl;
    RESTMetadata << "Run tag : " << GetRunTag() << RESTendl;
    RESTMetadata << "Run user : " << GetRunUser() << RESTendl;
    RESTMetadata << "Run description : " << GetRunDescription() << RESTendl;
    RESTMetadata << "Start Date/Time : " << ToDateTimeString(GetStartTimestamp()) << " ("
                 << GetStartTimestamp() << ")" << RESTendl;
    RESTMetadata << "End Date/Time : " << ToDateTimeString(GetEndTimestamp()) << " (" << GetEndTimestamp()
                 << ")" << RESTendl;
    RESTMetadata << "Input file : " << TRestTools::GetPureFileName((string)GetInputFileNamePattern())
                 << RESTendl;
    RESTMetadata << "Output file : " << TRestTools::GetPureFileName((string)GetOutputFileName()) << RESTendl;
    if (fInputFile != nullptr) {
        RESTMetadata << "Data file : " << fInputFile->GetName();
        if (fNFilesSplit > 0) {
            RESTMetadata << " (Splitted into " << fNFilesSplit + 1 << " files)" << RESTendl;
        } else {
            RESTMetadata << RESTendl;
        }
    }
    RESTMetadata << "Number of events : " << fEntriesSaved << RESTendl;
    // metadata << "Input filename : " << fInputFilename << endl;
    // metadata << "Output filename : " << fOutputFilename << endl;
    // metadata << "Number of initial events : " << GetNumberOfEvents() << endl;
    // metadata << "Number of processed events : " << fProcessedEvents << endl;
    RESTMetadata << "---------------------------------------" << RESTendl;
    RESTMetadata << RESTendl;
}

///////////////////////////////////////////////
/// \brief Prints the run start date and time in human format
///
void TRestRun::PrintStartDate() {
    cout.precision(10);

    cout << "------------------------" << endl;
    cout << "---- Run start date ----" << endl;
    cout << "------------------------" << endl;
    cout << "Unix time : " << fStartTime << endl;
    time_t tt = (time_t)fStartTime;
    struct tm* tm = localtime(&tt);

    char date[20];
    strftime(date, sizeof(date), "%Y-%m-%d", tm);
    cout << "Date : " << date << endl;

    char time[20];
    strftime(time, sizeof(time), "%H:%M:%S", tm);
    cout << "Time : " << time << endl;
    cout << "++++++++++++++++++++++++" << endl;
}

void TRestRun::PrintEndDate() {
    cout << "----------------------" << endl;
    cout << "---- Run end date ----" << endl;
    cout << "----------------------" << endl;
    cout << "Unix time : " << fEndTime << endl;
    time_t tt = (time_t)fEndTime;
    struct tm* tm = localtime(&tt);

    char date[20];
    strftime(date, sizeof(date), "%Y-%m-%d", tm);
    cout << "Date : " << date << endl;

    char time[20];
    strftime(time, sizeof(time), "%H:%M:%S", tm);
    cout << "Time : " << time << endl;
    cout << "++++++++++++++++++++++++" << endl;
}

///////////////////////////////////////////////
/// \brief Prints out all the warnings registered by metadata classes accessible to
/// TRestRun, thats metadata and processes previously used in a data chain.
///
void TRestRun::PrintErrors() {
    Int_t nErrors = 0;
    for (int n = 0; n < fMetadata.size(); n++)
        if (fMetadata[n]->GetError()) nErrors++;

    if (nErrors) {
        cout << endl;
        RESTError << "Found a total of " << nErrors << " metadata errors" << RESTendl;
        for (int n = 0; n < fMetadata.size(); n++)
            if (fMetadata[n]->GetError()) {
                cout << endl;
                RESTError << "Class: " << fMetadata[n]->ClassName() << " Name: " << fMetadata[n]->GetName()
                          << RESTendl;
                RESTError << "Number of errors: " << fMetadata[n]->GetNumberOfErrors() << RESTendl;
                RESTError << "Message: " << fMetadata[n]->GetErrorMessage() << RESTendl;
            }
        cout << endl;
    } else {
        cout << "No errors found!" << endl;
    }
}

///////////////////////////////////////////////
/// \brief Prints out all the warnings registered by metadata classes accessible to
/// TRestRun, thats metadata and processes previously used in a data chain.
///
void TRestRun::PrintWarnings() {
    Int_t nWarnings = 0;
    for (int n = 0; n < fMetadata.size(); n++)
        if (fMetadata[n]->GetWarning()) nWarnings++;

    if (nWarnings) {
        cout << endl;
        RESTWarning << "Found a total of " << nWarnings << " metadata warnings" << RESTendl;
        for (int n = 0; n < fMetadata.size(); n++)
            if (fMetadata[n]->GetWarning()) {
                cout << endl;
                RESTWarning << "Class: " << fMetadata[n]->ClassName() << " Name: " << fMetadata[n]->GetName()
                            << RESTendl;
                RESTWarning << "Number of warnings: " << fMetadata[n]->GetNumberOfWarnings() << RESTendl;
                RESTWarning << "Message: " << fMetadata[n]->GetWarningMessage() << RESTendl;
            }
        cout << endl;
    } else {
        cout << "No warnings found!" << endl;
    }
}<|MERGE_RESOLUTION|>--- conflicted
+++ resolved
@@ -1057,13 +1057,10 @@
         }
 
         fOutputFile->cd();
-<<<<<<< HEAD
-        fAnalysisTree->Write(nullptr, kWriteDelete);
-        fEventTree->Write(nullptr, kWriteDelete);
-=======
+
         fAnalysisTree->Write(nullptr, kOverwrite);
         fEventTree->Write(nullptr, kOverwrite);
->>>>>>> c30eeb3c
+
         this->WriteWithDataBase();
 
         RESTcout << "TRestRun: Output File Updated." << RESTendl;
@@ -1112,13 +1109,10 @@
     fRunUser = REST_USER;
 
     // save metadata objects in file
-<<<<<<< HEAD
-    RESTDebug << "TRestRun::WriteWithDataBase. Calling this->Write(0,kWriteDelete)" << RESTendl;
-    this->Write(nullptr, kWriteDelete);
-=======
-    RESTDebug << "TRestRun::WriteWithDataBase. Calling this->Write(0,kOverwrite)" << RESTendl;
+
+    RESTDebug << "TRestRun::WriteWithDataBase. Calling this->Write(0, kOverwrite)" << RESTendl;
     this->Write(nullptr, kOverwrite);
->>>>>>> c30eeb3c
+
     RESTDebug << "TRestRun::WriteWithDataBase. Succeed" << RESTendl;
     RESTDebug << "TRestRun::WriteWithDataBase. fMetadata.size() == " << fMetadata.size() << RESTendl;
     for (auto& metadata : fMetadata) {
@@ -1135,17 +1129,10 @@
 
         if (!historic) {
             RESTDebug << "NO historic" << RESTendl;
-<<<<<<< HEAD
-            metadata->Write(metadata->GetName(), kWriteDelete);
+            metadata->Write(metadata->GetName(), kOverwrite);
         } else {
             RESTDebug << "IS historic" << RESTendl;
-            if (fSaveHistoricData) metadata->Write(metadata->GetName(), kWriteDelete);
-=======
-            fMetadata[i]->Write(fMetadata[i]->GetName(), kOverwrite);
-        } else {
-            RESTDebug << "IS historic" << RESTendl;
-            if (fSaveHistoricData) fMetadata[i]->Write(fMetadata[i]->GetName(), kOverwrite);
->>>>>>> c30eeb3c
+            if (fSaveHistoricData) metadata->Write(metadata->GetName(), kOverwrite);
         }
     }
 
@@ -1166,13 +1153,8 @@
         fEntriesSaved = fAnalysisTree->GetEntries();
         if (fAnalysisTree->GetEntries() > 0 && fInputFile == nullptr) {
             if (fOutputFile != nullptr) {
-<<<<<<< HEAD
-                fAnalysisTree->Write(nullptr, kWriteDelete);
-                this->Write(nullptr, kWriteDelete);
-=======
                 fAnalysisTree->Write(nullptr, kOverwrite);
                 this->Write(nullptr, kOverwrite);
->>>>>>> c30eeb3c
             }
         }
         delete fAnalysisTree;
@@ -1180,11 +1162,7 @@
     }
 
     if (fEventTree != nullptr) {
-<<<<<<< HEAD
-        if (fEventTree->GetEntries() > 0 && fInputFile == nullptr) fEventTree->Write(nullptr, kWriteDelete);
-=======
         if (fEventTree->GetEntries() > 0 && fInputFile == nullptr) fEventTree->Write(nullptr, kOverwrite);
->>>>>>> c30eeb3c
         delete fEventTree;
         fEventTree = nullptr;
     }
