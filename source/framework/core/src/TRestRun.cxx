--- conflicted
+++ resolved
@@ -1088,11 +1088,7 @@
             //	TBranch *br = (TBranch*)branches->At(fEventBranchLoc);
             //	br->SetAddress(0);
             //}
-<<<<<<< HEAD
-            if (fInputEvent != nullptr)
-=======
-            if (fInputEvent != NULL) {
->>>>>>> 39088655
+            if (fInputEvent != nullptr){
                 fEventTree->SetBranchAddress((TString)fInputEvent->ClassName() + "Branch", 0);
                 fEventTree->SetBranchStatus((TString)fInputEvent->ClassName() + "Branch", false);
             }
@@ -1103,15 +1099,10 @@
                 if ((string)br->GetName() == brname) {
                     debug << "Setting input event.. Type: " << eve->ClassName() << " Address: " << eve
                           << endl;
-<<<<<<< HEAD
-                    if (fInputEvent != nullptr && (char*)fInputEvent != (char*)eve) {
-                        delete fInputEvent;
-                    }
-=======
-                    //if (fInputEvent != NULL && (char*)fInputEvent != (char*)eve) {
+                    //if (fInputEvent != nullptr && (char*)fInputEvent != (char*)eve) {
                     //    delete fInputEvent;
                     //}
->>>>>>> 39088655
+                  
                     fInputEvent = eve;
                     fEventTree->SetBranchAddress(brname.c_str(), &fInputEvent);
                     fEventTree->SetBranchStatus(brname.c_str(), false);
