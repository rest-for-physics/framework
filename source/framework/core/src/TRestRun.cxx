--- conflicted
+++ resolved
@@ -969,14 +969,9 @@
 TFile* TRestRun::MergeToOutputFile(vector<string> filenames, string outputfilename) {
     RESTDebug << "TRestRun::FormOutputFile. target : " << outputfilename << RESTendl;
     string filename;
-<<<<<<< HEAD
 
     TFileMerger m(false);
-    if (outputfilename == "") {
-=======
-    TFileMerger* m = new TFileMerger(false);
     if (outputfilename.empty()) {
->>>>>>> 29c2c597
         filename = fOutputFileName;
         RESTInfo << "Creating file : " << filename << RESTendl;
         m.OutputFile(filename.c_str(), "RECREATE");
