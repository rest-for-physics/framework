//////////////////////////////////////////////////////////////////////////
///
/// REST data, including metadata and event data, are all handled by this class
/// A series of metadata objects is saved here after being loaded from rml/root
/// file with sequential startup. Input file is also opened here, either being
/// raw data file(opened with external process) or root file(opened with built-
/// in reader). TRestRun extracts event data in the input file and wraps it
/// into TRestEvent class, which is queried by other classes.
//
/// \class TRestRun
///
///--------------------------------------------------------------------------
///
/// RESTsoft - Software for Rare Event Searches with TPCs
///
/// History of developments:
///
/// 2014-june: First concept. As part of conceptualization of previous REST
///            code (REST v2)
///            Igor G. Irastorza
///
/// 2017-Aug:  Major change: added for multi-thread capability
///            Kaixiang Ni
///
/// <hr>
//////////////////////////////////////////////////////////////////////////

#include "TRestRun.h"
#ifdef WIN32
#include <io.h>
#include <process.h>
#include <windows.h>
#undef GetClassName
#else
#include <sys/stat.h>
#include <unistd.h>
#endif  // !WIN32

#include <filesystem>

#include "TRestDataBase.h"
#include "TRestEventProcess.h"
#include "TRestManager.h"
#include "TRestVersion.h"

using namespace std;

std::mutex mutex_read;

ClassImp(TRestRun);

TRestRun::TRestRun() { Initialize(); }

TRestRun::TRestRun(const string& filename) {
    if (filename.find(".root") != string::npos) {
        Initialize();
        OpenInputFile(filename);
    } else if (filename.find(".rml") != string::npos) {
        Initialize();
        LoadConfigFromFile(filename);
    } else {
        RESTError << "TRestRun::TRestRun(): input file error!" << RESTendl;
    }
}

TRestRun::~TRestRun() { CloseFile(); }

///////////////////////////////////////////////
/// \brief Set variables by default during initialization.
///
void TRestRun::Initialize() {
    SetSectionName(this->ClassName());

    time_t timev;
    time(&timev);
    fStartTime = (Double_t)timev;
    fEndTime = 0;  // We need a static value to avoid overwriting the time if another process sets the time

    fRunUser = REST_USER;
    fRunNumber = 0;        // run number where input file is from and where output file
                           // will be saved
    fParentRunNumber = 0;  // subrun number where input file is from
    fRunType = "Null";
    fExperimentName = "Null";
    fRunTag = "Null";
    fRunDescription = "Null";

    // fOutputAnalysisTree = nullptr;

    fInputFileName = "null";
    fOutputFileName = "rest_default.root";

    fBytesRead = 0;
    fTotalBytes = -1;
    fOverwrite = true;
    fEntriesSaved = -1;
    fNFilesSplit = 0;

    fInputMetadata.clear();
    fMetadata.clear();
    fInputFileNames.clear();
    fInputFile = nullptr;
    fOutputFile = nullptr;
    fInputEvent = nullptr;
    fAnalysisTree = nullptr;
    fEventTree = nullptr;
    fCurrentEvent = 0;
    fEventBranchLoc = -1;
    fFileProcess = nullptr;
    fSaveHistoricData = true;
}

///////////////////////////////////////////////
/// \brief Initialize logic of TRestRun
///
/// Things doing in this method:
/// 1. Read basic parameter. This is done by calling ReadAllParameters()
/// 2. Initialize runnumber and input file name. They follow non-trival logic.
/// 3. Construct default output file name with runNumber, runTag, etc.
/// 4. Loop over sections to initialize metadata
/// 5. Open input file(s), read the stored metadata and trees, read file name
/// pattern to TRestDetector metadata.
///
void TRestRun::InitFromConfigFile() {
    RESTDebug << "Initializing TRestRun from config file, version: " << REST_RELEASE << RESTendl;
    fFromRML = true;
    ReSetVersion();

    // 1. Read basic parameter
    fRunUser = REST_USER;
    // fRunType = GetParameter("runType", "ANALYSIS").c_str();
    // fRunDescription = GetParameter("runDescription", "").c_str();
    // fExperimentName = GetParameter("experiment", "preserve").c_str();
    // fRunTag = GetParameter("runTag", "noTag").c_str();
    ReadAllParameters();

    // 2. Initialize runnumber and input file name. They follow non-trival logic
    fRunNumber = -1;
    fParentRunNumber = 0;
    string runNstr = GetParameter("runNumber", "-1");
    string inputname = GetParameter("inputFileName", "");
    inputname = TRestTools::RemoveMultipleSlash(inputname);
    string inputnameold = GetParameter("inputFile", "default");
    if (inputnameold != "default") {
        RESTWarning << "Parameter \"inputFile\" in rml is obsolete! Please update it to \"inputFileName\""
                    << RESTendl;
        if (inputname == "") {
            inputname = inputnameold;
        }
    }
    if (ToUpper(runNstr) == "AUTO" && ToUpper(inputname) == "AUTO") {
        RESTError << "TRestRun: run number and input file name cannot both be "
                     "\"AUTO\""
                  << RESTendl;
        exit(1);
    }

    if (ToUpper(inputname) != "AUTO") {
        fInputFileName = inputname;
        fInputFileNames = Vector_cast<string, TString>(TRestTools::GetFilesMatchingPattern(inputname));
    }

    if (ToUpper(runNstr) != "AUTO") {
        fRunNumber = atoi(runNstr.c_str());
<<<<<<< HEAD
        fStartTime = gDataBase->query_run(fRunNumber).tstart;
        fEndTime = gDataBase->query_run(fRunNumber).tend;
        fRunDuration = fEndTime - fStartTime;
=======
>>>>>>> 6f29637f
    }

    if (ToUpper(inputname) == "AUTO") {
        TRestDataBase* db = gDataBase;
        auto files = db->query_run_files(fRunNumber);
        fInputFileName = db->query_run(fRunNumber).value;  // run entry value is file pattern
        fInputFileNames = Vector_cast<DBFile, TString>(files);
    }

    if (ToUpper(runNstr) == "AUTO") {
        TRestDataBase* db = gDataBase;
        auto runs = db->search_run_with_file((string)fInputFileName);
        if (runs.size() > 0) {
            fRunNumber = runs[0];
        } else {
            fRunNumber = -1;
        }

        // add a new run
        if (fRunNumber == 0) {
            fRunNumber = db->get_lastrun() + 1;
            DBEntry entry;
            entry.runNr = fRunNumber;
            entry.description = fRunDescription;
            entry.tag = fRunTag;
            entry.type = fRunType;
            entry.version = REST_RELEASE;
            db->set_run(entry);
        }
    }

    // get some run information
    if (fRunNumber != -1) {
        DBEntry entry = gDataBase->query_run(fRunNumber);
        if (!entry.IsZombie()) {
            fStartTime = entry.tstart;
            fEndTime = entry.tend;
            fRunDescription = entry.description;
            fRunTag = entry.tag;
            fRunType = entry.type;
        }
    }

    if (fInputFileNames.size() == 0) {
        if (fInputFileName != "") {
            RESTError << "cannot find the input file!" << RESTendl;
            exit(1);
        } else {
            RESTWarning << "no input file added" << RESTendl;
        }
        // throw;
    }

    // 3. Construct output file name
    string outputdir = (string)GetDataPath();
    string outputname = GetParameter("outputFileName", "default");
    string outputnameold = GetParameter("outputFile", "default");
    if (outputnameold != "default") {
        RESTWarning << "Parameter \"outputFile\" in rml is obsolete! Please update it to \"outputFileName\""
                    << RESTendl;
        if (outputname == "default") {
            outputname = outputnameold;
        }
    }
    if (ToUpper(outputname) == "DEFAULT") {
        string expName = RemoveWhiteSpaces((string)GetExperimentName());
        string runType = RemoveWhiteSpaces((string)GetRunType());
        char runParentStr[256];
        sprintf(runParentStr, "%05d", fParentRunNumber);
        char runNumberStr[256];
        sprintf(runNumberStr, "%05d", fRunNumber);

        fOutputFileName = outputdir + "Run_" + expName + "_" + fRunUser + "_" + runType + "_" + fRunTag +
                          "_" + (TString)runNumberStr + "_" + (TString)runParentStr + "_V" + REST_RELEASE +
                          ".root";

        // fOverwrite = ToUpper(GetParameter("overwrite", "on")) != "OFF";
        while (!fOverwrite && TRestTools::fileExists((string)fOutputFileName)) {
            fParentRunNumber++;
            sprintf(runParentStr, "%05d", fParentRunNumber);
            fOutputFileName = outputdir + "Run_" + expName + "_" + fRunUser + "_" + runType + "_" + fRunTag +
                              "_" + (TString)runNumberStr + "_" + (TString)runParentStr + "_V" +
                              REST_RELEASE + ".root";
        }
    } else if (ToUpper(outputname) == "NULL" || outputname == "/dev/null") {
        fOutputFileName = "/dev/null";
    } else if (TRestTools::isAbsolutePath(outputname)) {
        fOutputFileName = outputname;
        outputdir = TRestTools::SeparatePathAndName((string)fOutputFileName).first;
    } else {
        fOutputFileName = outputdir + "/" + outputname;
    }
    // remove multiple slashes from fOutputFileName
    fOutputFileName = (TString)TRestTools::RemoveMultipleSlash((string)fOutputFileName);

    if (!TRestTools::fileExists(outputdir)) {
        system((TString) "mkdir -p " + outputdir);
    }
    if (!TRestTools::isPathWritable(outputdir)) {
        RESTWarning << "TRestRun: Output path '" << outputdir << "' does not exist or it is not writable."
                    << RESTendl;
    }

    // 4. Loop over sections to initialize metadata
    TiXmlElement* e = fElement->FirstChildElement();
    while (e != nullptr) {
        string keydeclare = e->Value();
        if (keydeclare == "addMetadata") {
            if (e->Attribute("file") != nullptr) {
                ImportMetadata(e->Attribute("file"), e->Attribute("name"), e->Attribute("type"), true);
            } else {
                RESTWarning << "Wrong definition of addMetadata! Metadata name or file name "
                               "is not given!"
                            << RESTendl;
            }
        } else if (Count(keydeclare, "TRest") > 0) {
            if (e->Attribute("file") != nullptr && TRestTools::isRootFile(e->Attribute("file"))) {
                RESTWarning << "TRestRun: A root file is being included in section <" << keydeclare
                            << " ! To import metadata from this file, use <addMetadata" << RESTendl;
                RESTWarning << "Skipping..." << RESTendl;
            }

            TRestMetadata* meta = REST_Reflection::Assembly(keydeclare);
            if (meta == nullptr) {
                RESTWarning << "failed to add metadata \"" << keydeclare << "\"" << RESTendl;
                e = e->NextSiblingElement();
                continue;
            }
            meta->SetConfigFile(fConfigFileName);
            meta->SetHostmgr(fHostmgr);
            fMetadata.push_back(meta);
            meta->LoadConfigFromElement(e, fElementGlobal);
        }
        e = e->NextSiblingElement();
    }

    // 5. Open input file(s). We open input file at the last stage in case the file name pattern
    // reading requires TRestDetector
    OpenInputFile(0);
    RESTDebug << "TRestRun::EndOfInit. InputFile pattern: \"" << fInputFileName << "\"" << RESTendl;
    RESTInfo << "which matches :" << RESTendl;
    for (int i = 0; i < fInputFileNames.size(); i++) {
        RESTInfo << fInputFileNames[i] << RESTendl;
    }
    RESTEssential << "(" << fInputFileNames.size() << " added files)" << RESTendl;
}

///////////////////////////////////////////////
/// \brief Open the i th file in the file list
///
void TRestRun::OpenInputFile(int i) {
    if (fInputFileNames.size() > i) {
        TString Filename = fInputFileNames[i];
        RESTInfo << "opening... " << Filename << RESTendl;
        OpenInputFile((string)Filename);
    }
}

///////////////////////////////////////////////
/// \brief Open the input file, read file info and the trees if it is root file.
///
/// TRestRun will:
/// 1. read the file info (size, date, etc.)
/// if it's root file from REST output, then
/// 2. update its class's data(version, tag, user, etc.) to the same as the one stored in the input file.
/// 3. link the input event and observables to the corresponding tree
///
void TRestRun::OpenInputFile(const TString& filename, const string& mode) {
    CloseFile();
    if (!filename.Contains("http") && !TRestTools::fileExists((string)filename)) {
        RESTError << "input file \"" << filename << "\" does not exist!" << RESTendl;
        exit(1);
    }

    if (!filename.Contains("http")) ReadFileInfo((string)filename);

    // add to fInputFileNames in case it is opening a new file
    bool inList = false;
    for (auto addedfilename : fInputFileNames) {
        if (addedfilename == filename) {
            inList = true;
            break;
        }
    }

    if (!inList) {
        fInputFileNames.push_back(filename);
    }

    if (TRestTools::isRootFile((string)filename)) {
        fInputFile = TFile::Open(filename, mode.c_str());

        if (GetMetadataClass("TRestRun", fInputFile)) {
            // This should be the values in RML (if it was initialized using RML)
            TString runTypeTmp = fRunType;
            //           TString runUserTmp = fRunUser;
            TString runTagTmp = fRunTag;
            TString runDescriptionTmp = fRunDescription;
            TString experimentNameTmp = fExperimentName;
            TString outputFileNameTmp = fOutputFileName;
            TString inputFileNameTmp = fInputFileName;
            TString cFileNameTmp = fConfigFileName;

            // We define fVersion to -1 to identify old REST files that did not have yet
            // versioning system
            this->UnSetVersion();

            // Now we load the values in the previous run file
            // If successfully read the input file, the version code will be changed
            // from -1 --> certain number
            this->Read(GetMetadataClass("TRestRun", fInputFile)->GetName());

            if (inputFileNameTmp != "null") fInputFileName = inputFileNameTmp;
            if (outputFileNameTmp != "rest_default.root") fOutputFileName = outputFileNameTmp;
            if (cFileNameTmp != "null") fConfigFileName = cFileNameTmp;

            // If the value was initialized from RML and is not preserve, we recover
            // back the value in RML
            if (fFromRML) {
                if (runTypeTmp != "Null" && runTypeTmp != "preserve") fRunType = runTypeTmp;

                // We should not recover the user. Only when writing. If not when I open a file
                // with restRoot just to read, and Print the run content from other user in my
                // own account, it will say it was me!
                // if (runUserTmp != "Null" && runTypeTmp != "preserve") fRunUser = runUserTmp;

                if (runTagTmp != "Null" && runTagTmp != "preserve") fRunTag = runTagTmp;
                if (runDescriptionTmp != "Null" && runDescriptionTmp != "preserve")
                    fRunDescription = runDescriptionTmp;
                if (experimentNameTmp != "Null" && experimentNameTmp != "preserve")
                    fExperimentName = experimentNameTmp;
            }

            // If version is lower than 2.2.1 we do not read/transfer the metadata to
            // output file?
            // Actually g4 files from v2.1.x is all compatible with the v2.2.x version
            // Only 2.2.0 is without auto schema evolution, whose metadata cannot be read
            if (fSaveHistoricData) {
                if (this->GetVersionCode() >= REST_VERSION(2, 2, 1) ||
                    this->GetVersionCode() <= REST_VERSION(2, 1, 8)) {
                    ReadInputFileMetadata();
                } else {
                    RESTWarning << "-- W : The metadata version found on input file is lower "
                                   "than 2.2.1!"
                                << RESTendl;
                    RESTWarning << "-- W : metadata from input file will not be read" << RESTendl;
                }
            }

            RESTDebug << "Initializing input file : version code : " << this->GetVersionCode() << RESTendl;
            RESTDebug << "Input file version : " << this->GetVersion() << RESTendl;
            ReadInputFileTrees();
            fCurrentEvent = 0;
        } else {
            RESTWarning << "TRestRun object not found in file! The input file is problematic!" << RESTendl;

            ReadInputFileTrees();
            // fAnalysisTree = nullptr;

            //// set its analysistree as the first TTree object in the file, if exists
            // TIter nextkey(fInputFile->GetListOfKeys());
            // TKey* key;
            // while ((key = (TKey*)nextkey())) {
            //    if ((string)key->GetClassName() == "TTree") {
            //        fAnalysisTree =
            //            TRestAnalysisTree::ConvertFromTTree((TTree*)fInputFile->Get(key->GetName()));
            //    }
            //}
        }
    } else {
        fInputFile = nullptr;
        fAnalysisTree = nullptr;
        if (fFileProcess != nullptr) {
            fFileProcess->OpenInputFiles(Vector_cast<TString, string>(fInputFileNames));
            fFileProcess->InitProcess();
        }
    }

    if (fAnalysisTree == nullptr && fFileProcess == nullptr)
        RESTInfo << "Input file is not REST root file, an external process is needed!" << RESTendl;
}

void TRestRun::AddInputFileExternal(const string& file) {
    mutex_read.lock();
    if (fFileProcess != nullptr) {
        bool add = fFileProcess->AddInputFile(file);
        if (!add) {
            RESTError << "failed to add input file!" << RESTendl;
        }
        fInputFileNames.push_back(file);
    }
    mutex_read.unlock();
}

void TRestRun::ReadInputFileMetadata() {
    TFile* f = fInputFile;
    if (f != nullptr) {
        fInputMetadata.clear();

        TIter nextkey(f->GetListOfKeys());
        TKey* key;
        // we should make sure the input metadata has unique names
        set<string> addednames;
        while ((key = (TKey*)nextkey())) {
            RESTDebug << "Reading key with name : " << key->GetName() << RESTendl;
            RESTDebug << "Key type (class) : " << key->GetClassName() << RESTendl;

            if (!TClass::GetClass(key->GetClassName()) ||
                !TClass::GetClass(key->GetClassName())->IsLoaded()) {
                RESTError << "-- Class " << key->GetClassName() << " has no dictionary!" << RESTendl;
                RESTError << "- Any relevant REST library missing? " << RESTendl;
                RESTError << "- File reading will continue without loading key: " << key->GetName()
                          << RESTendl;
                continue;
            }

            if (addednames.count(key->GetName()) != 0) continue;

            TRestMetadata* a = (TRestMetadata*)f->Get(key->GetName());
            RESTDebug << "Key of type : " << a->ClassName() << "(" << a << ")" << RESTendl;

            if (!a) {
                RESTError << "TRestRun::ReadInputFileMetadata." << RESTendl;
                RESTError << "Key name : " << key->GetName() << RESTendl;
                RESTError << "Hidden key? Please, report this problem." << RESTendl;
            } else if (a->InheritsFrom("TRestMetadata") && a->ClassName() != (TString) "TRestRun") {
                /*
                //we make sure there is no repeated class added
                // However, we might have two processes with the same class name
                operating at different steps of the data chain
                // We just avoid to write TRestRun from previous file to the list of
                metadata structures

                bool flag = false;
                for (int i = 0; i < fInputMetadata.size(); i++) {
                if (a->ClassName() == fInputMetadata[i]->ClassName()) {
                flag = true;
                break;
                }
                }
                if (!flag) {
                fInputMetadata.push_back(a);
                }
                 */
                a->LoadConfigFromBuffer();
                fInputMetadata.push_back(a);
                fMetadata.push_back(a);
                addednames.insert(key->GetName());
            }
        }
    }
}

void TRestRun::ReadInputFileTrees() {
    if (fInputFile != nullptr) {
        RESTDebug << "Finding TRestAnalysisTree.." << RESTendl;
        TTree* _eventTree = nullptr;
        string filename = fInputFile->GetName();

        if (fInputFile->Get("AnalysisTree") != nullptr) {
            fAnalysisTree = (TRestAnalysisTree*)fInputFile->Get("AnalysisTree");

            if (fNFilesSplit > 0) {  // fNFilesSplit=1: split to 1 additional file
                RESTEssential << "Linking analysis tree from split data files" << RESTendl;
                fAnalysisTree =
                    (TRestAnalysisTree*)
                        fAnalysisTree->Clone();  // we must make a copy to have TBrowser correctly browsed.
                for (int i = 1; i <= fNFilesSplit; i++) {
                    string filename = fInputFile->GetName() + (string) "." + ToString(i);
                    RESTInfo << filename << " --> ";
                    RESTInfo << (fAnalysisTree->AddChainFile(filename) ? "success" : "failed") << RESTendl;
                }
                if (fAnalysisTree->GetChain() == nullptr ||
                    fAnalysisTree->GetChain()->GetNtrees() != fNFilesSplit + 1) {
                    RESTError << "Error adding split files, files missing?" << RESTendl;
                    RESTError << "Your data could be incomplete!" << RESTendl;
                }
            }

            // Note: we call GetEntries() to initialize total entry number
            // Otherwise the child analysis tree's observables will be reset
            // on the next call of GetEntries()
            fAnalysisTree->GetEntries();
            // Call GetEntry() to initialize observables and connect branches
            fAnalysisTree->GetEntry(0);

            _eventTree = (TTree*)fInputFile->Get("EventTree");
        } else if (fInputFile->FindKey("TRestAnalysisTree") != nullptr) {
            // This is v2.1.6- version of input file, we directly find EventTree and
            // AnalysisTree. The old name pattern is "TRestXXXEventTree-eventBranch"
            // and "TRestAnalysisTree"
            RESTWarning << "Loading root file from old version REST!" << RESTendl;
            fAnalysisTree = (TRestAnalysisTree*)fInputFile->Get("TRestAnalysisTree");
            fAnalysisTree->GetEntry(0);

            TIter nextkey(fInputFile->GetListOfKeys());
            TKey* key;
            while ((key = (TKey*)nextkey())) {
                // cout << key->GetName() << endl;
                if (((string)key->GetName()).find("EventTree") != -1) {
                    _eventTree = (TTree*)fInputFile->Get(key->GetName());
                    string eventname = Replace(key->GetName(), "Tree", "", 0);
                    TBranch* br = _eventTree->GetBranch("eventBranch");
                    br->SetName((eventname + "Branch").c_str());
                    br->SetTitle((eventname + "Branch").c_str());
                    break;
                }
            }
            // if(Tree2!=nullptr)
            //	fAnalysisTree->SetEntries(Tree2->GetEntries());
            RESTDebug << "Old REST file successfully recovered!" << RESTendl;
        } else {
            RESTError << "(OpenInputFile) : AnalysisTree was not found" << RESTendl;
            RESTError << "Inside file : " << filename << RESTendl;
            RESTError << "This may be not REST output file!" << RESTendl;
            exit(1);
        }

        if (_eventTree != nullptr) {
            if (fNFilesSplit > 0) {
                // eventTree shall be initailized as TChain
                delete _eventTree;
                RESTEssential << "Linking event tree from split data files" << RESTendl;
                TChain* _fEventTree = new TChain("EventTree");
                RESTInfo << fInputFile->GetName() << " --> ";
                RESTInfo << (_fEventTree->Add(fInputFile->GetName()) ? "success" : "failed") << RESTendl;

                for (int i = 1; i <= fNFilesSplit; i++) {
                    string filename = fInputFile->GetName() + (string) "." + ToString(i);
                    RESTInfo << filename << " --> ";
                    RESTInfo << (_fEventTree->Add(filename.c_str()) ? "success" : "failed") << RESTendl;
                }
                fEventTree = _fEventTree;
            } else {
                fEventTree = _eventTree;
            }

            RESTDebug << "Finding event branch.." << RESTendl;
            if (fInputEvent == nullptr) {
                TObjArray* branches = fEventTree->GetListOfBranches();
                // get the last event branch as input event branch
                if (branches->GetLast() > -1) {
                    TBranch* br = (TBranch*)branches->At(branches->GetLast());

                    if (br == nullptr || Count(br->GetName(), "EventBranch") == 0) {
                        RESTInfo << "No event branch inside file : " << filename << RESTendl;
                        RESTInfo << "This file may be a pure analysis file" << RESTendl;
                    } else {
                        string type = Replace(br->GetName(), "Branch", "", 0);
                        TClass* cl = TClass::GetClass(type.c_str());
                        if (cl->HasDictionary()) {
                            fInputEvent = REST_Reflection::Assembly(type);
                        } else if (fInputEvent != nullptr) {
                            delete fInputEvent;
                            fInputEvent = nullptr;
                        }

                        if (fInputEvent == nullptr) {
                            RESTError << "TRestRun:OpenInputFile. Cannot initialize input event, event "
                                         "tree not read"
                                      << RESTendl;
                            RESTError
                                << "Please install corresponding libraries to provide root dictionaries for "
                                   "class reading."
                                << RESTendl;
                            return;
                        }

                        fInputEvent->InitializeWithMetadata(this);
                        fEventTree->SetBranchAddress(br->GetName(), &fInputEvent);
                        fEventBranchLoc = branches->GetLast();
                        RESTDebug << "found event branch of event type: " << fInputEvent->ClassName()
                                  << RESTendl;
                    }
                }
            } else {
                string brname = (string)fInputEvent->ClassName() + "Branch";
                if (fEventTree->GetBranch(brname.c_str()) == nullptr) {
                    RESTWarning << "REST WARNING (OpenInputFile) : No matched event branch "
                                   "inside file : "
                                << filename << RESTendl;
                    RESTWarning << "Branch required: " << brname << RESTendl;
                } else {
                    fEventTree->SetBranchAddress(brname.c_str(), &fInputEvent);
                    RESTDebug << brname << " is found and set!" << RESTendl;
                }
            }
        } else {
            RESTDebug << "TRestRun:OpenInputFile. EventTree was not found" << RESTendl;
            RESTDebug << "This is a pure analysis file!" << RESTendl;
            fInputEvent = nullptr;
        }
    }
}

///////////////////////////////////////////////
/// \brief Extract file info from a file, and save it in the file info list
///
/// Items:
/// 1. matched file name formats
/// 2. Created time and date
/// 3. File size and entries
void TRestRun::ReadFileInfo(const string& filename) {
    RESTDebug << "begin collecting basic file info..." << filename << RESTendl;

    // basic file info: modify time, total bytes, etc.
    struct stat buf;
    FILE* fp = fopen(filename.c_str(), "rb");
    if (!fp) {
        RESTError << "TRestRun::ReadFileInfo. Something went wrong with fopen()!" << strerror(errno)
                  << RESTendl;
        exit(1);
    }
    int fd = fileno(fp);
    fstat(fd, &buf);
    fclose(fp);
    if (fEndTime == 0) {
        fEndTime = buf.st_mtime;
        fRunDuration = fEndTime - fStartTime;
    }

    if (TRestTools::isRootFile((string)filename)) {
        fTotalBytes = buf.st_size;
    }

    RESTDebug << "begin matching file name pattern for more file info..." << RESTendl;
    // format example:
    // run[fRunNumber]_cobo[aaa]_frag[bbb]_Vm[TRestDetector::fAmplificationVoltage].graw
    // we are going to match it with inputfile:
    // run00042_cobo1_frag0000_Vm350.graw
    string format = GetParameter("inputFormat", "");
    string name = TRestTools::SeparatePathAndName(filename).second;

    vector<string> formatsectionlist;
    vector<string> formatprefixlist;

    int pos = -1;
    int pos1 = 0;
    int pos2 = 0;
    while (1) {
        pos1 = format.find("[", pos + 1);
        pos2 = format.find("]", pos1);
        if (pos1 == -1 || pos2 == -1) {
            formatprefixlist.push_back(format.substr(pos + 1, -1));
            break;
        }

        formatsectionlist.push_back(format.substr(pos1 + 1, pos2 - pos1 - 1));
        formatprefixlist.push_back(format.substr(pos + 1, pos1 - pos - 1));

        pos = pos2;
    }

    pos = -1;
    for (int i = 0; i < formatsectionlist.size() && i < formatprefixlist.size() - 1; i++) {
        if (i != 0 && formatprefixlist[i] == "") {
            RESTWarning << "file format reference contains error!" << RESTendl;
            return;
        }
        int pos1 = name.find(formatprefixlist[i], pos + 1) + formatprefixlist[i].size();
        if (formatprefixlist[i] == "") pos1 = 0;
        int pos2 = name.find(formatprefixlist[i + 1], pos1);
        if (formatprefixlist[i + 1] == "") pos2 = name.length();
        if (pos1 == -1 || pos2 == -1) {
            RESTWarning << "File pattern matching: file format mismatch!" << RESTendl;
            return;
        }

        string infoFromFileName = name.substr(pos1, pos2 - pos1);

        RESTDebug << "File pattern matching. key: " << formatsectionlist[i] << " (between the mark \""
                  << formatprefixlist[i] << "\" and \"" << formatprefixlist[i + 1]
                  << "\"), value: " << infoFromFileName << RESTendl;

        // run[fRunNumber]_cobo[aaa]_frag[bbb]_Vm[TRestDetector::fAmplificationVoltage].graw
        bool inforead = false;
        if (!inforead) {
            // 1. store special file pattern parameters as TRestRun data member: fRunNumber
            if (DataMemberNameToParameterName(formatsectionlist[i]) != "") {
                RESTValue member = RESTValue(this, this->ClassName()).GetDataMember(formatsectionlist[i]);
                if (!member.IsZombie()) {
                    member.ParseString(infoFromFileName);
                    inforead = true;
                } else {
                    RESTWarning << "TRestRun: file name format field \"" << formatsectionlist[i]
                                << "\"(value = " << infoFromFileName
                                << ") not registered, data member does not exist in TRestRun!" << RESTendl;
                }
            }
        }

        if (!inforead) {
            // 2. store special file pattern parameters as data member of the loaded
            // metadata class, e.g., TRestDetector::fAmplificationVoltage
            vector<string> class_datamember = Split(formatsectionlist[i], "::");
            if (class_datamember.size() > 1) {
                TRestMetadata* meta = GetMetadataClass(class_datamember[0]);
                if (meta != nullptr) {
                    RESTValue member = RESTValue(meta, meta->ClassName()).GetDataMember(class_datamember[1]);
                    if (!member.IsZombie()) {
                        member.ParseString(infoFromFileName);
                        meta->UpdateMetadataMembers();
                        inforead = true;
                    } else {
                        RESTWarning << "TRestRun: file name format field \"" << formatsectionlist[i]
                                    << "\"(value = " << infoFromFileName
                                    << ") not registered, metadata exist but without such datamember field!"
                                    << RESTendl;
                    }
                } else {
                    RESTWarning << "TRestRun: file name format field \"" << formatsectionlist[i]
                                << "\"(value = " << infoFromFileName
                                << ") not registered, metadata does not exist!" << RESTendl;
                }
            }
        }

        // if (!inforead) {
        // 3. store file format fields to REST_ARGS as global parameter: aaa, bbb
        // REST_ARGS[formatsectionlist[i]] = infoFromFileName;
        // }

        pos = pos2 - 1;
    }
}

///////////////////////////////////////////////
/// \brief Reset file reading progress.
///
/// if input file is root file, just set current entry to be 0
/// if input file is external file, handled by external process, It will force
/// the process to reload the file.
void TRestRun::ResetEntry() {
    fCurrentEvent = 0;
    if (fFileProcess != nullptr) {
        fFileProcess->ResetEntry();
    }
}

///////////////////////////////////////////////
/// \brief Get next event by writing event data into target event and target
/// tree
///
/// returns 0 if success, returns -1 if failed, e.g. end of file
/// writing event data into target event calls the method TRestEvent::CloneTo()
/// writing observable data into target analysistree calls memcpy
/// It requires same branch structure, but we didn't verify it here.
Int_t TRestRun::GetNextEvent(TRestEvent* targetevt, TRestAnalysisTree* targettree) {
    bool messageShown = false;
    TRestEvent* eve = fInputEvent;

    if (fFileProcess != nullptr) {
        RESTDebug << "TRestRun: getting next event from external process" << RESTendl;
    GetEventExt:
        mutex_read.lock();
        fFileProcess->BeginOfEventProcess();
        eve = fFileProcess->ProcessEvent(nullptr);
        fFileProcess->EndOfEventProcess();
        mutex_read.unlock();
        fBytesRead = fFileProcess->GetTotalBytesRead();
        // if (targettree != nullptr) {
        //    for (int n = 0; n < fAnalysisTree->GetNumberOfObservables(); n++)
        //        targettree->SetObservable(n, fAnalysisTree->GetObservable(n));
        //}
        fCurrentEvent++;
    } else {
        RESTDebug << "TRestRun: getting next event from root file" << RESTendl;
        if (fAnalysisTree == nullptr) {
            RESTWarning << "error to get event from input file, missing analysis tree from input file"
                        << RESTendl;
            eve = nullptr;
        } else {
            if (fCurrentEvent >= fAnalysisTree->GetTree()->GetEntriesFast()) {
                eve = nullptr;
            } else {
                if (targettree != nullptr) {
                    // normal reading procedure
                    eve->Initialize();
                    fBytesRead += fAnalysisTree->GetEntry(fCurrentEvent);
                    targettree->SetEventInfo(fAnalysisTree);
                    for (int n = 0; n < fAnalysisTree->GetNumberOfObservables(); n++)
                        targettree->SetObservable(n, fAnalysisTree->GetObservable(n));
                }
                if (fEventTree != nullptr) {
                    if (fEventTree->IsA() == TChain::Class()) {
                        Long64_t entry = fEventTree->LoadTree(fCurrentEvent);
                        fBytesRead += ((TBranch*)fEventTree->GetTree()->GetListOfBranches()->UncheckedAt(
                                           fEventBranchLoc))
                                          ->GetEntry(entry);
                    } else {
                        fBytesRead +=
                            ((TBranch*)fEventTree->GetListOfBranches()->UncheckedAt(fEventBranchLoc))
                                ->GetEntry(fCurrentEvent);
                    }
                }
                fCurrentEvent++;
            }
        }
    }

    // cout << fHangUpEndFile << endl;

    if (eve == nullptr) {
        if (fHangUpEndFile && fFileProcess != nullptr) {
            // if hangup is set, we continue calling ProcessEvent() of the
            // external process, until there is non-null event yielded
            if (!messageShown) {
                RESTEssential << "external process file reading reaches end, waiting for more files"
                              << RESTendl;
            }
            usleep(1000000);
            messageShown = true;
            fCurrentEvent--;
            goto GetEventExt;
        }
        fInputEvent = eve;
        // if (fFileProcess != nullptr) fFileProcess->EndProcess();
        return -1;
    }

    fInputEvent = eve;

    if (fInputEvent->GetID() == 0 && fInputEvent->GetSubID() == 0) {
        fInputEvent->SetID(fCurrentEvent - 1);
    }

    if (fInputEvent->GetRunOrigin() == 0) {
        fInputEvent->SetRunOrigin(fRunNumber);
    }

    targetevt->Initialize();
    fInputEvent->CloneTo(targetevt);

    return 0;
}

///////////////////////////////////////////////
/// \brief Calls GetEntry() for both AnalysisTree and EventTree
void TRestRun::GetEntry(Long64_t entry) {
    if (entry >= GetEntries()) {
        RESTWarning << "TRestRun::GetEntry. Entry requested out of limits" << RESTendl;
        RESTWarning << "Total number of entries is : " << GetEntries() << RESTendl;
    }

    if (fAnalysisTree != nullptr) {
        fAnalysisTree->GetEntry(entry);
    }
    if (fEventTree != nullptr) {
        fEventTree->GetEntry(entry);
    }

    if (fInputEvent != nullptr) {
        fInputEvent->InitializeReferences(this);
    }

    fCurrentEvent = entry;
}

///////////////////////////////////////////////
/// \brief Form output file name according to file info list, proc info list and
/// run data.
///
/// It will replace the fields in output file name surrounded by "[]".
/// The file info list is created by TRestRun::ReadFileInfo(), the
/// proc info list is created by TRestProcessRunner::ReadProcInfo(),
/// the run data is from TRestRun's datamember(fRunNumber,fRunType, etc)
/// e.g. we can set output file name like:
/// \code Run[fRunNumber]_Proc_[LastProcess].root \endcode
/// and generates:
/// \code Run00000_T2018-01-01_08:00:00_Proc_sAna.root \endcode
TString TRestRun::FormFormat(const TString& FilenameFormat) {
    string inString = (string)FilenameFormat;
    string outString = (string)FilenameFormat;

    RESTDebug << "TRestRun::FormFormat. In string : " << inString << RESTendl;

    int pos = 0;
    while (1) {
        int pos1 = inString.find("[", pos);
        int pos2 = inString.find("]", pos1);
        if (pos1 == -1 || pos2 == -1) break;

        string targetstr = inString.substr(pos1, pos2 - pos1 + 1);   // with []
        string target = inString.substr(pos1 + 1, pos2 - pos1 - 1);  // without []
        string replacestr = GetRunInformation(target);

        RESTDebug << "TRestRun::FormFormat. target : " << target << RESTendl;
        RESTDebug << "TRestRun::FormFormat. replacestr : " << replacestr << RESTendl;

        // If we form an output file we are willing to form the output filename
        // using the latest version. But the version is set just before we
        // call Write.
        if (target == "fVersion") replacestr = (string)REST_RELEASE;
        if (target == "fCommit") replacestr = (string)REST_COMMIT;

        if (replacestr != target) {
            if (target == "fRunNumber" || target == "fParentRunNumber") {
                replacestr = Form("%05d", StringToInteger(replacestr));
            }
            outString = Replace(outString, targetstr, replacestr, 0);
        }
        pos = pos2 + 1;
    }

    return outString;
}

///////////////////////////////////////////////
/// \brief Form REST output file by merging a list of files together
///
/// If output file name is not given(=""), then it will recreate the output file
/// according to fOutputFileName. Otherwise it will update the given file. File
/// Merging is by calling TFileMerger. After this, it will format the merged file name.
/// This method is used to create output file after TRestProcessRunner is finished.
/// The metadata objects will also be written into the file.
TFile* TRestRun::MergeToOutputFile(vector<string> filenames, string outputfilename) {
    RESTDebug << "TRestRun::FormOutputFile. target : " << outputfilename << RESTendl;
    string filename;
    TFileMerger* m = new TFileMerger(false);
    if (outputfilename == "") {
        filename = fOutputFileName;
        RESTInfo << "Creating file : " << filename << RESTendl;
        m->OutputFile(filename.c_str(), "RECREATE");
    } else {
        filename = outputfilename;
        RESTInfo << "Creating file : " << filename << RESTendl;
        m->OutputFile(filename.c_str(), "UPDATE");
    }

    RESTDebug << "TRestRun::FormOutputFile. Starting to add files" << RESTendl;

    for (int i = 0; i < filenames.size(); i++) {
        m->AddFile(filenames[i].c_str(), false);
    }

    if (m->Merge()) {
        for (int i = 0; i < filenames.size(); i++) {
            remove(filenames[i].c_str());
        }
    } else {
        fOutputFileName = "";
        RESTError << "(Merge files) failed to merge process files." << RESTendl;
        exit(1);
    }

    delete m;

    // we rename the created output file
    fOutputFileName = FormFormat(filename);
    rename(filename.c_str(), fOutputFileName);

    // write metadata into the output file
    fOutputFile = new TFile(fOutputFileName, "update");
    RESTDebug << "TRestRun::FormOutputFile. Calling WriteWithDataBase()" << RESTendl;
    this->WriteWithDataBase();

    RESTcout << this->ClassName() << " Created ..." << RESTendl;
    RESTcout << "- Path : " << TRestTools::SeparatePathAndName((string)fOutputFileName).first << RESTendl;
    RESTcout << "- Filename : " << TRestTools::SeparatePathAndName((string)fOutputFileName).second
             << RESTendl;
    return fOutputFile;
}

///////////////////////////////////////////////
/// \brief Create a new TFile as REST output file. Writing metadata objects into it.
///
TFile* TRestRun::FormOutputFile() {
    CloseFile();

    fOutputFileName = FormFormat(fOutputFileName);
    // remove unwanted "./" etc. from the path while resolving them
    fOutputFileName = std::filesystem::weakly_canonical(fOutputFileName.Data());

    fOutputFile = new TFile(fOutputFileName, "recreate");
    fAnalysisTree = new TRestAnalysisTree("AnalysisTree", "AnalysisTree");
    fEventTree = new TTree("EventTree", "EventTree");

    fAnalysisTree->Write();
    fEventTree->Write();
    this->WriteWithDataBase();

    RESTcout << "TRestRun: Output File Created." << RESTendl;
    RESTcout << "- Path : " << TRestTools::SeparatePathAndName((string)fOutputFileName).first << RESTendl;
    RESTcout << "- Filename : " << TRestTools::SeparatePathAndName((string)fOutputFileName).second
             << RESTendl;
    return fOutputFile;
}

TFile* TRestRun::UpdateOutputFile() {
    if (fOutputFile != nullptr) {
        if (fOutputFile->IsOpen()) {
            fOutputFile->ReOpen("update");
        }

        fOutputFile->cd();

        fAnalysisTree->Write(nullptr, kOverwrite);
        fEventTree->Write(nullptr, kOverwrite);

        this->WriteWithDataBase();

        RESTcout << "TRestRun: Output File Updated." << RESTendl;
        RESTcout << "- Path : " << TRestTools::SeparatePathAndName((string)fOutputFileName).first << RESTendl;
        RESTcout << "- Filename : " << TRestTools::SeparatePathAndName((string)fOutputFileName).second
                 << RESTendl;
        return fOutputFile;

    } else {
        RESTError << "TRestRun::UpdateOutputFile(): output file is closed" << RESTendl;
    }
    return nullptr;
}

///////////////////////////////////////////////
/// \brief Write this object into TFile and add a new entry in database
///
/// level=0 : add a new run in database. run number is the next number, subrun
/// number is 0. level=1 (default) : add a new subrun in database. run number is
/// determined in BeginOfInit(). subrun number is the next number. if run does
/// not exist, it will create new if "force" is true. level>=2 : add a new file
/// in database. run number is determined in BeginOfInit(). subrun number is 0.
/// if not exist, it will create new if "force" is true.
void TRestRun::WriteWithDataBase() {
    TRestAnalysisTree* tree = nullptr;

    RESTDebug << "TRestRun::WriteWithDataBase. Getting entries in analysisTree" << RESTendl;

    // record the entries saved
    fEntriesSaved = -1;
    if (fOutputFile != nullptr) {
        tree = (TRestAnalysisTree*)fOutputFile->Get("AnalysisTree");
        if (tree != nullptr) {
            fEntriesSaved = tree->GetEntries();
        }
    }
    RESTDebug << "TRestRun::WriteWithDataBase. Entries found : " << fEntriesSaved << RESTendl;

    // If time was not written by any other process we record the current time
    if (fEndTime == 0) {
        time_t timev;
        time(&timev);
        fEndTime = (Double_t)timev;
        fRunDuration = fEndTime - fStartTime;
    }

    fRunUser = REST_USER;

    // save metadata objects in file

    RESTDebug << "TRestRun::WriteWithDataBase. Calling this->Write(0, kOverwrite)" << RESTendl;
    this->Write(nullptr, kOverwrite);

    RESTDebug << "TRestRun::WriteWithDataBase. Succeed" << RESTendl;
    RESTDebug << "TRestRun::WriteWithDataBase. fMetadata.size() == " << fMetadata.size() << RESTendl;
    for (auto& metadata : fMetadata) {
        bool historic = false;
        RESTDebug << "TRestRun::WriteWithDataBase. fInputMetadata.size() == " << fInputMetadata.size()
                  << RESTendl;
        for (const auto& inputMetadata : fInputMetadata) {
            RESTDebug << metadata->GetName() << " == " << inputMetadata->GetName() << RESTendl;
            if (metadata == inputMetadata) {
                historic = true;
                break;
            }
        }

        if (!historic) {
            RESTDebug << "NO historic" << RESTendl;
            metadata->Write(metadata->GetName(), kOverwrite);
        } else {
            RESTDebug << "IS historic" << RESTendl;
            if (fSaveHistoricData) metadata->Write(metadata->GetName(), kOverwrite);
        }
    }

    // write to database
    RESTDebug << "TResRun::WriteWithDataBase. Run number is : " << fRunNumber << RESTendl;
    if (fRunNumber != -1) {
        int fileid = gDataBase->set_runfile(fRunNumber, (string)fOutputFileName);
        RESTcout << "DataBase Entry Added! Run Number: " << fRunNumber << ", File ID: " << fileid << RESTendl;
    }
}

///////////////////////////////////////////////
/// \brief Close both input file and output file, setting trees to nullptr also.
///
void TRestRun::CloseFile() {
    fEntriesSaved = -1;
    if (fAnalysisTree != nullptr) {
        fEntriesSaved = fAnalysisTree->GetEntries();
        if (fAnalysisTree->GetEntries() > 0 && fInputFile == nullptr) {
            if (fOutputFile != nullptr) {
                fAnalysisTree->Write(nullptr, kOverwrite);
                this->Write(nullptr, kOverwrite);
            }
        }
        delete fAnalysisTree;
        fAnalysisTree = nullptr;
    }

    if (fEventTree != nullptr) {
        if (fEventTree->GetEntries() > 0 && fInputFile == nullptr) fEventTree->Write(nullptr, kOverwrite);
        delete fEventTree;
        fEventTree = nullptr;
    }

    for (int i = 0; i < fMetadata.size(); i++) {
        for (int j = 0; j < fInputMetadata.size(); j++) {
            if (fMetadata[i] == fInputMetadata[j]) {
                delete fMetadata[i];
                fMetadata.erase(fMetadata.begin() + i);
                i--;
                fInputMetadata.erase(fInputMetadata.begin() + j);
                break;
            }
        }
    }

    if (fOutputFile != nullptr) {
        fOutputFile->Close();
        delete fOutputFile;
        fOutputFile = nullptr;
    }
    if (fInputFile != nullptr) {
        fInputFile->Close();
        fInputFile = nullptr;
    }
}

///////////////////////////////////////////////
/// \brief Set external file process
///
void TRestRun::SetExtProcess(TRestEventProcess* p) {
    if (fFileProcess == nullptr && p != nullptr) {
        fFileProcess = p;

        fFileProcess->OpenInputFiles(Vector_cast<TString, string>(fInputFileNames));
        fFileProcess->InitProcess();
        fInputEvent = fFileProcess->GetOutputEvent();
        if (fInputEvent == nullptr) {
            RESTError << "The external process \"" << p->GetName() << "\" doesn't yield any output event!"
                      << RESTendl;
            exit(1);
        } else {
            fInputEvent->SetRunOrigin(fRunNumber);
            fInputEvent->SetSubRunOrigin(fParentRunNumber);
            fInputEvent->SetTimeStamp(fStartTime);
        }
        fInputFile = nullptr;
        // we make sure external processes can access to analysis tree
        fAnalysisTree = new TRestAnalysisTree("externalProcessAna", "externalProcessAna");
        p->SetAnalysisTree(fAnalysisTree);
        fTotalBytes = p->GetTotalBytes();

        GetNextEvent(fInputEvent, nullptr);
        // fAnalysisTree->CreateBranches();
        RESTInfo << "The external file process has been set! Name : " << fFileProcess->GetName() << RESTendl;
    } else {
        if (fFileProcess != nullptr) {
            RESTError << "There can only be one file process!" << RESTendl;
            exit(1);
        }
        if (p == nullptr) {
            RESTWarning << "Given file process is null, skipping..." << RESTendl;
        }
    }
}

///////////////////////////////////////////////
/// \brief Retarget input event in the tree
///
/// The input event is by default the last branch in EventTree, by calling
/// this method, it can be retargeted to other branches corresponding to the
/// given event.
void TRestRun::SetInputEvent(TRestEvent* event) {
    if (event != nullptr) {
        if (fEventTree != nullptr) {
            if (fInputEvent != nullptr) {
                fEventTree->SetBranchAddress((TString)fInputEvent->ClassName() + "Branch", nullptr);
                fEventTree->SetBranchStatus((TString)fInputEvent->ClassName() + "Branch", false);
            }
            TObjArray* branches = fEventTree->GetListOfBranches();
            string branchName = (string)event->ClassName() + "Branch";
            for (int i = 0; i <= branches->GetLast(); i++) {
                auto branch = (TBranch*)branches->At(i);
                if ((string)branch->GetName() == branchName) {
                    RESTDebug << "Setting input event.. Type: " << event->ClassName() << " Address: " << event
                              << RESTendl;
                    fInputEvent = event;
                    fEventTree->SetBranchAddress(branchName.c_str(), &fInputEvent);
                    fEventTree->SetBranchStatus(branchName.c_str(), false);
                    fEventBranchLoc = i;
                    break;
                } else if (i == branches->GetLast()) {
                    RESTWarning << "REST Warning : (TRestRun) cannot find corresponding "
                                   "branch in event tree!"
                                << RESTendl;
                    RESTWarning << "Event Type : " << event->ClassName() << RESTendl;
                    RESTWarning << "Input event not set!" << RESTendl;
                }
            }
        } else {
            fInputEvent = event;
        }
        this->GetEntry(fCurrentEvent);
    }
}

///////////////////////////////////////////////
/// \brief Add an event branch in output EventTree
///
void TRestRun::AddEventBranch(TRestEvent* event) {
    if (event != nullptr) {
        if (fEventTree != nullptr) {
            string eventName = (string)event->ClassName();
            string branchName = eventName + "Branch";
            fEventTree->Branch(branchName.c_str(), event);
            fEventTree->SetTitle((eventName + "Tree").c_str());
        }
    }
}

///////////////////////////////////////////////
/// \brief Open the root file and import the metadata of the given name.
///
/// The metadata class can be recovered to the same condition as when it is
/// saved.
void TRestRun::ImportMetadata(const TString& File, const TString& name, const TString& type, Bool_t store) {
    const TString thisFile = SearchFile(File.Data());
    if (thisFile == "") {
        RESTError << "(ImportMetadata): The file " << thisFile << " does not exist!" << RESTendl;
        RESTError << RESTendl;
        return;
    }
    if (!TRestTools::isRootFile(thisFile.Data())) {
        RESTError << "(ImportMetadata) : The file " << thisFile << " is not root file!" << RESTendl;
        RESTError << "If you want to initialize metadata from rml file, use <TRest section!" << RESTendl;
        return;
    }

    TFile* file = TFile::Open(thisFile);
    // TODO give error in case we try to obtain a class that is not TRestMetadata
    if (type == "" && name == "") {
        RESTError << "(ImportMetadata) : metadata type and name is not "
                     "specified!"
                  << RESTendl;
        return;
    }

    TRestMetadata* meta = nullptr;
    if (name != "") {
        meta = GetMetadata(name, file);
    } else if (type != "") {
        meta = GetMetadataClass(type, file);
    }

    if (meta == nullptr) {
        cout << "REST ERROR (ImportMetadata) : " << name << " does not exist." << endl;
        cout << "Inside root file : " << File << endl;
        GetChar();
        file->Close();
        delete file;
        return;
    }

    if (store)
        meta->Store();
    else
        meta->DoNotStore();

    fMetadata.push_back(meta);
    meta->LoadConfigFromBuffer();
    file->Close();
    delete file;
}

Int_t TRestRun::Write(const char* name, Int_t option, Int_t bufsize) {
    ReSetVersion();
    return TRestMetadata::Write(name, option, bufsize);
}

Double_t TRestRun::GetRunLength() const {
    if (fEndTime - fStartTime == -1) {
        cout << "Run time is not set\n";
    }
    return fRunDuration;
}

Long64_t TRestRun::GetTotalBytes() {
    if (fFileProcess != nullptr) {
        fTotalBytes = fFileProcess->GetTotalBytes();
    }
    return fTotalBytes;
}

Long64_t TRestRun::GetEntries() const {
    if (fAnalysisTree != nullptr) {
        return fAnalysisTree->GetEntries();
    }
    return REST_MAXIMUM_EVENTS;
}

// Getters
TRestEvent* TRestRun::GetEventWithID(Int_t eventID, Int_t subEventID, const TString& tag) {
    if (fAnalysisTree != nullptr) {
        int nEntries = fAnalysisTree->GetEntries();

        // set analysis tree to read only three branches
        fAnalysisTree->SetBranchStatus("*", false);
        fAnalysisTree->SetBranchStatus("eventID", true);
        fAnalysisTree->SetBranchStatus("subEventID", true);
        fAnalysisTree->SetBranchStatus("subEventTag", true);

        // just look through the whole analysis tree and find the entry
        // this is not good!
        for (int i = 0; i < nEntries; i++) {
            fAnalysisTree->GetEntry(i);
            if (fAnalysisTree->GetEventID() == eventID) {
                if (subEventID != -1 && fAnalysisTree->GetSubEventID() != subEventID) continue;
                if (tag != "" && fAnalysisTree->GetSubEventTag() != tag) continue;
                if (fEventTree != nullptr) fEventTree->GetEntry(i);
                fAnalysisTree->SetBranchStatus("*", true);
                fAnalysisTree->GetEntry(i);
                fCurrentEvent = i;
                return fInputEvent;
            }
        }
        // reset the branch status
        fAnalysisTree->SetBranchStatus("*", true);
    }
    return nullptr;
}

std::vector<int> TRestRun::GetEventEntriesWithConditions(const string& cuts, int startingIndex,
                                                         int maxNumber) {
    std::vector<int> eventIds;
    // parsing cuts
    std::vector<string> observables;
    std::vector<string> operators;
    std::vector<Double_t> values;
    // it is necessary that this vector is sorted from longest to shortest
    const std::vector<string> validOperators = {"==", "<=", ">=", "=", ">", "<"};

    vector<string> cutsVector = Split(cuts, "&&", false, true);

    for (int i = 0; i < cutsVector.size(); i++) {
        string cut = cutsVector[i];
        for (int j = 0; j < validOperators.size(); j++) {
            if (cut.find(validOperators[j]) != string::npos) {
                operators.push_back(validOperators[j]);
                observables.push_back((string)cut.substr(0, cut.find(validOperators[j])));
                values.push_back(std::stod((string)cut.substr(
                    cut.find(validOperators[j]) + validOperators[j].length(), string::npos)));
                break;
            }
        }
    }

    // check if observable name corresponds to a valid observable on the tree
    if (fAnalysisTree == nullptr) {
        return eventIds;
    }
    Int_t nEntries = fAnalysisTree->GetEntries();
    auto branches = fAnalysisTree->GetListOfBranches();
    std::set<string> branchNames;
    for (int i = 0; i < branches->GetEntries(); i++) {
        branchNames.insert((string)branches->At(i)->GetName());
    }
    // verify all observables in cuts are branch names
    for (int i = 0; i < observables.size(); i++) {
        // verify operators
        if (std::find(validOperators.begin(), validOperators.end(), operators[i]) == validOperators.end()) {
            // invalid operation
            cout << "invalid operation '" << operators[i] << "' for 'TRestRun::GetEventIdsWithConditions'"
                 << endl;
            return eventIds;
        }
        // verify observables
        if (branchNames.count(observables[i]) == 0) {
            // invalid observable name
            cout << "invalid observable '" << observables[i] << "' for 'TRestRun::GetEventIdsWithConditions'"
                 << endl;
            cout << "valid branch names: ";
            for (auto branchName : branchNames) {
                cout << branchName << " ";
            }
            cout << endl;
            return eventIds;
        }
    }
    // read only the necessary branches
    fAnalysisTree->SetBranchStatus("*", false);
    for (int i = 0; i < observables.size(); i++) {
        fAnalysisTree->SetBranchStatus(observables[i].c_str(), true);
    }
    // comparison code
    Double_t valueToCompareFrom;
    bool comparisonResult;
    int i;
    for (int iNoOffset = 0; iNoOffset < nEntries; iNoOffset++) {
        i = (iNoOffset + startingIndex) % nEntries;
        fAnalysisTree->GetEntry(i);
        comparisonResult = true;
        for (int j = 0; j < observables.size(); j++) {
            valueToCompareFrom = fAnalysisTree->GetDblObservableValue(observables[j].c_str());
            if (operators[j] == "=" || operators[j] == "==") {
                comparisonResult = comparisonResult && (valueToCompareFrom == values[j]);
            } else if (operators[j] == "<") {
                comparisonResult = comparisonResult && (valueToCompareFrom < values[j]);
            } else if (operators[j] == "<=") {
                comparisonResult = comparisonResult && (valueToCompareFrom <= values[j]);
            } else if (operators[j] == ">") {
                comparisonResult = comparisonResult && (valueToCompareFrom > values[j]);
            } else if (operators[j] == ">=") {
                comparisonResult = comparisonResult && (valueToCompareFrom >= values[j]);
            }
        }
        if (comparisonResult) {
            if (eventIds.size() < maxNumber) {
                eventIds.push_back(i);
            } else {
                break;
            }
        }
    }
    // reset branch status
    fAnalysisTree->SetBranchStatus("*", true);
    return eventIds;
}

std::vector<int> TRestRun::GetEventIdsWithConditions(const string& cuts, int startingIndex, int maxNumber) {
    auto indices = GetEventEntriesWithConditions(cuts, startingIndex, maxNumber);
    std::vector<int> ids;
    for (int i = 0; i < indices.size(); i++) {
        GetEntry(indices[i]);
        ids.push_back(fAnalysisTree->GetEventID());
    }
    return ids;
}

///////////////////////////////////////////////
/// \brief Load the next event that satisfies the conditions specified by a string
///
/// \param conditions: string specifying conditions, supporting multiple conditions separated by ":",
/// allowed symbols include "<", "<=", ">", ">=", "=", "==". For example "A>=2.2:B==4".
/// \return TRestEvent
TRestEvent* TRestRun::GetNextEventWithConditions(const string& cuts) {
    // we retrieve only one index starting from position set by the counter and increase by one
    if (fEventIndexCounter >= GetEntries()) {
        fEventIndexCounter = 0;
    }
    auto indices = GetEventEntriesWithConditions(cuts, fEventIndexCounter++, 1);
    if (indices.size() == 0) {
        // no events found
        return nullptr;
    } else {
        fAnalysisTree->GetEntry(indices[0]);
        fEventTree->GetEntry(indices[0]);
        fCurrentEvent = indices[0];
        return fInputEvent;
    }
}

string TRestRun::GetRunInformation(const string& info) {
    string result = GetParameter(info, "");
    if (result != "") {
        return result;
    }

    result = GetDataMemberValue(info);
    if (result != "") {
        return result;
    }

    result = GetDataMemberValue(ParameterNameToDataMemberName(info));
    if (result != "") {
        return result;
    }

    if (fHostmgr && fHostmgr->GetProcessRunner() != nullptr) {
        result = fHostmgr->GetProcessRunner()->GetProcInfo(info);
        if (result != "") {
            return result;
        }
    }

    return info;
}

TRestMetadata* TRestRun::GetMetadataClass(const TString& type, TFile* file) {
    if (file != nullptr) {
        TIter nextkey(file->GetListOfKeys());
        TKey* key;
        while ((key = (TKey*)nextkey())) {
            string kName = key->GetClassName();

            if (REST_Reflection::GetClassQuick(kName.c_str()) != nullptr &&
                REST_Reflection::GetClassQuick(kName.c_str())->InheritsFrom(type)) {
                TRestMetadata* metadata = file->Get<TRestMetadata>(key->GetName());

                if (metadata != nullptr && metadata->InheritsFrom("TRestMetadata")) {
                    return metadata;
                } else {
                    RESTWarning << "TRestRun::GetMetadataClass() : The object to import is "
                                   "not inherited from TRestMetadata"
                                << RESTendl;
                }
            }
        }
    } else {
        for (int i = 0; i < fMetadata.size(); i++)
            if (fMetadata[i]->InheritsFrom(type)) return fMetadata[i];

        if (fInputFile != nullptr && this->GetVersionCode() >= TRestTools::ConvertVersionCode("2.2.1")) {
            return GetMetadataClass(type, fInputFile);
        }
    }

    return nullptr;
}

TRestMetadata* TRestRun::GetMetadata(const TString& name, TFile* file) {
    if (file != nullptr) {
        TIter nextkey(file->GetListOfKeys());
        TKey* key;
        while ((key = (TKey*)nextkey())) {
            string kName = key->GetName();

            if (kName == name) {
                TRestMetadata* metadata = file->Get<TRestMetadata>(name);

                if (metadata->InheritsFrom("TRestMetadata")) {
                    return metadata;
                } else {
                    RESTWarning << "TRestRun::GetMetadata() : The object to import is not "
                                   "inherited from TRestMetadata"
                                << RESTendl;
                }
            }
        }
    } else {
        for (unsigned int i = 0; i < fMetadata.size(); i++)
            if (fMetadata[i]->GetName() == name) return fMetadata[i];
    }

    return nullptr;
}

std::vector<std::string> TRestRun::GetMetadataStructureNames() {
    std::vector<std::string> strings;

    for (int n = 0; n < GetNumberOfMetadataStructures(); n++) strings.push_back(fMetadata[n]->GetName());

    return strings;
}

std::vector<std::string> TRestRun::GetMetadataStructureTitles() {
    std::vector<std::string> strings;

    for (int n = 0; n < GetNumberOfMetadataStructures(); n++) strings.push_back(fMetadata[n]->GetTitle());

    return strings;
}

///////////////////////////////////////////////
/// \brief It will replace the data members contained inside the string given as input. The data members in
/// the input string should be written using the following format [MetadataClass::fDataMember].
///
/// \return The string with data members replaced
///
string TRestRun::ReplaceMetadataMembers(const string& instr, Int_t precision) {
    if (instr.find("[", 0) == (int)string::npos) return instr;
    string outstring = instr;

    int startPosition = 0;
    int endPosition = 0;
    while ((startPosition = outstring.find("[", endPosition)) != (int)string::npos) {
        endPosition = outstring.find("]", startPosition + 1);
        string s = outstring.substr(startPosition + 1, endPosition - startPosition - 1);
        int cont = count(s.begin(), s.end(), '[') - count(s.begin(), s.end(), ']');

        if (cont < 0) RESTError << "This is a coding error at ReplaceMetadataMembers!" << RESTendl;

        // We search for the enclosing ]. Since we might find a vector index inside.
        while (cont > 0) {
            endPosition = outstring.find("]", endPosition + 1);
            s = outstring.substr(startPosition + 1, endPosition - startPosition - 1);
            cont = count(s.begin(), s.end(), '[') - count(s.begin(), s.end(), ']');
            if (endPosition == (int)string::npos) break;
        }
        if (endPosition == (int)string::npos) break;

        string expressionToReplace = outstring.substr(startPosition + 1, endPosition - startPosition - 1);
        string value = ReplaceMetadataMember(expressionToReplace);

        outstring.replace(startPosition, endPosition - startPosition + 1, value);
        endPosition = 0;
    }

    outstring = Replace(outstring, "<<", "[");
    outstring = Replace(outstring, ">>", "]");

    return REST_StringHelper::ReplaceMathematicalExpressions(outstring, precision);
}

///////////////////////////////////////////////
/// \brief It will replace the data member from the corresponding metadata class type or name
/// defined in the input string.
//
/// The input string should contain the metadata class type or name following the format
/// `string instr = "mdName::fDataMember";` or `string instr = "TRestMetadataClass::fDataMember";`.
/// or the format `string instr = "mdName->fDataMember";`. Both, `::` and `->` are allowed
/// to separate class and member of the class.
///
/// The method will work with both, metadata class or metadata name. First it will be evaluated
/// if the metadata name is found, using the method TRestRun::GetMetadata. If not, it will try
/// to check if the corresponding input string is giving a metadata class type, using the method
/// TRestRun::GetMetadataClass.
///
/// \return The corresponding class data member value in string format.
///
string TRestRun::ReplaceMetadataMember(const string& instr, Int_t precision) {
    if (instr.find("::") == string::npos && instr.find("->") == string::npos) {
        return "<<" + instr + ">>";
    }
    vector<string> results = Split(instr, "::", false, true);
    if (results.size() == 1) results = Split(instr, "->", false, true);

    if (results.size() == 2) {
        Int_t index = 0;
        int pos1 = results[1].find("[", 0);
        int pos2 = results[1].find("]", pos1);
        if (pos1 > 0 && pos2 > 0) {
            string indexStr = results[1].substr(pos1 + 1, pos2 - pos1 - 1);  // without []

            index = StringToInteger(indexStr);
            if (index < 0) index = 0;

            results[1] = results[1].substr(0, pos1);
        }

        if (GetMetadata(results[0])) {
            if (index >= this->GetMetadata(results[0])->GetDataMemberValues(results[1], precision).size()) {
                RESTWarning << "TRestRun::ReplaceMetadataMember. Index out of range!" << RESTendl;
                RESTWarning << "Returning the first element" << RESTendl;
                index = 0;
            }
            return this->GetMetadata(results[0])->GetDataMemberValues(results[1], precision)[index];
        }

        if (GetMetadataClass(results[0])) {
            if (index >=
                this->GetMetadataClass(results[0])->GetDataMemberValues(results[1], precision).size()) {
                RESTWarning << "TRestRun::ReplaceMetadataMember. Index out of range!" << RESTendl;
                RESTWarning << "Returning the first element" << RESTendl;
                index = 0;
            }
            return this->GetMetadataClass(results[0])->GetDataMemberValues(results[1], precision)[index];
        }

    } else
        RESTError << "TRestRun::ReplaceMetadataMember. Wrong number of elements found" << RESTendl;

    RESTWarning << "TRestRun::ReplaceMetadataMember. " << instr << " not found!" << RESTendl;
    return "";
}

///////////////////////////////////////////////
/// \brief It will evaluate the expression given including the data member from the
/// corresponding metadata class type or name defined in the input string.
//
/// The input expression should contain the metadata class type or name using the format
/// `metadata->member` or `metadata::fMember`, where metadata might be the class name or
/// the intrinsic name assigned to the metadata object.
///
/// Examples:
/// \code
/// run->EvaluateMetadataMember("TRestDetectorSetup->fDetectorPressure == 4");
/// run->EvaluateMetadataMember("sc->fMinValues[1] == 3" );
/// \endcode
///
/// Both, `::` and `->` are allowed to separate class and the data member.
///
/// \return The result of the evaluated expression. If the input string is empty
/// it will return true.
///
Bool_t TRestRun::EvaluateMetadataMember(const string& instr) {
    if (instr == "") return true;

    std::vector<string> oper = {"=", "==", "<=", "<", ">=", ">", "!="};

    string expOp = "";
    std::vector<string> results;
    for (int n = 0; n < oper.size(); n++) {
        size_t pos = 0;
        if (instr.find("->") != string::npos) pos = instr.find("->") + 2;

        if (instr.find(oper[n], pos) != string::npos) {
            expOp = oper[n];
            results = Split(instr, oper[n], false, true, pos);
            break;
        }
    }

    if (expOp == "") {
        RESTWarning << "TRestRun::EvaluateMetadataMember. Not valid operator found in expression : " << instr
                    << RESTendl;
        return false;
    }

    if (results.size() != 2) {
        RESTWarning << "TRestRun::EvaluateMetadataMember. Not valid expression : " << instr << RESTendl;
        return false;
    }

    if (!isANumber(results[1])) {
        if (ReplaceMetadataMember(results[0]) == results[1])
            return true;
        else
            return false;
    }

    Double_t lvalue = StringToDouble(ReplaceMetadataMember(results[0]));
    Double_t rvalue = StringToDouble(results[1]);

    if (expOp == "=" && lvalue == rvalue) return true;
    if (expOp == "==" && lvalue == rvalue) return true;
    if (expOp == "<=" && lvalue <= rvalue) return true;
    if (expOp == "<" && lvalue < rvalue) return true;
    if (expOp == ">=" && lvalue >= rvalue) return true;
    if (expOp == ">" && lvalue > rvalue) return true;
    if (expOp == "!=" && lvalue != rvalue) return true;

    return false;
}

///////////////////////////////////////////////
/// \brief Prints the basic run information
///
void TRestRun::PrintMetadata() {
    // cout.precision(10);
    TRestMetadata::PrintMetadata();

    RESTMetadata << "Version : " << this->GetVersion() << RESTendl;
    RESTMetadata << "Parent run number : " << GetParentRunNumber() << RESTendl;
    RESTMetadata << "Run number : " << GetRunNumber() << RESTendl;
    RESTMetadata << "Experiment/project : " << GetExperimentName() << RESTendl;
    RESTMetadata << "Run type : " << GetRunType() << RESTendl;
    RESTMetadata << "Run tag : " << GetRunTag() << RESTendl;
    RESTMetadata << "Run user : " << GetRunUser() << RESTendl;
    RESTMetadata << "Run description : " << GetRunDescription() << RESTendl;
    RESTMetadata << "Start Date/Time : " << ToDateTimeString(GetStartTimestamp()) << " ("
                 << GetStartTimestamp() << ")" << RESTendl;
    RESTMetadata << "End Date/Time : " << ToDateTimeString(GetEndTimestamp()) << " (" << GetEndTimestamp()
                 << ")" << RESTendl;
    RESTMetadata << "Input file : " << TRestTools::GetPureFileName((string)GetInputFileNamePattern())
                 << RESTendl;
    RESTMetadata << "Output file : " << TRestTools::GetPureFileName((string)GetOutputFileName()) << RESTendl;
    if (fInputFile != nullptr) {
        RESTMetadata << "Data file : " << fInputFile->GetName();
        if (fNFilesSplit > 0) {
            RESTMetadata << " (Splitted into " << fNFilesSplit + 1 << " files)" << RESTendl;
        } else {
            RESTMetadata << RESTendl;
        }
    }
    RESTMetadata << "Number of events : " << fEntriesSaved << RESTendl;
    // metadata << "Input filename : " << fInputFilename << endl;
    // metadata << "Output filename : " << fOutputFilename << endl;
    // metadata << "Number of initial events : " << GetNumberOfEvents() << endl;
    // metadata << "Number of processed events : " << fProcessedEvents << endl;
    RESTMetadata << "---------------------------------------" << RESTendl;
    RESTMetadata << RESTendl;
}

///////////////////////////////////////////////
/// \brief Prints the run start date and time in human format
///
void TRestRun::PrintStartDate() {
    cout.precision(10);

    cout << "------------------------" << endl;
    cout << "---- Run start date ----" << endl;
    cout << "------------------------" << endl;
    cout << "Unix time : " << fStartTime << endl;
    time_t tt = (time_t)fStartTime;
    struct tm* tm = localtime(&tt);

    char date[20];
    strftime(date, sizeof(date), "%Y-%m-%d", tm);
    cout << "Date : " << date << endl;

    char time[20];
    strftime(time, sizeof(time), "%H:%M:%S", tm);
    cout << "Time : " << time << endl;
    cout << "++++++++++++++++++++++++" << endl;
}

void TRestRun::PrintEndDate() {
    cout << "----------------------" << endl;
    cout << "---- Run end date ----" << endl;
    cout << "----------------------" << endl;
    cout << "Unix time : " << fEndTime << endl;
    time_t tt = (time_t)fEndTime;
    struct tm* tm = localtime(&tt);

    char date[20];
    strftime(date, sizeof(date), "%Y-%m-%d", tm);
    cout << "Date : " << date << endl;

    char time[20];
    strftime(time, sizeof(time), "%H:%M:%S", tm);
    cout << "Time : " << time << endl;
    cout << "++++++++++++++++++++++++" << endl;
}

///////////////////////////////////////////////
/// \brief Prints out all the warnings registered by metadata classes accessible to
/// TRestRun, thats metadata and processes previously used in a data chain.
///
void TRestRun::PrintErrors() {
    Int_t nErrors = 0;
    for (int n = 0; n < fMetadata.size(); n++)
        if (fMetadata[n]->GetError()) nErrors++;

    if (nErrors) {
        cout << endl;
        RESTError << "Found a total of " << nErrors << " metadata errors" << RESTendl;
        for (int n = 0; n < fMetadata.size(); n++)
            if (fMetadata[n]->GetError()) {
                cout << endl;
                RESTError << "Class: " << fMetadata[n]->ClassName() << " Name: " << fMetadata[n]->GetName()
                          << RESTendl;
                RESTError << "Number of errors: " << fMetadata[n]->GetNumberOfErrors() << RESTendl;
                RESTError << "Message: " << fMetadata[n]->GetErrorMessage() << RESTendl;
            }
        cout << endl;
    } else {
        cout << "No errors found!" << endl;
    }
}

///////////////////////////////////////////////
/// \brief Prints out all the warnings registered by metadata classes accessible to
/// TRestRun, thats metadata and processes previously used in a data chain.
///
void TRestRun::PrintWarnings() {
    Int_t nWarnings = 0;
    for (int n = 0; n < fMetadata.size(); n++)
        if (fMetadata[n]->GetWarning()) nWarnings++;

    if (nWarnings) {
        cout << endl;
        RESTWarning << "Found a total of " << nWarnings << " metadata warnings" << RESTendl;
        for (int n = 0; n < fMetadata.size(); n++)
            if (fMetadata[n]->GetWarning()) {
                cout << endl;
                RESTWarning << "Class: " << fMetadata[n]->ClassName() << " Name: " << fMetadata[n]->GetName()
                            << RESTendl;
                RESTWarning << "Number of warnings: " << fMetadata[n]->GetNumberOfWarnings() << RESTendl;
                RESTWarning << "Message: " << fMetadata[n]->GetWarningMessage() << RESTendl;
            }
        cout << endl;
    } else {
        cout << "No warnings found!" << endl;
    }
}<|MERGE_RESOLUTION|>--- conflicted
+++ resolved
@@ -162,12 +162,10 @@
 
     if (ToUpper(runNstr) != "AUTO") {
         fRunNumber = atoi(runNstr.c_str());
-<<<<<<< HEAD
+
         fStartTime = gDataBase->query_run(fRunNumber).tstart;
         fEndTime = gDataBase->query_run(fRunNumber).tend;
         fRunDuration = fEndTime - fStartTime;
-=======
->>>>>>> 6f29637f
     }
 
     if (ToUpper(inputname) == "AUTO") {
