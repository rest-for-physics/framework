/******************** REST disclaimer ***********************************
 * This file is part of the REST software framework.                     *
 *                                                                       *
 * Copyright (C) 2016 GIFNA/TREX (University of Zaragoza)                *
 * For more information see http://gifna.unizar.es/trex                  *
 *                                                                       *
 * REST is free software: you can redistribute it and/or modify          *
 * it under the terms of the GNU General Public License as published by  *
 * the Free Software Foundation, either version 3 of the License, or     *
 * (at your option) any later version.                                   *
 *                                                                       *
 * REST is distributed in the hope that it will be useful,               *
 * but WITHOUT ANY WARRANTY; without even the implied warranty of        *
 * MERCHANTABILITY or FITNESS FOR A PARTICULAR PURPOSE. See the          *
 * GNU General Public License for more details.                          *
 *                                                                       *
 * You should have a copy of the GNU General Public License along with   *
 * REST in $REST_PATH/LICENSE.                                           *
 * If not, see http://www.gnu.org/licenses/.                             *
 * For the list of contributors see $REST_PATH/CREDITS.                  *
 *************************************************************************/

//////////////////////////////////////////////////////////////////////////
/// TRestTools is a class that defines static methods that might be handy
/// when accessing files or system utilities, or other basic methods that
/// do not fit in a specialized class, and are generic enought to be
/// considered a REST tool.
///
///--------------------------------------------------------------------------
///
/// RESTsoft - Software for Rare Event Searches with TPCs
///
/// History of developments:
///
/// 2016-December: First concept.
///				   Javier Galan
///
/// \class      TRestTools
/// \author     Javier Galan <javier.galan@unizar.es>
/// \author     Kaixiang Ni
///
/// <hr>
///
#include "TRestTools.h"

#include <cpr/cpr.h>
#include <dirent.h>

#include <iostream>
#include <limits>
#include <memory>

#include "TClass.h"
#include "TRestStringHelper.h"
#include "TRestStringOutput.h"
#include "TSystem.h"
#include "TUrl.h"

ClassImp(TRestTools);

///////////////////////////////////////////////
/// \brief Returns all the options in an option string
///
/// This method gives string to the method GetFirstOption().
/// And then adds the result to the list.
///
std::vector<string> TRestTools::GetOptions(string optionsStr) { return Split(optionsStr, ":"); }

///////////////////////////////////////////////
/// \brief Calls gSystem to load REST library.
///
/// REST library lies in $REST_PATH/lib and $HOME/.rest/userlib/
/// After this we can use reflection methods TClass::GetClass() and
/// TRestMetadata::GetDataMemberRef()
///
void TRestTools::LoadRESTLibrary(bool silent) {
    string ldpath = REST_PATH + "/lib/";
    ldpath += ":" + REST_USER_PATH + "/userlib/";
    vector<string> ldpaths = Split(ldpath, ":");

    vector<string> fileList;
    for (string path : ldpaths) {
        DIR* dir;
        struct dirent* ent;
        if ((dir = opendir(path.c_str())) != nullptr) {
            /* print all the files and directories within directory */
            while ((ent = readdir(dir)) != nullptr) {
                string fName(ent->d_name);
                if ((fName.find("REST") != -1 || fName.find("Rest") != -1))
                    if (fName.find(".dylib") != -1 || fName.find(".so") != -1) fileList.push_back(fName);
            }
            closedir(dir);
        }
    }

    // load the found REST libraries
    if (!silent) cout << "\n= REST Version: " << Execute("rest-config --version") << endl;
    if (!silent) cout << "= Loading libraries ..." << endl;
    for (unsigned int n = 0; n < fileList.size(); n++) {
        if (!silent) cout << " - " << fileList[n] << endl;
        gSystem->Load(fileList[n].c_str());
    }
    if (!silent) cout << endl;
}

///////////////////////////////////////////////
/// \brief Prints the contents of the vector table given as argument in screen.
/// Allowed types are Int_t, Float_t and Double_t.
///
/// The printed out data can be restricted to the row lines between `start`
/// and `end` parameters given by argument.
///
template <typename T>
int TRestTools::PrintTable(std::vector<std::vector<T>> data, Int_t start, Int_t end) {
    Int_t size = data.size();
    if (end > 0 && size > end) size = end;
    for (int n = start; n < size; n++) {
        for (int m = 0; m < data[n].size(); m++) cout << data[n][m] << "\t";
        cout << endl;
    }
    return 0;
}

template int TRestTools::PrintTable<Int_t>(std::vector<std::vector<Int_t>> data, Int_t start, Int_t end);
template int TRestTools::PrintTable<Float_t>(std::vector<std::vector<Float_t>> data, Int_t start, Int_t end);
template int TRestTools::PrintTable<Double_t>(std::vector<std::vector<Double_t>> data, Int_t start,
                                              Int_t end);

///////////////////////////////////////////////
/// \brief Reads a binary file containning a fixed-columns table with values
///
/// This method will open the file fName. This file should contain a
/// table with numeric values of the type specified inside the syntax < >.
///
/// For example, a float number table with 6-columns would be read as follows:
///
/// \code
/// std::vector<std::vector <Float_t> > fvec;
/// ReadBinaryFile( "myfile.bin", fvec, 6);
/// \endcode
///
/// The values on the table will be loaded in the matrix provided through the
/// argument `data`. The content of `data` will be cleared in this method.
///
template <typename T>
int TRestTools::ReadBinaryTable(string fName, std::vector<std::vector<T>>& data, Int_t columns) {
    if (!TRestTools::isValidFile((string)fName)) {
        cout << "TRestTools::ReadBinaryTable. Error." << endl;
        cout << "Cannot open file : " << fName << endl;
        return 0;
    }

    std::ifstream fin(fName, std::ios::binary);
    fin.seekg(0, std::ios::end);
    const size_t num_elements = fin.tellg() / sizeof(T);
    fin.seekg(0, std::ios::beg);

    if (num_elements % columns != 0) {
        cout << "TRestTools::ReadBinaryTable. Error." << endl;
        cout << "Number of elements : " << num_elements
             << " is not compatible with the number of columns : " << columns << endl;
        fin.close();
        return 0;
    }

    std::vector<T> dataArray(columns);
    while (fin.good()) {
        fin.read(reinterpret_cast<char*>(&dataArray[0]), columns * sizeof(T));
        data.push_back(dataArray);
    }
    return 1;
}

template int TRestTools::ReadBinaryTable<Int_t>(string fName, std::vector<std::vector<Int_t>>& data,
                                                Int_t columns);
template int TRestTools::ReadBinaryTable<Float_t>(string fName, std::vector<std::vector<Float_t>>& data,
                                                  Int_t columns);
template int TRestTools::ReadBinaryTable<Double_t>(string fName, std::vector<std::vector<Double_t>>& data,
                                                   Int_t columns);

///////////////////////////////////////////////
/// \brief It returns the maximum value for a particular `column` from the table given by argument.
///
/// This method is available for tables of type Float_t, Double_t and Int_t.
///
template <typename T>
T TRestTools::GetMaxValueFromTable(std::vector<std::vector<T>> data, Int_t column) {
    if (data.size() == 0 || data[0].size() <= column) return 0;
    T maxValue = data[0][column];
    for (int n = 0; n < data.size(); n++)
        if (maxValue < data[n][column]) maxValue = data[n][column];
    return maxValue;
}

template Int_t TRestTools::GetMaxValueFromTable<Int_t>(std::vector<std::vector<Int_t>> data, Int_t column);

template Float_t TRestTools::GetMaxValueFromTable<Float_t>(std::vector<std::vector<Float_t>> data,
                                                           Int_t column);

template Double_t TRestTools::GetMaxValueFromTable<Double_t>(std::vector<std::vector<Double_t>> data,
                                                             Int_t column);

///////////////////////////////////////////////
/// \brief It returns the minimum value for a particular `column` from the table given by argument.
///
/// This method is available for tables of type Float_t, Double_t and Int_t.
///
template <typename T>
T TRestTools::GetMinValueFromTable(std::vector<std::vector<T>> data, Int_t column) {
    if (data.size() == 0 || data[0].size() <= column) return 0;
    T minValue = data[0][column];
    for (int n = 0; n < data.size(); n++)
        if (minValue > data[n][column]) minValue = data[n][column];
    return minValue;
}

template Int_t TRestTools::GetMinValueFromTable<Int_t>(std::vector<std::vector<Int_t>> data, Int_t column);

template Float_t TRestTools::GetMinValueFromTable<Float_t>(std::vector<std::vector<Float_t>> data,
                                                           Int_t column);

template Double_t TRestTools::GetMinValueFromTable<Double_t>(std::vector<std::vector<Double_t>> data,
                                                             Int_t column);

///////////////////////////////////////////////
/// \brief It returns the lowest increase, different from zero, between the elements of a particular `column`
/// from the table given by argument.
///
/// This method is available for tables of type Float_t, Double_t and Int_t.
///
/// \warning This method will not check every possible column element difference. It will only look for
/// consecutive elements steps.
///
template <typename T>
T TRestTools::GetLowestIncreaseFromTable(std::vector<std::vector<T>> data, Int_t column) {
    if (data.size() == 0 || data[0].size() <= column) return 0;
    T lowestIncrease = abs(data[0][column] - data[1][column]);
    for (int n = 1; n < data.size(); n++) {
        T value = abs(data[n - 1][column] - data[n][column]);
        if (lowestIncrease == 0) lowestIncrease = value;
        if (value > 0 && value < lowestIncrease) lowestIncrease = value;
    }
    return lowestIncrease;
}

template Int_t TRestTools::GetLowestIncreaseFromTable<Int_t>(std::vector<std::vector<Int_t>> data,
                                                             Int_t column);

template Float_t TRestTools::GetLowestIncreaseFromTable<Float_t>(std::vector<std::vector<Float_t>> data,
                                                                 Int_t column);

template Double_t TRestTools::GetLowestIncreaseFromTable<Double_t>(std::vector<std::vector<Double_t>> data,
                                                                   Int_t column);

///////////////////////////////////////////////
/// \brief Reads an ASCII file containning a table with values
///
/// This method will open the file fName. This file should contain a tabulated
/// ASCII table containning numeric values. The values on the table will be
/// loaded in the matrix provided through the argument `data`. The content of
/// `data` will be cleared in this method.
///
/// Only works with Double_t vector since we use StringToDouble method.
///
int TRestTools::ReadASCIITable(string fName, std::vector<std::vector<Double_t>>& data) {
    if (!TRestTools::isValidFile((string)fName)) {
        cout << "TRestTools::ReadASCIITable. Error" << endl;
        cout << "Cannot open file : " << fName << endl;
        return 0;
    }

    data.clear();

    std::ifstream fin(fName);

    // First we create a table with string values
    std::vector<std::vector<string>> values;

    for (string line; std::getline(fin, line);) {
        if (line.find("#") == string::npos) {
            std::istringstream in(line);
            values.push_back(
                std::vector<string>(std::istream_iterator<string>(in), std::istream_iterator<string>()));
        }
    }

    // Filling the double values table (TODO error handling in case ToDouble
    // conversion fails)
    for (int n = 0; n < values.size(); n++) {
        std::vector<Double_t> dblTmp;
        dblTmp.clear();

        for (int m = 0; m < values[n].size(); m++) dblTmp.push_back(StringToDouble(values[n][m]));

        data.push_back(dblTmp);
    }

    return 1;
}

///////////////////////////////////////////////
/// \brief Reads an ASCII file containning a table with values
///
/// This method will open the file fName. This file should contain a tabulated
/// ASCII table containning numeric values. The values on the table will be
/// loaded in the matrix provided through the argument `data`. The content of
/// `data` will be cleared in this method.
///
/// This version works with Float_t vector since we use StringToFloat method.
///
int TRestTools::ReadASCIITable(string fName, std::vector<std::vector<Float_t>>& data) {
    if (!TRestTools::isValidFile((string)fName)) {
        cout << "TRestTools::ReadASCIITable. Error" << endl;
        cout << "Cannot open file : " << fName << endl;
        return 0;
    }

    data.clear();

    std::ifstream fin(fName);

    // First we create a table with string values
    std::vector<std::vector<string>> values;

    for (string line; std::getline(fin, line);) {
        if (line.find("#") == string::npos) {
            std::istringstream in(line);
            values.push_back(
                std::vector<string>(std::istream_iterator<string>(in), std::istream_iterator<string>()));
        }
    }

    // Filling the float values table (TODO error handling in case ToFloat
    // conversion fails)
    for (int n = 0; n < values.size(); n++) {
        std::vector<Float_t> dblTmp;
        dblTmp.clear();

        for (int m = 0; m < values[n].size(); m++) dblTmp.push_back(StringToFloat(values[n][m]));

        data.push_back(dblTmp);
    }

    return 1;
}

///////////////////////////////////////////////
/// \brief Returns true if the file with path filename exists.
///
Int_t TRestTools::isValidFile(const string& path) {
    struct stat buffer;
    stat(path.c_str(), &buffer);
    return S_ISREG(buffer.st_mode);
}

///////////////////////////////////////////////
/// \brief Returns true if the file (or directory) with path filename exists.
///
/// This method will return true even if it is a pure path.
/// We should call `isValidFile` to check if we will be able to open it without
/// problems.
///
bool TRestTools::fileExists(const string& filename) {
    struct stat buffer;
    return (stat(filename.c_str(), &buffer) == 0);
}

///////////////////////////////////////////////
/// \brief Returns true if the **filename** has *.root* extension.
///
bool TRestTools::isRootFile(const string& filename) {
    if (filename.find(".root") == string::npos) return false;

    return true;
}

///////////////////////////////////////////////
/// \brief Returns true if **filename** is an *http* address.
///
bool TRestTools::isURL(const string& filename) {
    if (filename.find("http") == 0) return true;

    return false;
}

///////////////////////////////////////////////
/// \brief Returns true if the **path** given by argument is writable
///
bool TRestTools::isPathWritable(const string& path) {
    int result = 0;
#ifdef WIN32
    result = _access(path.c_str(), 2);
#else
    result = access(path.c_str(), 2);
#endif

    if (result == 0)
        return true;
    else
        return false;
}

///////////////////////////////////////////////
/// \brief Check if the path is absolute path or not
///
bool TRestTools::isAbsolutePath(const string& path) {
    if (path[0] == '/' || path[0] == '~' || path.find(':') != -1) {
        return true;
    }
    return false;
}

///////////////////////////////////////////////
/// \brief Separate path and filename in a full path+filename string, returns a
/// pair of string
///
/// if input file name contains no directory, the returned directory is set to
/// "." if input file name contains no file, the returned filename is set to ""
/// e.g.
/// Input: "/home/nkx/abc.txt" and ":def", Output: { "/home/nkx/", "abc.txt" }
/// Input: "abc.txt" and ":", Output: { ".", "abc.txt" }
/// Input: "/home/nkx/" and ":", Output: { "/home/nkx/", "" }
///
std::pair<string, string> TRestTools::SeparatePathAndName(string fullname) {
    fullname = RemoveMultipleSlash(fullname);
    pair<string, string> result;
    int pos = fullname.find_last_of('/', -1);

    if (pos == -1) {
        result.first = ".";
        result.second = fullname;
    } else if (pos == 0) {
        result.first = "/";
        result.second = fullname.substr(1, fullname.size() - 1);
    } else if (pos == fullname.size() - 1) {
        result.first = fullname;
        result.second = "";
    } else {
        result.first = fullname.substr(0, pos + 1);
        result.second = fullname.substr(pos + 1, fullname.size() - pos - 1);
    }
    return result;
}

///////////////////////////////////////////////
/// \brief Returns the input string but without multiple slashes ("/")
///
/// \param str: input path string (e.g. "///home///test/")
/// \return path string without multiple slashes (e.g. "/home/test/")
///
string TRestTools::RemoveMultipleSlash(string str) {
    // we replace multiple appearances of "/" (slash) by a single "/"
    string to_replace = "//";
    size_t start_pos = str.find(to_replace);
    while (start_pos != string::npos) {
        str.replace(start_pos, to_replace.length(), "/");
        start_pos = str.find(to_replace);
    }
    return str;
}

///////////////////////////////////////////////
/// \brief Removes all directories in the full path filename description
/// given in the argument.
///
/// e.g.
/// Input: "/home/nkx/abc.txt", Returns: "abc.txt"
/// Input: "/home/nkx/", Output: ""
///
string TRestTools::GetPureFileName(string fullpathFileName) {
    fullpathFileName = RemoveMultipleSlash(fullpathFileName);
    return SeparatePathAndName(fullpathFileName).second;
}

///////////////////////////////////////////////
/// \brief It takes a filename and adds it a full path based on
/// the directory the system is at the moment of the method call,
/// through the PWD system variable.
///
string TRestTools::ToAbsoluteName(string filename) {
    string result = filename;
    if (filename[0] == '~') {
        result = (string)getenv("HOME") + filename.substr(1, -1);
    } else if (filename[0] != '/') {
        result = (string)getenv("PWD") + "/" + filename;
    }
    result = RemoveMultipleSlash(result);
    return result;
}

///////////////////////////////////////////////
/// \brief It lists all the subdirectories inside path and adds
/// them to the result vector.
///
/// If recursion is 0, then list only the subdirectory of this directory
/// If recursion is < 0, then list subdirectories recursively
///
/// Otherwise recurse only certain times.
///
vector<string> TRestTools::GetSubdirectories(const string& path, int recursion) {
    vector<string> result;
    if (auto dir = opendir(path.c_str())) {
        while (1) {
            auto f = readdir(dir);
            if (f == nullptr) {
                break;
            }
            if (f->d_name[0] == '.') continue;

            string ipath;
            if (path[path.size() - 1] != '/') {
                ipath = path + "/" + f->d_name + "/";
            } else {
                ipath = path + f->d_name + "/";
            }

            // if (f->d_type == DT_DIR)
            if (opendir(ipath.c_str()))  // to make sure it is a directory
            {
                result.push_back(ipath);

                if (recursion != 0) {
                    vector<string> subD = GetSubdirectories(ipath, recursion - 1);
                    result.insert(result.begin(), subD.begin(), subD.end());
                    //, cb);
                }
            }
        }
        closedir(dir);
    }
    return result;
}

///////////////////////////////////////////////
/// \brief Search file in the given vector of path strings, return a full name
/// if found, return "" if not
///
string TRestTools::SearchFileInPath(vector<string> paths, string filename) {
    if (fileExists(filename)) {
        return filename;
    } else {
        for (int i = 0; i < paths.size(); i++) {
            string path = paths[i];
            if (path[path.size() - 1] != '/') {
                path = path + "/";
            }

            if (fileExists(path + filename)) {
                return path + filename;
            }

            // search also in subdirectory, but only 5 times of recursion
            vector<string> pathsExpanded = GetSubdirectories(paths[i], 5);
            for (int j = 0; j < pathsExpanded.size(); j++)
                if (fileExists(pathsExpanded[j] + filename)) return pathsExpanded[j] + filename;
        }
    }
    return "";
}

///////////////////////////////////////////////
/// \brief Checks if the config file can be openned. It returns OK in case of
/// success, ERROR otherwise.
///
Int_t TRestTools::ChecktheFile(string FileName) {
    ifstream ifs;
    ifs.open(FileName.c_str());

    if (!ifs) {
        return -1;
    } else
        ifs.close();

    return 0;
}

///////////////////////////////////////////////
/// \brief Returns a list of files whose name match the pattern string. Key word
/// is "*". e.g. abc00*.root
///
vector<string> TRestTools::GetFilesMatchingPattern(string pattern) {
    std::vector<string> outputFileNames;

    if (pattern != "") {
        vector<string> items = Split(pattern, "\n");

        for (auto item : items) {
            if (item.find_first_of("*") >= 0 || item.find_first_of("?") >= 0) {
                string a = Execute("find " + item);
                auto b = Split(a, "\n");

                for (int i = 0; i < b.size(); i++) {
                    outputFileNames.push_back(b[i]);
                }

                // char command[256];
                // sprintf(command, "find %s > /tmp/RESTTools_fileList.tmp",
                // pattern.Data());

                // system(command);

                // FILE *fin = fopen("/tmp/RESTTools_fileList.tmp", "r");
                // char str[256];
                // while (fscanf(fin, "%s\n", str) != EOF)
                //{
                //	TString newFile = str;
                //	outputFileNames.push_back(newFile);
                //}
                // fclose(fin);

                // system("rm /tmp/RESTTools_fileList.tmp");
            } else {
                if (fileExists(item)) outputFileNames.push_back(item);
            }
        }
    }
    return outputFileNames;
}

///////////////////////////////////////////////
/// \brief Convert version to a unique string
///
int TRestTools::ConvertVersionCode(string in) {
#ifndef REST_Version
#define REST_VERSION(a, b, c) (((a) << 16) + ((b) << 8) + (c))
#endif
    vector<string> ver = Split(in, ".");
    if (ver.size() == 3) {
        vector<int> verint;
        for (auto v : ver) {
            int n = StringToInteger(v.substr(0, v.find_first_not_of("0123456789")));
            if (n != -1) {
                verint.push_back(n);
            } else {
                return -1;
            }
        }
        return REST_VERSION(verint[0], verint[1], verint[2]);
    }
    return -1;
}

///////////////////////////////////////////////
/// \brief Executes a shell command and returns its output in a string
///
string TRestTools::Execute(string cmd) {
    std::array<char, 128> buffer;
    string result;
    std::unique_ptr<FILE, decltype(&pclose)> pipe(popen(cmd.c_str(), "r"), pclose);
    if (!pipe) {
        throw std::runtime_error("popen() failed!");
    }
    while (fgets(buffer.data(), buffer.size(), pipe.get()) != nullptr) {
        result += buffer.data();
    }

    if (result.size() > 0 && result[result.size() - 1] == '\n')
        result = result.substr(0, result.size() - 1);  // remove last "\n"

    return result;
}

///////////////////////////////////////////////
/// \brief It reads the next line from the incoming istream and puts it
/// in the string argument `t`. The remaining istream is returned.
///
std::istream& TRestTools::GetLine(std::istream& is, std::string& t) {
    t.clear();

    // The characters in the stream are read one-by-one using a std::streambuf.
    // That is faster than reading them one-by-one using the std::istream.
    // Code that uses streambuf this way must be guarded by a sentry object.
    // The sentry object performs various tasks,
    // such as thread synchronization and updating the stream state.

    std::istream::sentry se(is, true);
    std::streambuf* sb = is.rdbuf();

    for (;;) {
        int c = sb->sbumpc();
        switch (c) {
            case '\n':
                return is;
            case '\r':
                if (sb->sgetc() == '\n') sb->sbumpc();
                return is;
            case std::streambuf::traits_type::eof():
                // Also handle the case when the last line has no line ending
                if (t.empty()) is.setstate(std::ios::eofbit);
                return is;
            default:
                t += (char)c;
        }
    }
}

///////////////////////////////////////////////
/// \brief download the remote file automatically, returns the downloaded file name.
///
/// The file name is given in url format, and is parsed by TUrl. Various methods
/// will be used, including scp, wget. Downloads to REST_USER_PATH + "/download/" + filename
/// by default
std::string TRestTools::DownloadRemoteFile(string url) {
    string purename = TRestTools::GetPureFileName(url);
    if (purename == "") {
        cout << "error! (TRestTools::DownloadRemoteFile): url is not a file!" << endl;
        cout << "please specify a concrete file name in this url" << endl;
        cout << "url: " << url << endl;
        return "";
    }

    if (url.find("local:") == 0) {
        return Replace(url, "local:", "");
    } else {
        string fullpath = REST_USER_PATH + "/download/" + purename;

        if (TRestTools::DownloadRemoteFile(url, fullpath) == 0) {
            return fullpath;
        } else if (TRestTools::fileExists(fullpath)) {
            return fullpath;
        } else {
            return "";
        }
    }
    return "";
}

///////////////////////////////////////////////
/// \brief download the remote file to the given local address.
///
/// The file name is given in url format, and is parsed by TUrl. Various methods
/// will be used, including scp, wget. returns 0 if succeed.
///
int TRestTools::DownloadRemoteFile(string remoteFile, string localFile) {
    TUrl url(remoteFile.c_str());

    info << "Downloading remote file : " << remoteFile << endl;
    info << "To local file : " << localFile << endl;

    string localFiletmp = localFile + ".restdownload";
    if ((string)url.GetProtocol() == "https" || (string)url.GetProtocol() == "http") {
        string path = TRestTools::SeparatePathAndName(localFiletmp).first;
        if (!TRestTools::fileExists(path)) {
            system(("mkdir -p " + path).c_str());
        }

        string cmd = "wget --no-check-certificate " + EscapeSpecialLetters(remoteFile) + " -O " +
                     EscapeSpecialLetters(localFiletmp) + " -q";
        debug << cmd << endl;
        int a = system(cmd.c_str());

        if (a == 0) {
            rename(localFiletmp.c_str(), localFile.c_str());
            return 0;
        } else {
            ferr << "download failed! (" << remoteFile << ")" << endl;
            if (a == 1024) ferr << "Network connection problem?" << endl;
            if (a == 2048) ferr << "File does NOT exist in remotely?" << endl;
        }
    } else if ((string)url.GetProtocol() == "ssh") {
        string cmd = "scp -P " + ToString(url.GetPort() == 0 ? 22 : url.GetPort()) + " " + url.GetUser() +
                     "@" + url.GetHost() + ":" + EscapeSpecialLetters(url.GetFile()) + " " + localFiletmp;
        cout << cmd << endl;
        int a = system(cmd.c_str());
        if (a == 0) {
            rename(localFiletmp.c_str(), localFile.c_str());
            return 0;
        }
    } else {
        ferr << "unknown protocol!" << endl;
    }

    return -1;
}

///////////////////////////////////////////////
/// \brief It performs a POST web protocol request using a set of keys and values given
/// by argument, and returns the result as a string.
///
<<<<<<< HEAD
int TRestTools::POSTRequest(const std::string& url, const std::map<std::string, std::string>& parameters) {
    cpr::Response r = cpr::Post(cpr::Url{url}, parameters);
    r.status_code;  // if it's not 200 something probably went wrong
    return r.text;  // JSON text string
=======
std::string TRestTools::POSTRequest(const std::map<std::string, std::string>& keys) {
    CURL* curl;
    CURLcode res;

    string filename = REST_USER_PATH + "/download/curl.out";

    /* In windows, this will init the winsock stuff */
    curl_global_init(CURL_GLOBAL_ALL);

    FILE* f = fopen(filename.c_str(), "wt");

    std::string request = "";
    int n = 0;
    for (auto const& [key, val] : symbolTable) {
        if (n > 0) request += "&";
        request += key + "=" + val;
        n++;
    }
    /* get a curl handle */
    curl = curl_easy_init();
    if (curl) {
        /* First set the URL that is about to receive our POST. This URL can
           just as well be a https:// URL if that is what should receive the
           data. */
        curl_easy_setopt(curl, CURLOPT_URL, "https://henke.lbl.gov/cgi-bin/laymir.pl");
        curl_easy_setopt(curl, CURLOPT_WRITEDATA, (void*)f);
        /* Now specify the POST data */
        curl_easy_setopt(curl, CURLOPT_POSTFIELDS, request.c_str());

        /* Perform the request, res will get the return code */
        res = curl_easy_perform(curl);
        /* Check for errors */
        if (res != CURLE_OK) ferr << "curl_easy_perform() failed: " << curl_easy_strerror(res) << endl;

        /* always cleanup */
        curl_easy_cleanup(curl);
    }
    fclose(f);
    curl_global_cleanup();

    std::string file_content = "";
    std::getline(std::ifstream(filename), file_content, '\0');

    return file_content;
>>>>>>> 9cd07139
}

///////////////////////////////////////////////
/// Upload the local file to remote file, method url will overwrite the login information
/// inside remote file.
///
/// Example: UploadToServer("/home/nkx/abc.txt", "https://sultan.unizar.es/gasFiles/gases.rml",
/// "ssh://nkx:M123456@:8322") Then, the local file abc.txt will be uploaded to the server, renamed to
/// gases.rml and overwrite it
int TRestTools::UploadToServer(string filelocal, string remotefile, string methodurl) {
    if (!TRestTools::fileExists(filelocal)) {
        cout << "error! local file not exist!" << endl;
        return -1;
    }
    // construct path
    // [proto://][user[:passwd]@]host[:port]/file.ext[#anchor][?options]
    TUrl url(remotefile.c_str());
    TUrl method(methodurl.c_str());
    if (method.GetProtocol() != (string) "") url.SetProtocol(method.GetProtocol());
    if (method.GetPort() != 0) url.SetPort(method.GetPort());
    if (method.GetUser() != (string) "") url.SetUser(method.GetUser());
    if (method.GetPasswd() != (string) "") url.SetPasswd(method.GetPasswd());

    if ((string)url.GetProtocol() == "https" || (string)url.GetProtocol() == "http") {
        // maybe we use curl to upload to http in future
    } else if ((string)url.GetProtocol() == "ssh") {
        string cmd = "scp -P " + ToString(url.GetPort() == 0 ? 22 : url.GetPort()) + " " +
                     EscapeSpecialLetters(filelocal) + " " + url.GetUser() + "@" + url.GetHost() + ":" +
                     EscapeSpecialLetters(url.GetFile());
        cout << cmd << endl;
        int a = system(cmd.c_str());

        if (a != 0) {
            ferr << __PRETTY_FUNCTION__ << endl;
            ferr << "problem copying gases definitions to remote server" << endl;
            ferr << "Please report this problem at "
                    "http://gifna.unizar.es/rest-forum/"
                 << endl;
            return -1;
        }

        return 0;
    }
    return 0;
}

void TRestTools::ChangeDirectory(string toDirectory) {
    char originDirectory[256];
    sprintf(originDirectory, "%s", getenv("PWD"));
    chdir(toDirectory.c_str());

    string fullPath = "";
    if (toDirectory[0] == '/')
        fullPath = toDirectory;
    else
        fullPath = (string)originDirectory + "/" + toDirectory;

    setenv("PWD", fullPath.c_str(), 1);
    setenv("OLDPWD", originDirectory, 1);
}

void TRestTools::ReturnToPreviousDirectory() {
    char originDirectory[256];
    sprintf(originDirectory, "%s", getenv("PWD"));

    char newDirectory[256];
    sprintf(newDirectory, "%s", getenv("OLDPWD"));

    setenv("PWD", newDirectory, 1);
    setenv("OLDPWD", originDirectory, 1);

    chdir(newDirectory);
}<|MERGE_RESOLUTION|>--- conflicted
+++ resolved
@@ -774,63 +774,6 @@
 }
 
 ///////////////////////////////////////////////
-/// \brief It performs a POST web protocol request using a set of keys and values given
-/// by argument, and returns the result as a string.
-///
-<<<<<<< HEAD
-int TRestTools::POSTRequest(const std::string& url, const std::map<std::string, std::string>& parameters) {
-    cpr::Response r = cpr::Post(cpr::Url{url}, parameters);
-    r.status_code;  // if it's not 200 something probably went wrong
-    return r.text;  // JSON text string
-=======
-std::string TRestTools::POSTRequest(const std::map<std::string, std::string>& keys) {
-    CURL* curl;
-    CURLcode res;
-
-    string filename = REST_USER_PATH + "/download/curl.out";
-
-    /* In windows, this will init the winsock stuff */
-    curl_global_init(CURL_GLOBAL_ALL);
-
-    FILE* f = fopen(filename.c_str(), "wt");
-
-    std::string request = "";
-    int n = 0;
-    for (auto const& [key, val] : symbolTable) {
-        if (n > 0) request += "&";
-        request += key + "=" + val;
-        n++;
-    }
-    /* get a curl handle */
-    curl = curl_easy_init();
-    if (curl) {
-        /* First set the URL that is about to receive our POST. This URL can
-           just as well be a https:// URL if that is what should receive the
-           data. */
-        curl_easy_setopt(curl, CURLOPT_URL, "https://henke.lbl.gov/cgi-bin/laymir.pl");
-        curl_easy_setopt(curl, CURLOPT_WRITEDATA, (void*)f);
-        /* Now specify the POST data */
-        curl_easy_setopt(curl, CURLOPT_POSTFIELDS, request.c_str());
-
-        /* Perform the request, res will get the return code */
-        res = curl_easy_perform(curl);
-        /* Check for errors */
-        if (res != CURLE_OK) ferr << "curl_easy_perform() failed: " << curl_easy_strerror(res) << endl;
-
-        /* always cleanup */
-        curl_easy_cleanup(curl);
-    }
-    fclose(f);
-    curl_global_cleanup();
-
-    std::string file_content = "";
-    std::getline(std::ifstream(filename), file_content, '\0');
-
-    return file_content;
->>>>>>> 9cd07139
-}
-
-///////////////////////////////////////////////
 /// Upload the local file to remote file, method url will overwrite the login information
 /// inside remote file.
 ///
