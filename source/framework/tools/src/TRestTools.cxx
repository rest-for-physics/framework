/******************** REST disclaimer ***********************************
 * This file is part of the REST software framework.                     *
 *                                                                       *
 * Copyright (C) 2016 GIFNA/TREX (University of Zaragoza)                *
 * For more information see http://gifna.unizar.es/trex                  *
 *                                                                       *
 * REST is free software: you can redistribute it and/or modify          *
 * it under the terms of the GNU General Public License as published by  *
 * the Free Software Foundation, either version 3 of the License, or     *
 * (at your option) any later version.                                   *
 *                                                                       *
 * REST is distributed in the hope that it will be useful,               *
 * but WITHOUT ANY WARRANTY; without even the implied warranty of        *
 * MERCHANTABILITY or FITNESS FOR A PARTICULAR PURPOSE. See the          *
 * GNU General Public License for more details.                          *
 *                                                                       *
 * You should have a copy of the GNU General Public License along with   *
 * REST in $REST_PATH/LICENSE.                                           *
 * If not, see http://www.gnu.org/licenses/.                             *
 * For the list of contributors see $REST_PATH/CREDITS.                  *
 *************************************************************************/

//////////////////////////////////////////////////////////////////////////
/// TRestTools is a class that defines static methods that might be handy
/// when accessing files or system utilities, or other basic methods that
/// do not fit in a specialized class, and are generic enought to be
/// considered a REST tool.
///
///--------------------------------------------------------------------------
///
/// RESTsoft - Software for Rare Event Searches with TPCs
///
/// History of developments:
///
/// 2016-December: First concept.
///				   Javier Galan
///
/// \class      TRestTools
/// \author     Javier Galan <javier.galan@unizar.es>
/// \author     Kaixiang Ni
///
/// <hr>
///
#include "TRestTools.h"

<<<<<<< HEAD
#include <TClass.h>
#include <TSystem.h>
#include <TUrl.h>
=======
#ifdef USE_Curl
#include <curl/curl.h>
#endif
>>>>>>> c4dd136a
#include <dirent.h>

#include <chrono>
#include <iostream>
#include <limits>
#include <memory>
#include <thread>

#include "TRestStringHelper.h"
#include "TRestStringOutput.h"

#ifdef USE_Curl
#include <curl/curl.h>
#endif

using namespace std;

ClassImp(TRestTools);

///////////////////////////////////////////////
/// \brief Returns all the options in an option string
///
/// This method gives string to the method GetFirstOption().
/// And then adds the result to the list.
///
std::vector<string> TRestTools::GetOptions(string optionsStr) { return Split(optionsStr, ":"); }

///////////////////////////////////////////////
/// \brief Calls gSystem to load REST library.
///
/// REST library lies in $REST_PATH/lib and $HOME/.rest/userlib/
/// After this we can use reflection methods TClass::GetClass() and
/// TRestMetadata::GetDataMemberRef()
///
void TRestTools::LoadRESTLibrary(bool silent) {
    string ldpath = REST_PATH + "/lib/";
    ldpath += ":" + REST_USER_PATH + "/userlib/";
    vector<string> ldpaths = Split(ldpath, ":");

    vector<string> fileList;
    for (string path : ldpaths) {
        DIR* dir;
        struct dirent* ent;
        if ((dir = opendir(path.c_str())) != nullptr) {
            /* print all the files and directories within directory */
            while ((ent = readdir(dir)) != nullptr) {
                string fName(ent->d_name);
                if ((fName.find("REST") != -1 || fName.find("Rest") != -1))
                    if (fName.find(".dylib") != -1 || fName.find(".so") != -1) fileList.push_back(fName);
            }
            closedir(dir);
        }
    }

    // load the found REST libraries
    if (!silent) cout << "\n= REST Version: " << Execute("rest-config --version") << endl;
    if (!silent) cout << "= Loading libraries ..." << endl;
    for (unsigned int n = 0; n < fileList.size(); n++) {
        if (!silent) cout << " - " << fileList[n] << endl;
        gSystem->Load(fileList[n].c_str());
    }
    if (!silent) cout << endl;
}

///////////////////////////////////////////////
/// \brief Prints the contents of the vector table given as argument in screen.
/// Allowed types are Int_t, Float_t and Double_t.
///
/// The printed out data can be restricted to the row lines between `start`
/// and `end` parameters given by argument.
///
template <typename T>
int TRestTools::PrintTable(std::vector<std::vector<T>> data, Int_t start, Int_t end) {
    Int_t size = data.size();
    if (end > 0 && size > end) size = end;
    for (int n = start; n < size; n++) {
        for (int m = 0; m < data[n].size(); m++) cout << data[n][m] << "\t";
        cout << endl;
    }
    return 0;
}

template int TRestTools::PrintTable<Int_t>(std::vector<std::vector<Int_t>> data, Int_t start, Int_t end);
template int TRestTools::PrintTable<Float_t>(std::vector<std::vector<Float_t>> data, Int_t start, Int_t end);
template int TRestTools::PrintTable<Double_t>(std::vector<std::vector<Double_t>> data, Int_t start,
                                              Int_t end);

///////////////////////////////////////////////
/// \brief Writes the contents of the vector table given as argument to `fname`.
/// Allowed types are Int_t, Float_t and Double_t.
///
template <typename T>
int TRestTools::ExportASCIITable(std::string fname, std::vector<std::vector<T>>& data) {
    ofstream file(fname);
    if (!file.is_open()) {
        ferr << "Unable to open file for writing : " << fname << endl;
        return 1;
    }

    for (int n = 0; n < data.size(); n++)
        for (int m = 0; m < data[n].size(); m++) {
            file << data[n][m];
            if (m + 1 < data[n].size()) file << "\t";
            if (m + 1 == data[n].size()) file << "\n";
        }
    file.close();

    return 0;
}

template int TRestTools::ExportASCIITable<Int_t>(std::string fname, std::vector<std::vector<Int_t>>& data);
template int TRestTools::ExportASCIITable<Float_t>(std::string fname,
                                                   std::vector<std::vector<Float_t>>& data);
template int TRestTools::ExportASCIITable<Double_t>(std::string fname,
                                                    std::vector<std::vector<Double_t>>& data);

///////////////////////////////////////////////
/// \brief Writes the contents of the vector table given as argument to `fname` as a binary file.
/// Allowed types are Int_t, Float_t and Double_t.
///
template <typename T>
int TRestTools::ExportBinaryTable(std::string fname, std::vector<std::vector<T>>& data) {
    ofstream file(fname, ios::out | ios::binary);
    if (!file.is_open()) {
        ferr << "Unable to open file for writing : " << fname << endl;
        return 1;
    }

    for (int n = 0; n < data.size(); n++)
        for (int m = 0; m < data[n].size(); m++) {
            file.write((char*)&data[n][m], sizeof(T));
        }
    file.close();

    return 0;
}

template int TRestTools::ExportBinaryTable<Int_t>(std::string fname, std::vector<std::vector<Int_t>>& data);
template int TRestTools::ExportBinaryTable<Float_t>(std::string fname,
                                                    std::vector<std::vector<Float_t>>& data);
template int TRestTools::ExportBinaryTable<Double_t>(std::string fname,
                                                     std::vector<std::vector<Double_t>>& data);

///////////////////////////////////////////////
/// \brief Reads a binary file containing a fixed-columns table with values
///
/// This method will open the file fName. This file should contain a
/// table with numeric values of the type specified inside the syntax < >.
///
/// For example, a float number table with 6-columns would be read as follows:
///
/// \code
/// std::vector<std::vector <Float_t> > fvec;
/// ReadBinaryTable( "myfile.bin", fvec, 6);
/// \endcode
///
/// The values on the table will be loaded in the matrix provided through the
/// argument `data`. The content of `data` will be cleared in this method.
///
template <typename T>
int TRestTools::ReadBinaryTable(string fName, std::vector<std::vector<T>>& data, Int_t columns) {
    if (!TRestTools::isValidFile((string)fName)) {
        ferr << "TRestTools::ReadBinaryTable. Error." << endl;
        ferr << "Cannot open file : " << fName << endl;
        return 0;
    }

    if (columns == -1) {
        columns = GetBinaryFileColumns(fName);
        if (columns == -1) {
            ferr << "TRestTools::ReadBinaryTable. Format extension error." << endl;
            ferr << "Please, specify the number of columns at the method 3rd argument" << endl;
            return 0;
        }
    }

    std::ifstream fin(fName, std::ios::binary);
    fin.seekg(0, std::ios::end);
    const size_t num_elements = fin.tellg() / sizeof(T);
    fin.seekg(0, std::ios::beg);

    if (num_elements % columns != 0) {
        cout << "TRestTools::ReadBinaryTable. Error." << endl;
        cout << "Number of elements : " << num_elements
             << " is not compatible with the number of columns : " << columns << endl;
        fin.close();
        return 0;
    }

    std::vector<T> dataArray(columns);
    fin.read(reinterpret_cast<char*>(&dataArray[0]), columns * sizeof(T));
    while (fin.good()) {
        data.push_back(dataArray);
        fin.read(reinterpret_cast<char*>(&dataArray[0]), columns * sizeof(T));
    }
    return 1;
}

template int TRestTools::ReadBinaryTable<Int_t>(string fName, std::vector<std::vector<Int_t>>& data,
                                                Int_t columns);
template int TRestTools::ReadBinaryTable<Float_t>(string fName, std::vector<std::vector<Float_t>>& data,
                                                  Int_t columns);
template int TRestTools::ReadBinaryTable<Double_t>(string fName, std::vector<std::vector<Double_t>>& data,
                                                   Int_t columns);

///////////////////////////////////////////////
/// \brief It identifies if the filename extension follows the formatting ".Nxyzf", where the
/// number of columns is `xyz`, and the last character is the type of data (f/d/i), float,
/// double and integer respectively.
///
Bool_t TRestTools::IsBinaryFile(string fname) {
    if (GetBinaryFileColumns(fname) > 0) return true;
    return false;
}

///////////////////////////////////////////////
/// \brief It extracts the number of columns from the filename extension given by argument.
/// The file should contain a binary formatted table with a fixed number of rows and columns.
///
/// The filename extension will be : ".Nxyzf", where the number of columns is `xyz`, and the
/// last character is the type of data (f/d/i), float, double and integer respectively.
///
int TRestTools::GetBinaryFileColumns(string fname) {
    string extension = GetFileNameExtension(fname);
    if (extension.find("N") != 0) {
        return -1;
    }

    size_t pos = extension.find("i");
    if (pos != string::npos) {
        return StringToInteger(extension.substr(1, pos - 1));
    }

    pos = extension.find("f");
    if (pos != string::npos) {
        return StringToInteger(extension.substr(1, pos - 1));
    }

    pos = extension.find("d");
    if (pos != string::npos) {
        return StringToInteger(extension.substr(1, pos - 1));
    }

    ferr << "Format " << ToUpper(extension) << " not recognized" << endl;
    return -1;
}

///////////////////////////////////////////////
/// \brief It transposes the std::vector<std::vector> table given in the argument.
/// It will transform rows in columns.
///
template <typename T>
void TRestTools::TransposeTable(std::vector<std::vector<T>>& data) {
    if (data.size() == 0) return;

    std::vector<std::vector<T>> trans_vec(data[0].size(), std::vector<T>());

    for (int i = 0; i < data.size(); i++)
        for (int j = 0; j < data[i].size(); j++) trans_vec[j].push_back(data[i][j]);

    data = trans_vec;
}

template void TRestTools::TransposeTable<Double_t>(std::vector<std::vector<Double_t>>& data);

template void TRestTools::TransposeTable<Float_t>(std::vector<std::vector<Float_t>>& data);

template void TRestTools::TransposeTable<Int_t>(std::vector<std::vector<Int_t>>& data);

///////////////////////////////////////////////
/// \brief It returns the maximum value for a particular `column` from the table given by
/// argument. If no column is specified in the arguments, then it gets the maximum from the
/// full table.
///
/// This method is available for tables of type Float_t, Double_t and Int_t.
///
template <typename T>
T TRestTools::GetMaxValueFromTable(const std::vector<std::vector<T>>& data, Int_t column) {
    if (data.size() == 0) return 0;
    if (column != -1 && data[0].size() <= column) return 0;

    T maxValue = data[0][0];
    if (column == -1) {
        for (int n = 0; n < data.size(); n++)
            for (int c = 0; c < data[n].size(); c++)
                if (maxValue < data[n][c]) maxValue = data[n][c];
    } else {
        maxValue = data[0][column];
        for (int n = 0; n < data.size(); n++)
            if (maxValue < data[n][column]) maxValue = data[n][column];
    }

    return maxValue;
}

template Int_t TRestTools::GetMaxValueFromTable<Int_t>(const std::vector<std::vector<Int_t>>& data,
                                                       Int_t column);

template Float_t TRestTools::GetMaxValueFromTable<Float_t>(const std::vector<std::vector<Float_t>>& data,
                                                           Int_t column);

template Double_t TRestTools::GetMaxValueFromTable<Double_t>(const std::vector<std::vector<Double_t>>& data,
                                                             Int_t column);

///////////////////////////////////////////////
/// \brief It returns the minimum value for a particular `column` from the table given by
/// argument. If no column is specified in the arguments, then it gets the minimum from the
/// full table.
///
/// This method is available for tables of type Float_t, Double_t and Int_t.
///
template <typename T>
T TRestTools::GetMinValueFromTable(const std::vector<std::vector<T>>& data, Int_t column) {
    if (data.empty()) return 0;
    if (column != -1 && data[0].size() <= column) return 0;

    T minValue = data[0][0];
    if (column == -1) {
        for (int n = 0; n < data.size(); n++)
            for (int c = 0; c < data[n].size(); c++)
                if (minValue > data[n][c]) minValue = data[n][c];
    } else {
        minValue = data[0][column];
        for (int n = 0; n < data.size(); n++)
            if (minValue > data[n][column]) minValue = data[n][column];
    }

    return minValue;
}

template Int_t TRestTools::GetMinValueFromTable<Int_t>(const std::vector<std::vector<Int_t>>& data,
                                                       Int_t column);

template Float_t TRestTools::GetMinValueFromTable<Float_t>(const std::vector<std::vector<Float_t>>& data,
                                                           Int_t column);

template Double_t TRestTools::GetMinValueFromTable<Double_t>(const std::vector<std::vector<Double_t>>& data,
                                                             Int_t column);

///////////////////////////////////////////////
/// \brief It returns the lowest increase, different from zero, between the elements of a
/// particular `column` from the table given by argument.
///
/// This method is available for tables of type Float_t, Double_t and Int_t.
///
/// \warning This method will not check every possible column element difference. It will only
/// look for consecutive elements steps.
///
template <typename T>
T TRestTools::GetLowestIncreaseFromTable(std::vector<std::vector<T>> data, Int_t column) {
    if (data.size() == 0 || data[0].size() <= column) return 0;
    T lowestIncrease = abs(data[0][column] - data[1][column]);
    for (int n = 1; n < data.size(); n++) {
        T value = abs(data[n - 1][column] - data[n][column]);
        if (lowestIncrease == 0) lowestIncrease = value;
        if (value > 0 && value < lowestIncrease) lowestIncrease = value;
    }
    return lowestIncrease;
}

template Int_t TRestTools::GetLowestIncreaseFromTable<Int_t>(std::vector<std::vector<Int_t>> data,
                                                             Int_t column);

template Float_t TRestTools::GetLowestIncreaseFromTable<Float_t>(std::vector<std::vector<Float_t>> data,
                                                                 Int_t column);

template Double_t TRestTools::GetLowestIncreaseFromTable<Double_t>(std::vector<std::vector<Double_t>> data,
                                                                   Int_t column);

///////////////////////////////////////////////
/// \brief It returns the lowest increase, different from zero, between the elements of a
/// particular `column` from the table given by argument.
///
/// This method is available for tables of type Float_t, Double_t and Int_t.
///
/// \warning This method will not check every possible column element difference. It will only
/// look for consecutive elements steps.
///
template <typename T>
T TRestTools::GetIntegralFromTable(const std::vector<std::vector<T>>& data) {
    if (data.size() == 0) return 0;
    T sum = 0;
    for (int n = 0; n < data.size(); n++) {
        for (int m = 0; m < data[n].size(); m++) sum += data[n][m];
    }
    return sum;
}

template Int_t TRestTools::GetIntegralFromTable<Int_t>(const std::vector<std::vector<Int_t>>& data);

template Float_t TRestTools::GetIntegralFromTable<Float_t>(const std::vector<std::vector<Float_t>>& data);

template Double_t TRestTools::GetIntegralFromTable<Double_t>(const std::vector<std::vector<Double_t>>& data);

///////////////////////////////////////////////
/// \brief Reads an ASCII file containing a table with values
///
/// This method will open the file fName. This file should contain a tabulated
/// ASCII table containing numeric values. The values on the table will be
/// loaded in the matrix provided through the argument `data`. The content of
/// `data` will be cleared in this method.
///
/// Only works with Double_t vector since we use StringToDouble method.
///
int TRestTools::ReadASCIITable(string fName, std::vector<std::vector<Double_t>>& data, Int_t skipLines) {
    if (!TRestTools::isValidFile((string)fName)) {
        cout << "TRestTools::ReadASCIITable. Error" << endl;
        cout << "Cannot open file : " << fName << endl;
        return 0;
    }

    data.clear();

    std::ifstream fin(fName);

    // First we create a table with string values
    std::vector<std::vector<string>> values;

    for (string line; std::getline(fin, line);) {
        if (skipLines > 0) {
            skipLines--;
            continue;
        }

        if (line.find("#") == string::npos) {
            std::istringstream in(line);
            values.push_back(
                std::vector<string>(std::istream_iterator<string>(in), std::istream_iterator<string>()));
        }
    }

    // Filling the double values table (TODO error handling in case ToDouble conversion fails)
    for (int n = 0; n < values.size(); n++) {
        std::vector<Double_t> dblTmp;
        dblTmp.clear();

        for (int m = 0; m < values[n].size(); m++) dblTmp.push_back(StringToDouble(values[n][m]));

        data.push_back(dblTmp);
    }

    return 1;
}

///////////////////////////////////////////////
/// \brief Reads an ASCII file containing a table with values
///
/// This method will open the file fName. This file should contain a tabulated
/// ASCII table containing numeric values. The values on the table will be
/// loaded in the matrix provided through the argument `data`. The content of
/// `data` will be cleared in this method.
///
/// This version works with Float_t vector since we use StringToFloat method.
///
int TRestTools::ReadASCIITable(string fName, std::vector<std::vector<Float_t>>& data, Int_t skipLines) {
    if (!TRestTools::isValidFile((string)fName)) {
        cout << "TRestTools::ReadASCIITable. Error" << endl;
        cout << "Cannot open file : " << fName << endl;
        return 0;
    }

    data.clear();

    std::ifstream fin(fName);

    // First we create a table with string values
    std::vector<std::vector<string>> values;

    for (string line; std::getline(fin, line);) {
        if (skipLines > 0) {
            skipLines--;
            continue;
        }

        if (line.find("#") == string::npos) {
            std::istringstream in(line);
            values.push_back(
                std::vector<string>(std::istream_iterator<string>(in), std::istream_iterator<string>()));
        }
    }

    // Filling the float values table (TODO error handling in case ToFloat
    // conversion fails)
    for (int n = 0; n < values.size(); n++) {
        std::vector<Float_t> dblTmp;
        dblTmp.clear();

        for (int m = 0; m < values[n].size(); m++) dblTmp.push_back(StringToFloat(values[n][m]));

        data.push_back(dblTmp);
    }

    return 1;
}

///////////////////////////////////////////////
/// \brief Returns true if the file with path filename exists.
///
Int_t TRestTools::isValidFile(const string& path) {
    struct stat buffer;
    stat(path.c_str(), &buffer);
    return S_ISREG(buffer.st_mode);
}

///////////////////////////////////////////////
/// \brief Returns true if the file (or directory) with path filename exists.
///
/// This method will return true even if it is a pure path.
/// We should call `isValidFile` to check if we will be able to open it without
/// problems.
///
bool TRestTools::fileExists(const string& filename) {
    struct stat buffer;
    return (stat(filename.c_str(), &buffer) == 0);
}

///////////////////////////////////////////////
/// \brief Returns true if the **filename** has *.root* extension.
///
bool TRestTools::isRootFile(const string& filename) {
    if (filename.find(".root") == string::npos) return false;

    return true;
}

///////////////////////////////////////////////
/// \brief Returns true if **filename** is an *http* address.
///
bool TRestTools::isURL(const string& filename) {
    if (filename.find("http") == 0) {
        return true;
    }
    return false;
}

///////////////////////////////////////////////
/// \brief Returns true if the **path** given by argument is writable
///
bool TRestTools::isPathWritable(const string& path) {
    int result = 0;
#ifdef WIN32
    result = _access(path.c_str(), 2);
#else
    result = access(path.c_str(), 2);
#endif

    if (result == 0)
        return true;
    else
        return false;
}

///////////////////////////////////////////////
/// \brief Check if the path is absolute path or not
///
bool TRestTools::isAbsolutePath(const string& path) {
    if (path[0] == '/' || path[0] == '~' || path.find(':') != -1) {
        return true;
    }
    return false;
}

///////////////////////////////////////////////
/// \brief Separate path and filename in a full path+filename string, returns a
/// pair of string
///
/// if input file name contains no directory, the returned directory is set to
/// "." if input file name contains no file, the returned filename is set to ""
/// e.g.
/// Input: "/home/nkx/abc.txt" and ":def", Output: { "/home/nkx/", "abc.txt" }
/// Input: "abc.txt" and ":", Output: { ".", "abc.txt" }
/// Input: "/home/nkx/" and ":", Output: { "/home/nkx/", "" }
///
std::pair<string, string> TRestTools::SeparatePathAndName(string fullname) {
    fullname = RemoveMultipleSlash(fullname);
    pair<string, string> result;
    int pos = fullname.find_last_of('/', -1);

    if (pos == -1) {
        result.first = ".";
        result.second = fullname;
    } else if (pos == 0) {
        result.first = "/";
        result.second = fullname.substr(1, fullname.size() - 1);
    } else if (pos == fullname.size() - 1) {
        result.first = fullname;
        result.second = "";
    } else {
        result.first = fullname.substr(0, pos + 1);
        result.second = fullname.substr(pos + 1, fullname.size() - pos - 1);
    }
    return result;
}

///////////////////////////////////////////////
/// \brief Gets the file extension as the substring found after the lastest "."
///
/// Input: "/home/jgalan/abc.txt" Output: "txt"
///
string TRestTools::GetFileNameExtension(string fullname) {
    int pos = fullname.find_last_of('.', -1);

    if (pos != -1) {
        return fullname.substr(pos + 1, fullname.size() - pos - 1);
    }
    return fullname;
}

///////////////////////////////////////////////
/// \brief Gets the filename root as the substring found before the lastest "."
///
/// Input: "/home/jgalan/abc.txt" Output: "abc"
///
string TRestTools::GetFileNameRoot(string fullname) {
    size_t pos1 = fullname.find_last_of('/', -1);
    size_t pos2 = fullname.find_last_of('.', -1);

    if (pos1 != string::npos && pos2 != string::npos) return fullname.substr(pos1 + 1, pos2 - pos1 - 1);

    if (pos1 == string::npos && pos2 != string::npos) return fullname.substr(0, pos2);

    return fullname;
}

///////////////////////////////////////////////
/// \brief Returns the input string but without multiple slashes ("/")
///
/// \param str: input path string (e.g. "///home///test/")
/// \return path string without multiple slashes (e.g. "/home/test/")
///
string TRestTools::RemoveMultipleSlash(string str) {
    // we replace multiple appearances of "/" (slash) by a single "/"
    string to_replace = "//";
    size_t start_pos = str.find(to_replace);
    while (start_pos != string::npos) {
        str.replace(start_pos, to_replace.length(), "/");
        start_pos = str.find(to_replace);
    }
    return str;
}

///////////////////////////////////////////////
/// \brief Removes all directories in the full path filename description
/// given in the argument.
///
/// e.g.
/// Input: "/home/nkx/abc.txt", Returns: "abc.txt"
/// Input: "/home/nkx/", Output: ""
///
string TRestTools::GetPureFileName(string fullPathFileName) {
    fullPathFileName = RemoveMultipleSlash(fullPathFileName);
    return SeparatePathAndName(fullPathFileName).second;
}

///////////////////////////////////////////////
/// \brief It takes a filename and adds it a full path based on
/// the directory the system is at the moment of the method call,
/// through the PWD system variable.
///
string TRestTools::ToAbsoluteName(string filename) {
    string result = filename;
    if (filename[0] == '~') {
        result = (string)getenv("HOME") + filename.substr(1, -1);
    } else if (filename[0] != '/') {
        result = (string)getenv("PWD") + "/" + filename;
    }
    result = RemoveMultipleSlash(result);
    return result;
}

///////////////////////////////////////////////
/// \brief It lists all the subdirectories inside path and adds
/// them to the result vector.
///
/// If recursion is 0, then list only the subdirectory of this directory
/// If recursion is < 0, then list subdirectories recursively
///
/// Otherwise recurse only certain times.
///
vector<string> TRestTools::GetSubdirectories(const string& path, int recursion) {
    vector<string> result;
    if (auto dir = opendir(path.c_str())) {
        while (1) {
            auto f = readdir(dir);
            if (f == nullptr) {
                break;
            }
            if (f->d_name[0] == '.') continue;

            string ipath;
            if (path[path.size() - 1] != '/') {
                ipath = path + "/" + f->d_name + "/";
            } else {
                ipath = path + f->d_name + "/";
            }

            // if (f->d_type == DT_DIR)
            if (opendir(ipath.c_str()))  // to make sure it is a directory
            {
                result.push_back(ipath);

                if (recursion != 0) {
                    vector<string> subD = GetSubdirectories(ipath, recursion - 1);
                    result.insert(result.begin(), subD.begin(), subD.end());
                    //, cb);
                }
            }
        }
        closedir(dir);
    }
    return result;
}

///////////////////////////////////////////////
/// \brief Search file in the given vector of path strings, return a full name
/// if found, return "" if not
///
string TRestTools::SearchFileInPath(vector<string> paths, string filename) {
    if (fileExists(filename)) {
        return filename;
    } else {
        for (int i = 0; i < paths.size(); i++) {
            string path = paths[i];
            if (path[path.size() - 1] != '/') {
                path = path + "/";
            }

            if (fileExists(path + filename)) {
                return path + filename;
            }

            // search also in subdirectory, but only 5 times of recursion
            vector<string> pathsExpanded = GetSubdirectories(paths[i], 5);
            for (int j = 0; j < pathsExpanded.size(); j++)
                if (fileExists(pathsExpanded[j] + filename)) return pathsExpanded[j] + filename;
        }
    }
    return "";
}

///////////////////////////////////////////////
/// \brief Checks if the config file can be openned. It returns OK in case of
/// success, ERROR otherwise.
///
Int_t TRestTools::CheckTheFile(std::string configFilename) {
    ifstream ifs;
    ifs.open(configFilename.c_str());

    if (!ifs) {
        return -1;
    } else
        ifs.close();

    return 0;
}

///////////////////////////////////////////////
/// \brief Returns a list of files whose name match the pattern string. Key word
/// is "*". e.g. abc00*.root
///
vector<string> TRestTools::GetFilesMatchingPattern(string pattern) {
    std::vector<string> outputFileNames;

    if (pattern != "") {
        vector<string> items = Split(pattern, "\n");

        for (auto item : items) {
            if (item.find_first_of("*") >= 0 || item.find_first_of("?") >= 0) {
                string a = Execute("find " + item);
                auto b = Split(a, "\n");

                for (int i = 0; i < b.size(); i++) {
                    outputFileNames.push_back(b[i]);
                }

                // char command[256];
                // sprintf(command, "find %s > /tmp/RESTTools_fileList.tmp",
                // pattern.Data());

                // system(command);

                // FILE *fin = fopen("/tmp/RESTTools_fileList.tmp", "r");
                // char str[256];
                // while (fscanf(fin, "%s\n", str) != EOF)
                //{
                //	TString newFile = str;
                //	outputFileNames.push_back(newFile);
                //}
                // fclose(fin);

                // system("rm /tmp/RESTTools_fileList.tmp");
            } else {
                if (fileExists(item)) outputFileNames.push_back(item);
            }
        }
    }
    return outputFileNames;
}

///////////////////////////////////////////////
/// \brief Convert version to a unique string
///
int TRestTools::ConvertVersionCode(string in) {
#ifndef REST_Version
#define REST_VERSION(a, b, c) (((a) << 16) + ((b) << 8) + (c))
#endif
    vector<string> ver = Split(in, ".");
    if (ver.size() == 3) {
        vector<int> verint;
        for (auto v : ver) {
            int n = StringToInteger(v.substr(0, v.find_first_not_of("0123456789")));
            if (n != -1) {
                verint.push_back(n);
            } else {
                return -1;
            }
        }
        return REST_VERSION(verint[0], verint[1], verint[2]);
    }
    return -1;
}

///////////////////////////////////////////////
/// \brief Executes a shell command and returns its output in a string
///
string TRestTools::Execute(string cmd) {
    std::array<char, 128> buffer;
    string result;
    std::unique_ptr<FILE, decltype(&pclose)> pipe(popen(cmd.c_str(), "r"), pclose);
    if (!pipe) {
        throw std::runtime_error("popen() failed!");
    }
    while (fgets(buffer.data(), buffer.size(), pipe.get()) != nullptr) {
        result += buffer.data();
    }

    if (result.size() > 0 && result[result.size() - 1] == '\n')
        result = result.substr(0, result.size() - 1);  // remove last "\n"

    return result;
}

///////////////////////////////////////////////
/// \brief It reads the next line from the incoming istream and puts it
/// in the string argument `t`. The remaining istream is returned.
///
std::istream& TRestTools::GetLine(std::istream& is, std::string& t) {
    t.clear();

    // The characters in the stream are read one-by-one using a std::streambuf.
    // That is faster than reading them one-by-one using the std::istream.
    // Code that uses streambuf this way must be guarded by a sentry object.
    // The sentry object performs various tasks,
    // such as thread synchronization and updating the stream state.

    std::istream::sentry se(is, true);
    std::streambuf* sb = is.rdbuf();

    for (;;) {
        int c = sb->sbumpc();
        switch (c) {
            case '\n':
                return is;
            case '\r':
                if (sb->sgetc() == '\n') sb->sbumpc();
                return is;
            case std::streambuf::traits_type::eof():
                // Also handle the case when the last line has no line ending
                if (t.empty()) is.setstate(std::ios::eofbit);
                return is;
            default:
                t += (char)c;
        }
    }
}

///////////////////////////////////////////////
/// \brief download the remote file automatically, returns the downloaded file name.
///
/// The file name is given in url format, and is parsed by TUrl. Various methods
/// will be used, including scp, wget. Downloads to REST_USER_PATH + "/download/" + filename
/// by default.
///
std::string TRestTools::DownloadRemoteFile(string url) {
    string purename = TRestTools::GetPureFileName(url);
    if (purename == "") {
        cout << "error! (TRestTools::DownloadRemoteFile): url is not a file!" << endl;
        cout << "please specify a concrete file name in this url" << endl;
        cout << "url: " << url << endl;
        return "";
    }

    if (url.find("local:") == 0) {
        return Replace(url, "local:", "");
    } else {
        string fullpath = REST_USER_PATH + "/download/" + purename;
        int out;
        int attempts = 10;
        do {
            out = TRestTools::DownloadRemoteFile(url, fullpath);
            if (out == 1024) {
                warning << "Retrying download in 5 seconds" << endl;
                std::this_thread::sleep_for(std::chrono::seconds(5));
            } else if (attempts < 10) {
                success << "Download suceeded after " << 10 - attempts << " attempts" << endl;
            }
            attempts--;
        } while (out == 1024 && attempts > 0);

        if (out == 0) {
            return fullpath;
        } else if (TRestTools::fileExists(fullpath)) {
            return fullpath;
        } else {
            return "";
        }
    }
    return "";
}

///////////////////////////////////////////////
/// \brief download the remote file to the given local address.
///
/// The file name is given in url format, and is parsed by TUrl. Various methods
/// will be used, including scp, wget. returns 0 if succeed.
///
int TRestTools::DownloadRemoteFile(string remoteFile, string localFile) {
    TUrl url(remoteFile.c_str());

    info << "Downloading remote file : " << remoteFile << endl;
    info << "To local file : " << localFile << endl;

    string localFiletmp = localFile + ".restdownload";
    if ((string)url.GetProtocol() == "https" || (string)url.GetProtocol() == "http") {
        string path = TRestTools::SeparatePathAndName(localFiletmp).first;
        if (!TRestTools::fileExists(path)) {
            system(("mkdir -p " + path).c_str());
        }

        string cmd = "wget --no-check-certificate " + EscapeSpecialLetters(remoteFile) + " -O " +
                     EscapeSpecialLetters(localFiletmp) + " -q";
        debug << cmd << endl;
        int a = system(cmd.c_str());

        if (a == 0) {
            rename(localFiletmp.c_str(), localFile.c_str());
            return 0;
        } else {
            ferr << "download failed! (" << remoteFile << ")" << endl;
            if (a == 1024) {
                ferr << "Network connection problem?" << endl;
                return 1024;
            }
            if (a == 2048) {
                ferr << "File does NOT exist in remotely?" << endl;
                return 2048;
            }
        }
    } else if ((string)url.GetProtocol() == "ssh") {
        string cmd = "scp -P " + ToString(url.GetPort() == 0 ? 22 : url.GetPort()) + " " + url.GetUser() +
                     "@" + url.GetHost() + ":" + EscapeSpecialLetters(url.GetFile()) + " " + localFiletmp;
        cout << cmd << endl;
        int a = system(cmd.c_str());
        if (a == 0) {
            rename(localFiletmp.c_str(), localFile.c_str());
            return 0;
        }
    } else {
        ferr << "unknown protocol!" << endl;
    }

    return -1;
}

///////////////////////////////////////////////
/// \brief It performs a POST web protocol request using a set of keys and values given
/// by argument, and returns the result as a string.
///
std::string TRestTools::POSTRequest(const std::string& url, const std::map<std::string, std::string>& keys) {
    std::string file_content = "";
#ifdef USE_Curl
    CURL* curl;
    CURLcode res;

    string filename = REST_USER_PATH + "/download/curl.out";

    /* In windows, this will init the winsock stuff */
    curl_global_init(CURL_GLOBAL_ALL);

    FILE* f = fopen(filename.c_str(), "wt");

    std::string request = "";
    int n = 0;
    for (auto const& x : keys) {
        if (n > 0) request += "&";
        request += x.first + "=" + x.second;
        n++;
    }
    /* get a curl handle */
    curl = curl_easy_init();
    if (curl) {
        /* First set the URL that is about to receive our POST. This URL can
           just as well be a https:// URL if that is what should receive the
           data. */
        curl_easy_setopt(curl, CURLOPT_URL, url.c_str());
        curl_easy_setopt(curl, CURLOPT_WRITEDATA, (void*)f);
        /* Now specify the POST data */
        curl_easy_setopt(curl, CURLOPT_POSTFIELDS, request.c_str());

        /* Perform the request, res will get the return code */
        res = curl_easy_perform(curl);
        /* Check for errors */
        if (res != CURLE_OK) ferr << "curl_easy_perform() failed: " << curl_easy_strerror(res) << endl;

        /* always cleanup */
        curl_easy_cleanup(curl);
    }
    fclose(f);
    curl_global_cleanup();

    std::getline(std::ifstream(filename), file_content, '\0');
#else
    ferr << "TRestTools::POSTRequest. REST framework was compiled without CURL support" << endl;
    ferr << "Please recompile REST after installing curl development libraries." << endl;
    ferr << "Depending on your system this might be: curl-dev, curl-devel or libcurl-openssl-dev. " << endl;
    ferr << "No file will be downloaded" << endl;
#endif

    return file_content;
}

///////////////////////////////////////////////
/// Upload the local file to remote file, method url will overwrite the login information
/// inside remotefile.
///
/// Example: UploadToServer("/home/nkx/abc.txt", "https://sultan.unizar.es/gasFiles/gases.rml",
/// "ssh://nkx:M123456@:8322") Then, the local file abc.txt will be uploaded to the server,
/// renamed to gases.rml and overwrite it
int TRestTools::UploadToServer(string localFile, string remoteFile, string methodUrl) {
    if (!TRestTools::fileExists(localFile)) {
        cout << "error! local file not exist!" << endl;
        return -1;
    }
    // construct path
    // [proto://][user[:passwd]@]host[:port]/file.ext[#anchor][?options]
    TUrl url(remoteFile.c_str());
    TUrl method(methodUrl.c_str());
    if (method.GetProtocol() != (string) "") url.SetProtocol(method.GetProtocol());
    if (method.GetPort() != 0) url.SetPort(method.GetPort());
    if (method.GetUser() != (string) "") url.SetUser(method.GetUser());
    if (method.GetPasswd() != (string) "") url.SetPasswd(method.GetPasswd());

    if ((string)url.GetProtocol() == "https" || (string)url.GetProtocol() == "http") {
        // maybe we use curl to upload to http in future
    } else if ((string)url.GetProtocol() == "ssh") {
        string cmd = "scp -P " + ToString(url.GetPort() == 0 ? 22 : url.GetPort()) + " " +
                     EscapeSpecialLetters(localFile) + " " + url.GetUser() + "@" + url.GetHost() + ":" +
                     EscapeSpecialLetters(url.GetFile());
        cout << cmd << endl;
        int a = system(cmd.c_str());

        if (a != 0) {
            ferr << __PRETTY_FUNCTION__ << endl;
            ferr << "problem copying gases definitions to remote server" << endl;
            ferr << "Please report this problem at "
                    "http://gifna.unizar.es/rest-forum/"
                 << endl;
            return -1;
        }

        return 0;
    }
    return 0;
}

void TRestTools::ChangeDirectory(string toDirectory) {
    char originDirectory[256];
    sprintf(originDirectory, "%s", getenv("PWD"));
    chdir(toDirectory.c_str());

    string fullPath = "";
    if (toDirectory[0] == '/')
        fullPath = toDirectory;
    else
        fullPath = (string)originDirectory + "/" + toDirectory;

    setenv("PWD", fullPath.c_str(), 1);
    setenv("OLDPWD", originDirectory, 1);
}

void TRestTools::ReturnToPreviousDirectory() {
    char originDirectory[256];
    sprintf(originDirectory, "%s", getenv("PWD"));

    char newDirectory[256];
    sprintf(newDirectory, "%s", getenv("OLDPWD"));

    setenv("PWD", newDirectory, 1);
    setenv("OLDPWD", originDirectory, 1);

    chdir(newDirectory);
}<|MERGE_RESOLUTION|>--- conflicted
+++ resolved
@@ -43,15 +43,14 @@
 ///
 #include "TRestTools.h"
 
-<<<<<<< HEAD
 #include <TClass.h>
 #include <TSystem.h>
 #include <TUrl.h>
-=======
+
 #ifdef USE_Curl
 #include <curl/curl.h>
 #endif
->>>>>>> c4dd136a
+
 #include <dirent.h>
 
 #include <chrono>
@@ -62,10 +61,6 @@
 
 #include "TRestStringHelper.h"
 #include "TRestStringOutput.h"
-
-#ifdef USE_Curl
-#include <curl/curl.h>
-#endif
 
 using namespace std;
 
