/******************** REST disclaimer ***********************************
 * This file is part of the REST software framework.                     *
 *                                                                       *
 * Copyright (C) 2016 GIFNA/TREX (University of Zaragoza)                *
 * For more information see http://gifna.unizar.es/trex                  *
 *                                                                       *
 * REST is free software: you can redistribute it and/or modify          *
 * it under the terms of the GNU General Public License as published by  *
 * the Free Software Foundation, either version 3 of the License, or     *
 * (at your option) any later version.                                   *
 *                                                                       *
 * REST is distributed in the hope that it will be useful,               *
 * but WITHOUT ANY WARRANTY; without even the implied warranty of        *
 * MERCHANTABILITY or FITNESS FOR A PARTICULAR PURPOSE. See the          *
 * GNU General Public License for more details.                          *
 *                                                                       *
 * You should have a copy of the GNU General Public License along with   *
 * REST in $REST_PATH/LICENSE.                                           *
 * If not, see http://www.gnu.org/licenses/.                             *
 * For the list of contributors see $REST_PATH/CREDITS.                  *
 *************************************************************************/

//////////////////////////////////////////////////////////////////////////
/// TRestTools is a class that defines static methods that might be handy
/// when accessing files or system utilities, or other basic methods that
/// do not fit in a specialized class, and are generic enought to be
/// considered a REST tool.
///
///--------------------------------------------------------------------------
///
/// RESTsoft - Software for Rare Event Searches with TPCs
///
/// History of developments:
///
/// 2016-December: First concept.
///				   Javier Galan
///
/// \class      TRestTools
/// \author     Javier Galan <javier.galan@unizar.es>
/// \author     Kaixiang Ni
///
/// <hr>
///
#include "TRestTools.h"

#include <dirent.h>

#include <chrono>
#include <iostream>
#include <limits>
#include <memory>
#include <thread>

#include "TClass.h"
#include "TRestStringHelper.h"
#include "TRestStringOutput.h"
#include "TSystem.h"
#include "TUrl.h"

<<<<<<< HEAD
using namespace std;
=======
#include <curl/curl.h>
>>>>>>> 1d60c104

ClassImp(TRestTools);

///////////////////////////////////////////////
/// \brief Returns all the options in an option string
///
/// This method gives string to the method GetFirstOption().
/// And then adds the result to the list.
///
std::vector<string> TRestTools::GetOptions(string optionsStr) { return Split(optionsStr, ":"); }

///////////////////////////////////////////////
/// \brief Calls gSystem to load REST library.
///
/// REST library lies in $REST_PATH/lib and $HOME/.rest/userlib/
/// After this we can use reflection methods TClass::GetClass() and
/// TRestMetadata::GetDataMemberRef()
///
void TRestTools::LoadRESTLibrary(bool silent) {
    string ldpath = REST_PATH + "/lib/";
    ldpath += ":" + REST_USER_PATH + "/userlib/";
    vector<string> ldpaths = Split(ldpath, ":");

    vector<string> fileList;
    for (string path : ldpaths) {
        DIR* dir;
        struct dirent* ent;
        if ((dir = opendir(path.c_str())) != nullptr) {
            /* print all the files and directories within directory */
            while ((ent = readdir(dir)) != nullptr) {
                string fName(ent->d_name);
                if ((fName.find("REST") != -1 || fName.find("Rest") != -1))
                    if (fName.find(".dylib") != -1 || fName.find(".so") != -1) fileList.push_back(fName);
            }
            closedir(dir);
        }
    }

    // load the found REST libraries
    if (!silent) cout << "\n= REST Version: " << Execute("rest-config --version") << endl;
    if (!silent) cout << "= Loading libraries ..." << endl;
    for (unsigned int n = 0; n < fileList.size(); n++) {
        if (!silent) cout << " - " << fileList[n] << endl;
        gSystem->Load(fileList[n].c_str());
    }
    if (!silent) cout << endl;
}

///////////////////////////////////////////////
/// \brief Prints the contents of the vector table given as argument in screen.
/// Allowed types are Int_t, Float_t and Double_t.
///
/// The printed out data can be restricted to the row lines between `start`
/// and `end` parameters given by argument.
///
template <typename T>
int TRestTools::PrintTable(std::vector<std::vector<T>> data, Int_t start, Int_t end) {
    Int_t size = data.size();
    if (end > 0 && size > end) size = end;
    for (int n = start; n < size; n++) {
        for (int m = 0; m < data[n].size(); m++) cout << data[n][m] << "\t";
        cout << endl;
    }
    return 0;
}

template int TRestTools::PrintTable<Int_t>(std::vector<std::vector<Int_t>> data, Int_t start, Int_t end);
template int TRestTools::PrintTable<Float_t>(std::vector<std::vector<Float_t>> data, Int_t start, Int_t end);
template int TRestTools::PrintTable<Double_t>(std::vector<std::vector<Double_t>> data, Int_t start,
                                              Int_t end);

///////////////////////////////////////////////
/// \brief Writes the contents of the vector table given as argument to `fname`.
/// Allowed types are Int_t, Float_t and Double_t.
///
template <typename T>
int TRestTools::ExportASCIITable(std::string fname, std::vector<std::vector<T>>& data) {
    ofstream file(fname);
    if (!file.is_open()) {
        ferr << "Unable to open file for writting : " << fname << endl;
        return 1;
    }

    for (int n = 0; n < data.size(); n++)
        for (int m = 0; m < data[n].size(); m++) {
            file << data[n][m];
            if (m + 1 < data[n].size()) file << "\t";
            if (m + 1 == data[n].size()) file << "\n";
        }
    file.close();

    return 0;
}

template int TRestTools::ExportASCIITable<Int_t>(std::string fname, std::vector<std::vector<Int_t>>& data);
template int TRestTools::ExportASCIITable<Float_t>(std::string fname,
                                                   std::vector<std::vector<Float_t>>& data);
template int TRestTools::ExportASCIITable<Double_t>(std::string fname,
                                                    std::vector<std::vector<Double_t>>& data);

///////////////////////////////////////////////
/// \brief Reads a binary file containning a fixed-columns table with values
///
/// This method will open the file fName. This file should contain a
/// table with numeric values of the type specified inside the syntax < >.
///
/// For example, a float number table with 6-columns would be read as follows:
///
/// \code
/// std::vector<std::vector <Float_t> > fvec;
/// ReadBinaryFile( "myfile.bin", fvec, 6);
/// \endcode
///
/// The values on the table will be loaded in the matrix provided through the
/// argument `data`. The content of `data` will be cleared in this method.
///
template <typename T>
int TRestTools::ReadBinaryTable(string fName, std::vector<std::vector<T>>& data, Int_t columns) {
    if (!TRestTools::isValidFile((string)fName)) {
        cout << "TRestTools::ReadBinaryTable. Error." << endl;
        cout << "Cannot open file : " << fName << endl;
        return 0;
    }

    std::ifstream fin(fName, std::ios::binary);
    fin.seekg(0, std::ios::end);
    const size_t num_elements = fin.tellg() / sizeof(T);
    fin.seekg(0, std::ios::beg);

    if (num_elements % columns != 0) {
        cout << "TRestTools::ReadBinaryTable. Error." << endl;
        cout << "Number of elements : " << num_elements
             << " is not compatible with the number of columns : " << columns << endl;
        fin.close();
        return 0;
    }

    std::vector<T> dataArray(columns);
    while (fin.good()) {
        fin.read(reinterpret_cast<char*>(&dataArray[0]), columns * sizeof(T));
        data.push_back(dataArray);
    }
    return 1;
}

template int TRestTools::ReadBinaryTable<Int_t>(string fName, std::vector<std::vector<Int_t>>& data,
                                                Int_t columns);
template int TRestTools::ReadBinaryTable<Float_t>(string fName, std::vector<std::vector<Float_t>>& data,
                                                  Int_t columns);
template int TRestTools::ReadBinaryTable<Double_t>(string fName, std::vector<std::vector<Double_t>>& data,
                                                   Int_t columns);

///////////////////////////////////////////////
/// \brief It returns the maximum value for a particular `column` from the table given by
/// argument.
///
/// This method is available for tables of type Float_t, Double_t and Int_t.
///
template <typename T>
T TRestTools::GetMaxValueFromTable(std::vector<std::vector<T>> data, Int_t column) {
    if (data.size() == 0 || data[0].size() <= column) return 0;
    T maxValue = data[0][column];
    for (int n = 0; n < data.size(); n++)
        if (maxValue < data[n][column]) maxValue = data[n][column];
    return maxValue;
}

template Int_t TRestTools::GetMaxValueFromTable<Int_t>(std::vector<std::vector<Int_t>> data, Int_t column);

template Float_t TRestTools::GetMaxValueFromTable<Float_t>(std::vector<std::vector<Float_t>> data,
                                                           Int_t column);

template Double_t TRestTools::GetMaxValueFromTable<Double_t>(std::vector<std::vector<Double_t>> data,
                                                             Int_t column);

///////////////////////////////////////////////
/// \brief It returns the minimum value for a particular `column` from the table given by
/// argument.
///
/// This method is available for tables of type Float_t, Double_t and Int_t.
///
template <typename T>
T TRestTools::GetMinValueFromTable(std::vector<std::vector<T>> data, Int_t column) {
    if (data.size() == 0 || data[0].size() <= column) return 0;
    T minValue = data[0][column];
    for (int n = 0; n < data.size(); n++)
        if (minValue > data[n][column]) minValue = data[n][column];
    return minValue;
}

template Int_t TRestTools::GetMinValueFromTable<Int_t>(std::vector<std::vector<Int_t>> data, Int_t column);

template Float_t TRestTools::GetMinValueFromTable<Float_t>(std::vector<std::vector<Float_t>> data,
                                                           Int_t column);

template Double_t TRestTools::GetMinValueFromTable<Double_t>(std::vector<std::vector<Double_t>> data,
                                                             Int_t column);

///////////////////////////////////////////////
/// \brief It returns the lowest increase, different from zero, between the elements of a
/// particular `column` from the table given by argument.
///
/// This method is available for tables of type Float_t, Double_t and Int_t.
///
/// \warning This method will not check every possible column element difference. It will only
/// look for consecutive elements steps.
///
template <typename T>
T TRestTools::GetLowestIncreaseFromTable(std::vector<std::vector<T>> data, Int_t column) {
    if (data.size() == 0 || data[0].size() <= column) return 0;
    T lowestIncrease = abs(data[0][column] - data[1][column]);
    for (int n = 1; n < data.size(); n++) {
        T value = abs(data[n - 1][column] - data[n][column]);
        if (lowestIncrease == 0) lowestIncrease = value;
        if (value > 0 && value < lowestIncrease) lowestIncrease = value;
    }
    return lowestIncrease;
}

template Int_t TRestTools::GetLowestIncreaseFromTable<Int_t>(std::vector<std::vector<Int_t>> data,
                                                             Int_t column);

template Float_t TRestTools::GetLowestIncreaseFromTable<Float_t>(std::vector<std::vector<Float_t>> data,
                                                                 Int_t column);

template Double_t TRestTools::GetLowestIncreaseFromTable<Double_t>(std::vector<std::vector<Double_t>> data,
                                                                   Int_t column);

///////////////////////////////////////////////
/// \brief Reads an ASCII file containning a table with values
///
/// This method will open the file fName. This file should contain a tabulated
/// ASCII table containning numeric values. The values on the table will be
/// loaded in the matrix provided through the argument `data`. The content of
/// `data` will be cleared in this method.
///
/// Only works with Double_t vector since we use StringToDouble method.
///
int TRestTools::ReadASCIITable(string fName, std::vector<std::vector<Double_t>>& data, Int_t skipLines) {
    if (!TRestTools::isValidFile((string)fName)) {
        cout << "TRestTools::ReadASCIITable. Error" << endl;
        cout << "Cannot open file : " << fName << endl;
        return 0;
    }

    data.clear();

    std::ifstream fin(fName);

    // First we create a table with string values
    std::vector<std::vector<string>> values;

    for (string line; std::getline(fin, line);) {
        if (skipLines > 0) {
            skipLines--;
            continue;
        }

        if (line.find("#") == string::npos) {
            std::istringstream in(line);
            values.push_back(
                std::vector<string>(std::istream_iterator<string>(in), std::istream_iterator<string>()));
        }
    }

    // Filling the double values table (TODO error handling in case ToDouble
    // conversion fails)
    for (int n = 0; n < values.size(); n++) {
        std::vector<Double_t> dblTmp;
        dblTmp.clear();

        for (int m = 0; m < values[n].size(); m++) dblTmp.push_back(StringToDouble(values[n][m]));

        data.push_back(dblTmp);
    }

    return 1;
}

///////////////////////////////////////////////
/// \brief Reads an ASCII file containning a table with values
///
/// This method will open the file fName. This file should contain a tabulated
/// ASCII table containning numeric values. The values on the table will be
/// loaded in the matrix provided through the argument `data`. The content of
/// `data` will be cleared in this method.
///
/// This version works with Float_t vector since we use StringToFloat method.
///
int TRestTools::ReadASCIITable(string fName, std::vector<std::vector<Float_t>>& data, Int_t skipLines) {
    if (!TRestTools::isValidFile((string)fName)) {
        cout << "TRestTools::ReadASCIITable. Error" << endl;
        cout << "Cannot open file : " << fName << endl;
        return 0;
    }

    data.clear();

    std::ifstream fin(fName);

    // First we create a table with string values
    std::vector<std::vector<string>> values;

    for (string line; std::getline(fin, line);) {
        if (skipLines > 0) {
            skipLines--;
            continue;
        }

        if (line.find("#") == string::npos) {
            std::istringstream in(line);
            values.push_back(
                std::vector<string>(std::istream_iterator<string>(in), std::istream_iterator<string>()));
        }
    }

    // Filling the float values table (TODO error handling in case ToFloat
    // conversion fails)
    for (int n = 0; n < values.size(); n++) {
        std::vector<Float_t> dblTmp;
        dblTmp.clear();

        for (int m = 0; m < values[n].size(); m++) dblTmp.push_back(StringToFloat(values[n][m]));

        data.push_back(dblTmp);
    }

    return 1;
}

///////////////////////////////////////////////
/// \brief Returns true if the file with path filename exists.
///
Int_t TRestTools::isValidFile(const string& path) {
    struct stat buffer;
    stat(path.c_str(), &buffer);
    return S_ISREG(buffer.st_mode);
}

///////////////////////////////////////////////
/// \brief Returns true if the file (or directory) with path filename exists.
///
/// This method will return true even if it is a pure path.
/// We should call `isValidFile` to check if we will be able to open it without
/// problems.
///
bool TRestTools::fileExists(const string& filename) {
    struct stat buffer;
    return (stat(filename.c_str(), &buffer) == 0);
}

///////////////////////////////////////////////
/// \brief Returns true if the **filename** has *.root* extension.
///
bool TRestTools::isRootFile(const string& filename) {
    if (filename.find(".root") == string::npos) return false;

    return true;
}

///////////////////////////////////////////////
/// \brief Returns true if **filename** is an *http* address.
///
bool TRestTools::isURL(const string& filename) {
    if (filename.find("http") == 0) return true;

    return false;
}

///////////////////////////////////////////////
/// \brief Returns true if the **path** given by argument is writable
///
bool TRestTools::isPathWritable(const string& path) {
    int result = 0;
#ifdef WIN32
    result = _access(path.c_str(), 2);
#else
    result = access(path.c_str(), 2);
#endif

    if (result == 0)
        return true;
    else
        return false;
}

///////////////////////////////////////////////
/// \brief Check if the path is absolute path or not
///
bool TRestTools::isAbsolutePath(const string& path) {
    if (path[0] == '/' || path[0] == '~' || path.find(':') != -1) {
        return true;
    }
    return false;
}

///////////////////////////////////////////////
/// \brief Separate path and filename in a full path+filename string, returns a
/// pair of string
///
/// if input file name contains no directory, the returned directory is set to
/// "." if input file name contains no file, the returned filename is set to ""
/// e.g.
/// Input: "/home/nkx/abc.txt" and ":def", Output: { "/home/nkx/", "abc.txt" }
/// Input: "abc.txt" and ":", Output: { ".", "abc.txt" }
/// Input: "/home/nkx/" and ":", Output: { "/home/nkx/", "" }
///
std::pair<string, string> TRestTools::SeparatePathAndName(string fullname) {
    fullname = RemoveMultipleSlash(fullname);
    pair<string, string> result;
    int pos = fullname.find_last_of('/', -1);

    if (pos == -1) {
        result.first = ".";
        result.second = fullname;
    } else if (pos == 0) {
        result.first = "/";
        result.second = fullname.substr(1, fullname.size() - 1);
    } else if (pos == fullname.size() - 1) {
        result.first = fullname;
        result.second = "";
    } else {
        result.first = fullname.substr(0, pos + 1);
        result.second = fullname.substr(pos + 1, fullname.size() - pos - 1);
    }
    return result;
}

///////////////////////////////////////////////
/// \brief Returns the input string but without multiple slashes ("/")
///
/// \param str: input path string (e.g. "///home///test/")
/// \return path string without multiple slashes (e.g. "/home/test/")
///
string TRestTools::RemoveMultipleSlash(string str) {
    // we replace multiple appearances of "/" (slash) by a single "/"
    string to_replace = "//";
    size_t start_pos = str.find(to_replace);
    while (start_pos != string::npos) {
        str.replace(start_pos, to_replace.length(), "/");
        start_pos = str.find(to_replace);
    }
    return str;
}

///////////////////////////////////////////////
/// \brief Removes all directories in the full path filename description
/// given in the argument.
///
/// e.g.
/// Input: "/home/nkx/abc.txt", Returns: "abc.txt"
/// Input: "/home/nkx/", Output: ""
///
string TRestTools::GetPureFileName(string fullpathFileName) {
    fullpathFileName = RemoveMultipleSlash(fullpathFileName);
    return SeparatePathAndName(fullpathFileName).second;
}

///////////////////////////////////////////////
/// \brief It takes a filename and adds it a full path based on
/// the directory the system is at the moment of the method call,
/// through the PWD system variable.
///
string TRestTools::ToAbsoluteName(string filename) {
    string result = filename;
    if (filename[0] == '~') {
        result = (string)getenv("HOME") + filename.substr(1, -1);
    } else if (filename[0] != '/') {
        result = (string)getenv("PWD") + "/" + filename;
    }
    result = RemoveMultipleSlash(result);
    return result;
}

///////////////////////////////////////////////
/// \brief It lists all the subdirectories inside path and adds
/// them to the result vector.
///
/// If recursion is 0, then list only the subdirectory of this directory
/// If recursion is < 0, then list subdirectories recursively
///
/// Otherwise recurse only certain times.
///
vector<string> TRestTools::GetSubdirectories(const string& path, int recursion) {
    vector<string> result;
    if (auto dir = opendir(path.c_str())) {
        while (1) {
            auto f = readdir(dir);
            if (f == nullptr) {
                break;
            }
            if (f->d_name[0] == '.') continue;

            string ipath;
            if (path[path.size() - 1] != '/') {
                ipath = path + "/" + f->d_name + "/";
            } else {
                ipath = path + f->d_name + "/";
            }

            // if (f->d_type == DT_DIR)
            if (opendir(ipath.c_str()))  // to make sure it is a directory
            {
                result.push_back(ipath);

                if (recursion != 0) {
                    vector<string> subD = GetSubdirectories(ipath, recursion - 1);
                    result.insert(result.begin(), subD.begin(), subD.end());
                    //, cb);
                }
            }
        }
        closedir(dir);
    }
    return result;
}

///////////////////////////////////////////////
/// \brief Search file in the given vector of path strings, return a full name
/// if found, return "" if not
///
string TRestTools::SearchFileInPath(vector<string> paths, string filename) {
    if (fileExists(filename)) {
        return filename;
    } else {
        for (int i = 0; i < paths.size(); i++) {
            string path = paths[i];
            if (path[path.size() - 1] != '/') {
                path = path + "/";
            }

            if (fileExists(path + filename)) {
                return path + filename;
            }

            // search also in subdirectory, but only 5 times of recursion
            vector<string> pathsExpanded = GetSubdirectories(paths[i], 5);
            for (int j = 0; j < pathsExpanded.size(); j++)
                if (fileExists(pathsExpanded[j] + filename)) return pathsExpanded[j] + filename;
        }
    }
    return "";
}

///////////////////////////////////////////////
/// \brief Checks if the config file can be openned. It returns OK in case of
/// success, ERROR otherwise.
///
Int_t TRestTools::ChecktheFile(string FileName) {
    ifstream ifs;
    ifs.open(FileName.c_str());

    if (!ifs) {
        return -1;
    } else
        ifs.close();

    return 0;
}

///////////////////////////////////////////////
/// \brief Returns a list of files whose name match the pattern string. Key word
/// is "*". e.g. abc00*.root
///
vector<string> TRestTools::GetFilesMatchingPattern(string pattern) {
    std::vector<string> outputFileNames;

    if (pattern != "") {
        vector<string> items = Split(pattern, "\n");

        for (auto item : items) {
            if (item.find_first_of("*") >= 0 || item.find_first_of("?") >= 0) {
                string a = Execute("find " + item);
                auto b = Split(a, "\n");

                for (int i = 0; i < b.size(); i++) {
                    outputFileNames.push_back(b[i]);
                }

                // char command[256];
                // sprintf(command, "find %s > /tmp/RESTTools_fileList.tmp",
                // pattern.Data());

                // system(command);

                // FILE *fin = fopen("/tmp/RESTTools_fileList.tmp", "r");
                // char str[256];
                // while (fscanf(fin, "%s\n", str) != EOF)
                //{
                //	TString newFile = str;
                //	outputFileNames.push_back(newFile);
                //}
                // fclose(fin);

                // system("rm /tmp/RESTTools_fileList.tmp");
            } else {
                if (fileExists(item)) outputFileNames.push_back(item);
            }
        }
    }
    return outputFileNames;
}

///////////////////////////////////////////////
/// \brief Convert version to a unique string
///
int TRestTools::ConvertVersionCode(string in) {
#ifndef REST_Version
#define REST_VERSION(a, b, c) (((a) << 16) + ((b) << 8) + (c))
#endif
    vector<string> ver = Split(in, ".");
    if (ver.size() == 3) {
        vector<int> verint;
        for (auto v : ver) {
            int n = StringToInteger(v.substr(0, v.find_first_not_of("0123456789")));
            if (n != -1) {
                verint.push_back(n);
            } else {
                return -1;
            }
        }
        return REST_VERSION(verint[0], verint[1], verint[2]);
    }
    return -1;
}

///////////////////////////////////////////////
/// \brief Executes a shell command and returns its output in a string
///
string TRestTools::Execute(string cmd) {
    std::array<char, 128> buffer;
    string result;
    std::unique_ptr<FILE, decltype(&pclose)> pipe(popen(cmd.c_str(), "r"), pclose);
    if (!pipe) {
        throw std::runtime_error("popen() failed!");
    }
    while (fgets(buffer.data(), buffer.size(), pipe.get()) != nullptr) {
        result += buffer.data();
    }

    if (result.size() > 0 && result[result.size() - 1] == '\n')
        result = result.substr(0, result.size() - 1);  // remove last "\n"

    return result;
}

///////////////////////////////////////////////
/// \brief It reads the next line from the incoming istream and puts it
/// in the string argument `t`. The remaining istream is returned.
///
std::istream& TRestTools::GetLine(std::istream& is, std::string& t) {
    t.clear();

    // The characters in the stream are read one-by-one using a std::streambuf.
    // That is faster than reading them one-by-one using the std::istream.
    // Code that uses streambuf this way must be guarded by a sentry object.
    // The sentry object performs various tasks,
    // such as thread synchronization and updating the stream state.

    std::istream::sentry se(is, true);
    std::streambuf* sb = is.rdbuf();

    for (;;) {
        int c = sb->sbumpc();
        switch (c) {
            case '\n':
                return is;
            case '\r':
                if (sb->sgetc() == '\n') sb->sbumpc();
                return is;
            case std::streambuf::traits_type::eof():
                // Also handle the case when the last line has no line ending
                if (t.empty()) is.setstate(std::ios::eofbit);
                return is;
            default:
                t += (char)c;
        }
    }
}

///////////////////////////////////////////////
/// \brief download the remote file automatically, returns the downloaded file name.
///
/// The file name is given in url format, and is parsed by TUrl. Various methods
/// will be used, including scp, wget. Downloads to REST_USER_PATH + "/download/" + filename
/// by default.
///
std::string TRestTools::DownloadRemoteFile(string url) {
    string purename = TRestTools::GetPureFileName(url);
    if (purename == "") {
        cout << "error! (TRestTools::DownloadRemoteFile): url is not a file!" << endl;
        cout << "please specify a concrete file name in this url" << endl;
        cout << "url: " << url << endl;
        return "";
    }

    if (url.find("local:") == 0) {
        return Replace(url, "local:", "");
    } else {
        string fullpath = REST_USER_PATH + "/download/" + purename;
        int out;
        int attempts = 10;
        do {
            out = TRestTools::DownloadRemoteFile(url, fullpath);
            if (out == 1024) {
                warning << "Retrying download in 5 seconds" << endl;
                std::this_thread::sleep_for(std::chrono::seconds(5));
            }
            attempts--;
        } while (out == 1024 && attempts > 0);

        if (out == 0) {
            return fullpath;
        } else if (TRestTools::fileExists(fullpath)) {
            return fullpath;
        } else {
            return "";
        }
    }
    return "";
}

///////////////////////////////////////////////
/// \brief download the remote file to the given local address.
///
/// The file name is given in url format, and is parsed by TUrl. Various methods
/// will be used, including scp, wget. returns 0 if succeed.
///
int TRestTools::DownloadRemoteFile(string remoteFile, string localFile) {
    TUrl url(remoteFile.c_str());

    info << "Downloading remote file : " << remoteFile << endl;
    info << "To local file : " << localFile << endl;

    string localFiletmp = localFile + ".restdownload";
    if ((string)url.GetProtocol() == "https" || (string)url.GetProtocol() == "http") {
        string path = TRestTools::SeparatePathAndName(localFiletmp).first;
        if (!TRestTools::fileExists(path)) {
            system(("mkdir -p " + path).c_str());
        }

        string cmd = "wget --no-check-certificate " + EscapeSpecialLetters(remoteFile) + " -O " +
                     EscapeSpecialLetters(localFiletmp) + " -q";
        debug << cmd << endl;
        int a = system(cmd.c_str());

        if (a == 0) {
            rename(localFiletmp.c_str(), localFile.c_str());
            return 0;
        } else {
            ferr << "download failed! (" << remoteFile << ")" << endl;
            if (a == 1024) {
                ferr << "Network connection problem?" << endl;
                return 1024;
            }
            if (a == 2048) {
                ferr << "File does NOT exist in remotely?" << endl;
                return 2048;
            }
        }
    } else if ((string)url.GetProtocol() == "ssh") {
        string cmd = "scp -P " + ToString(url.GetPort() == 0 ? 22 : url.GetPort()) + " " + url.GetUser() +
                     "@" + url.GetHost() + ":" + EscapeSpecialLetters(url.GetFile()) + " " + localFiletmp;
        cout << cmd << endl;
        int a = system(cmd.c_str());
        if (a == 0) {
            rename(localFiletmp.c_str(), localFile.c_str());
            return 0;
        }
    } else {
        ferr << "unknown protocol!" << endl;
    }

    return -1;
}

///////////////////////////////////////////////
/// \brief It performs a POST web protocol request using a set of keys and values given
/// by argument, and returns the result as a string.
///
std::string TRestTools::POSTRequest(const std::string& url, const std::map<std::string, std::string>& keys) {
    CURL* curl;
    CURLcode res;

    string filename = REST_USER_PATH + "/download/curl.out";

    /* In windows, this will init the winsock stuff */
    curl_global_init(CURL_GLOBAL_ALL);

    FILE* f = fopen(filename.c_str(), "wt");

    std::string request = "";
    int n = 0;
    for (auto const& x : keys) {
        if (n > 0) request += "&";
        request += x.first + "=" + x.second;
        n++;
    }
    /* get a curl handle */
    curl = curl_easy_init();
    if (curl) {
        /* First set the URL that is about to receive our POST. This URL can
           just as well be a https:// URL if that is what should receive the
           data. */
        curl_easy_setopt(curl, CURLOPT_URL, url.c_str());
        curl_easy_setopt(curl, CURLOPT_WRITEDATA, (void*)f);
        /* Now specify the POST data */
        curl_easy_setopt(curl, CURLOPT_POSTFIELDS, request.c_str());

        /* Perform the request, res will get the return code */
        res = curl_easy_perform(curl);
        /* Check for errors */
        if (res != CURLE_OK) ferr << "curl_easy_perform() failed: " << curl_easy_strerror(res) << endl;

        /* always cleanup */
        curl_easy_cleanup(curl);
    }
    fclose(f);
    curl_global_cleanup();

    std::string file_content = "";
    std::getline(std::ifstream(filename), file_content, '\0');

    return file_content;
}

///////////////////////////////////////////////
/// Upload the local file to remote file, method url will overwrite the login information
/// inside remotefile.
///
/// Example: UploadToServer("/home/nkx/abc.txt", "https://sultan.unizar.es/gasFiles/gases.rml",
/// "ssh://nkx:M123456@:8322") Then, the local file abc.txt will be uploaded to the server,
/// renamed to gases.rml and overwrite it
int TRestTools::UploadToServer(string filelocal, string remotefile, string methodurl) {
    if (!TRestTools::fileExists(filelocal)) {
        cout << "error! local file not exist!" << endl;
        return -1;
    }
    // construct path
    // [proto://][user[:passwd]@]host[:port]/file.ext[#anchor][?options]
    TUrl url(remotefile.c_str());
    TUrl method(methodurl.c_str());
    if (method.GetProtocol() != (string) "") url.SetProtocol(method.GetProtocol());
    if (method.GetPort() != 0) url.SetPort(method.GetPort());
    if (method.GetUser() != (string) "") url.SetUser(method.GetUser());
    if (method.GetPasswd() != (string) "") url.SetPasswd(method.GetPasswd());

    if ((string)url.GetProtocol() == "https" || (string)url.GetProtocol() == "http") {
        // maybe we use curl to upload to http in future
    } else if ((string)url.GetProtocol() == "ssh") {
        string cmd = "scp -P " + ToString(url.GetPort() == 0 ? 22 : url.GetPort()) + " " +
                     EscapeSpecialLetters(filelocal) + " " + url.GetUser() + "@" + url.GetHost() + ":" +
                     EscapeSpecialLetters(url.GetFile());
        cout << cmd << endl;
        int a = system(cmd.c_str());

        if (a != 0) {
            ferr << __PRETTY_FUNCTION__ << endl;
            ferr << "problem copying gases definitions to remote server" << endl;
            ferr << "Please report this problem at "
                    "http://gifna.unizar.es/rest-forum/"
                 << endl;
            return -1;
        }

        return 0;
    }
    return 0;
}

void TRestTools::ChangeDirectory(string toDirectory) {
    char originDirectory[256];
    sprintf(originDirectory, "%s", getenv("PWD"));
    chdir(toDirectory.c_str());

    string fullPath = "";
    if (toDirectory[0] == '/')
        fullPath = toDirectory;
    else
        fullPath = (string)originDirectory + "/" + toDirectory;

    setenv("PWD", fullPath.c_str(), 1);
    setenv("OLDPWD", originDirectory, 1);
}

void TRestTools::ReturnToPreviousDirectory() {
    char originDirectory[256];
    sprintf(originDirectory, "%s", getenv("PWD"));

    char newDirectory[256];
    sprintf(newDirectory, "%s", getenv("OLDPWD"));

    setenv("PWD", newDirectory, 1);
    setenv("OLDPWD", originDirectory, 1);

    chdir(newDirectory);
}<|MERGE_RESOLUTION|>--- conflicted
+++ resolved
@@ -43,6 +43,7 @@
 ///
 #include "TRestTools.h"
 
+#include <curl/curl.h>
 #include <dirent.h>
 
 #include <chrono>
@@ -57,11 +58,7 @@
 #include "TSystem.h"
 #include "TUrl.h"
 
-<<<<<<< HEAD
 using namespace std;
-=======
-#include <curl/curl.h>
->>>>>>> 1d60c104
 
 ClassImp(TRestTools);
 
@@ -163,7 +160,7 @@
                                                     std::vector<std::vector<Double_t>>& data);
 
 ///////////////////////////////////////////////
-/// \brief Reads a binary file containning a fixed-columns table with values
+/// \brief Reads a binary file containing a fixed-columns table with values
 ///
 /// This method will open the file fName. This file should contain a
 /// table with numeric values of the type specified inside the syntax < >.
@@ -291,10 +288,10 @@
                                                                    Int_t column);
 
 ///////////////////////////////////////////////
-/// \brief Reads an ASCII file containning a table with values
+/// \brief Reads an ASCII file containing a table with values
 ///
 /// This method will open the file fName. This file should contain a tabulated
-/// ASCII table containning numeric values. The values on the table will be
+/// ASCII table containing numeric values. The values on the table will be
 /// loaded in the matrix provided through the argument `data`. The content of
 /// `data` will be cleared in this method.
 ///
@@ -327,8 +324,7 @@
         }
     }
 
-    // Filling the double values table (TODO error handling in case ToDouble
-    // conversion fails)
+    // Filling the double values table (TODO error handling in case ToDouble conversion fails)
     for (int n = 0; n < values.size(); n++) {
         std::vector<Double_t> dblTmp;
         dblTmp.clear();
@@ -342,10 +338,10 @@
 }
 
 ///////////////////////////////////////////////
-/// \brief Reads an ASCII file containning a table with values
+/// \brief Reads an ASCII file containing a table with values
 ///
 /// This method will open the file fName. This file should contain a tabulated
-/// ASCII table containning numeric values. The values on the table will be
+/// ASCII table containing numeric values. The values on the table will be
 /// loaded in the matrix provided through the argument `data`. The content of
 /// `data` will be cleared in this method.
 ///
@@ -426,8 +422,9 @@
 /// \brief Returns true if **filename** is an *http* address.
 ///
 bool TRestTools::isURL(const string& filename) {
-    if (filename.find("http") == 0) return true;
-
+    if (filename.find("http") == 0) {
+        return true;
+    }
     return false;
 }
 
@@ -515,9 +512,9 @@
 /// Input: "/home/nkx/abc.txt", Returns: "abc.txt"
 /// Input: "/home/nkx/", Output: ""
 ///
-string TRestTools::GetPureFileName(string fullpathFileName) {
-    fullpathFileName = RemoveMultipleSlash(fullpathFileName);
-    return SeparatePathAndName(fullpathFileName).second;
+string TRestTools::GetPureFileName(string fullPathFileName) {
+    fullPathFileName = RemoveMultipleSlash(fullPathFileName);
+    return SeparatePathAndName(fullPathFileName).second;
 }
 
 ///////////////////////////////////////////////
@@ -610,9 +607,9 @@
 /// \brief Checks if the config file can be openned. It returns OK in case of
 /// success, ERROR otherwise.
 ///
-Int_t TRestTools::ChecktheFile(string FileName) {
+Int_t TRestTools::CheckTheFile(std::string cfgFileName) {
     ifstream ifs;
-    ifs.open(FileName.c_str());
+    ifs.open(cfgFileName.c_str());
 
     if (!ifs) {
         return -1;
@@ -895,15 +892,15 @@
 /// Example: UploadToServer("/home/nkx/abc.txt", "https://sultan.unizar.es/gasFiles/gases.rml",
 /// "ssh://nkx:M123456@:8322") Then, the local file abc.txt will be uploaded to the server,
 /// renamed to gases.rml and overwrite it
-int TRestTools::UploadToServer(string filelocal, string remotefile, string methodurl) {
-    if (!TRestTools::fileExists(filelocal)) {
+int TRestTools::UploadToServer(string localFile, string remoteFile, string methodUrl) {
+    if (!TRestTools::fileExists(localFile)) {
         cout << "error! local file not exist!" << endl;
         return -1;
     }
     // construct path
     // [proto://][user[:passwd]@]host[:port]/file.ext[#anchor][?options]
-    TUrl url(remotefile.c_str());
-    TUrl method(methodurl.c_str());
+    TUrl url(remoteFile.c_str());
+    TUrl method(methodUrl.c_str());
     if (method.GetProtocol() != (string) "") url.SetProtocol(method.GetProtocol());
     if (method.GetPort() != 0) url.SetPort(method.GetPort());
     if (method.GetUser() != (string) "") url.SetUser(method.GetUser());
@@ -913,7 +910,7 @@
         // maybe we use curl to upload to http in future
     } else if ((string)url.GetProtocol() == "ssh") {
         string cmd = "scp -P " + ToString(url.GetPort() == 0 ? 22 : url.GetPort()) + " " +
-                     EscapeSpecialLetters(filelocal) + " " + url.GetUser() + "@" + url.GetHost() + ":" +
+                     EscapeSpecialLetters(localFile) + " " + url.GetUser() + "@" + url.GetHost() + ":" +
                      EscapeSpecialLetters(url.GetFile());
         cout << cmd << endl;
         int a = system(cmd.c_str());
