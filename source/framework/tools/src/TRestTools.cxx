/******************** REST disclaimer ***********************************
 * This file is part of the REST software framework.                     *
 *                                                                       *
 * Copyright (C) 2016 GIFNA/TREX (University of Zaragoza)                *
 * For more information see http://gifna.unizar.es/trex                  *
 *                                                                       *
 * REST is free software: you can redistribute it and/or modify          *
 * it under the terms of the GNU General Public License as published by  *
 * the Free Software Foundation, either version 3 of the License, or     *
 * (at your option) any later version.                                   *
 *                                                                       *
 * REST is distributed in the hope that it will be useful,               *
 * but WITHOUT ANY WARRANTY; without even the implied warranty of        *
 * MERCHANTABILITY or FITNESS FOR A PARTICULAR PURPOSE. See the          *
 * GNU General Public License for more details.                          *
 *                                                                       *
 * You should have a copy of the GNU General Public License along with   *
 * REST in $REST_PATH/LICENSE.                                           *
 * If not, see http://www.gnu.org/licenses/.                             *
 * For the list of contributors see $REST_PATH/CREDITS.                  *
 *************************************************************************/

//////////////////////////////////////////////////////////////////////////
/// TRestTools is a class that defines static methods that might be handy
/// when accessing files or system utilities, or other basic methods that
/// do not fit in a specialized class, and are generic enought to be
/// considered a REST tool.
///
///--------------------------------------------------------------------------
///
/// RESTsoft - Software for Rare Event Searches with TPCs
///
/// History of developments:
///
/// 2016-December: First concept.
///				   Javier Galan
///
/// \class      TRestTools
/// \author     Javier Galan <javier.galan@unizar.es>
/// \author     Kaixiang Ni
///
/// <hr>
///
#include "TRestTools.h"

#ifdef USE_Curl
#include <curl/curl.h>
#endif
#include <dirent.h>

#include <chrono>
#include <iostream>
#include <limits>
#include <memory>
#include <thread>

#include "TClass.h"
#include "TRestStringHelper.h"
#include "TRestStringOutput.h"
#include "TSystem.h"
#include "TUrl.h"

using namespace std;

ClassImp(TRestTools);

///////////////////////////////////////////////
/// \brief Returns all the options in an option string
///
/// This method gives string to the method GetFirstOption().
/// And then adds the result to the list.
///
std::vector<string> TRestTools::GetOptions(string optionsStr) { return Split(optionsStr, ":"); }

///////////////////////////////////////////////
/// \brief Calls gSystem to load REST library.
///
/// REST library lies in $REST_PATH/lib and $HOME/.rest/userlib/
/// After this we can use reflection methods TClass::GetClass() and
/// TRestMetadata::GetDataMemberRef()
///
void TRestTools::LoadRESTLibrary(bool silent) {
    string ldpath = REST_PATH + "/lib/";
    ldpath += ":" + REST_USER_PATH + "/userlib/";
    vector<string> ldpaths = Split(ldpath, ":");

    vector<string> fileList;
    for (string path : ldpaths) {
        DIR* dir;
        struct dirent* ent;
        if ((dir = opendir(path.c_str())) != nullptr) {
            /* print all the files and directories within directory */
            while ((ent = readdir(dir)) != nullptr) {
                string fName(ent->d_name);
                if ((fName.find("REST") != -1 || fName.find("Rest") != -1))
                    if (fName.find(".dylib") != -1 || fName.find(".so") != -1) fileList.push_back(fName);
            }
            closedir(dir);
        }
    }

    // load the found REST libraries
    if (!silent) cout << "\n= REST Version: " << Execute("rest-config --version") << endl;
    if (!silent) cout << "= Loading libraries ..." << endl;
    for (unsigned int n = 0; n < fileList.size(); n++) {
        if (!silent) cout << " - " << fileList[n] << endl;
        gSystem->Load(fileList[n].c_str());
    }
    if (!silent) cout << endl;
}

///////////////////////////////////////////////
/// \brief Prints the contents of the vector table given as argument in screen.
/// Allowed types are Int_t, Float_t and Double_t.
///
/// The printed out data can be restricted to the row lines between `start`
/// and `end` parameters given by argument.
///
template <typename T>
int TRestTools::PrintTable(std::vector<std::vector<T>> data, Int_t start, Int_t end) {
    Int_t size = data.size();
    if (end > 0 && size > end) size = end;
    for (int n = start; n < size; n++) {
        for (int m = 0; m < data[n].size(); m++) cout << data[n][m] << "\t";
        cout << endl;
    }
    return 0;
}

template int TRestTools::PrintTable<Int_t>(std::vector<std::vector<Int_t>> data, Int_t start, Int_t end);
template int TRestTools::PrintTable<Float_t>(std::vector<std::vector<Float_t>> data, Int_t start, Int_t end);
template int TRestTools::PrintTable<Double_t>(std::vector<std::vector<Double_t>> data, Int_t start,
                                              Int_t end);

///////////////////////////////////////////////
/// \brief Writes the contents of the vector table given as argument to `fname`.
/// Allowed types are Int_t, Float_t and Double_t.
///
template <typename T>
int TRestTools::ExportASCIITable(std::string fname, std::vector<std::vector<T>>& data) {
    ofstream file(fname);
    if (!file.is_open()) {
        ferr << "Unable to open file for writting : " << fname << endl;
        return 1;
    }

    for (int n = 0; n < data.size(); n++)
        for (int m = 0; m < data[n].size(); m++) {
            file << data[n][m];
            if (m + 1 < data[n].size()) file << "\t";
            if (m + 1 == data[n].size()) file << "\n";
        }
    file.close();

    return 0;
}

template int TRestTools::ExportASCIITable<Int_t>(std::string fname, std::vector<std::vector<Int_t>>& data);
template int TRestTools::ExportASCIITable<Float_t>(std::string fname,
                                                   std::vector<std::vector<Float_t>>& data);
template int TRestTools::ExportASCIITable<Double_t>(std::string fname,
                                                    std::vector<std::vector<Double_t>>& data);

///////////////////////////////////////////////
/// \brief Writes the contents of the vector table given as argument to `fname` as a binary file.
/// Allowed types are Int_t, Float_t and Double_t.
///
template <typename T>
int TRestTools::ExportBinaryTable(std::string fname, std::vector<std::vector<T>>& data) {
    ofstream file(fname, ios::out | ios::binary);
    if (!file.is_open()) {
        ferr << "Unable to open file for writting : " << fname << endl;
        return 1;
    }

    for (int n = 0; n < data.size(); n++)
        for (int m = 0; m < data[n].size(); m++) {
            file.write((char*)&data[n][m], sizeof(T));
        }
    file.close();

    return 0;
}

template int TRestTools::ExportBinaryTable<Int_t>(std::string fname, std::vector<std::vector<Int_t>>& data);
template int TRestTools::ExportBinaryTable<Float_t>(std::string fname,
                                                    std::vector<std::vector<Float_t>>& data);
template int TRestTools::ExportBinaryTable<Double_t>(std::string fname,
                                                     std::vector<std::vector<Double_t>>& data);

///////////////////////////////////////////////
/// \brief Reads a binary file containning a fixed-columns table with values
///
/// This method will open the file fName. This file should contain a
/// table with numeric values of the type specified inside the syntax < >.
///
/// For example, a float number table with 6-columns would be read as follows:
///
/// \code
/// std::vector<std::vector <Float_t> > fvec;
/// ReadBinaryTable( "myfile.bin", fvec, 6);
/// \endcode
///
/// The values on the table will be loaded in the matrix provided through the
/// argument `data`. The content of `data` will be cleared in this method.
///
template <typename T>
int TRestTools::ReadBinaryTable(string fName, std::vector<std::vector<T>>& data, Int_t columns) {
    if (!TRestTools::isValidFile((string)fName)) {
        ferr << "TRestTools::ReadBinaryTable. Error." << endl;
        ferr << "Cannot open file : " << fName << endl;
        return 0;
    }

    if (columns == -1) {
        columns = GetBinaryFileColumns(fName);
        if (columns == -1) {
            ferr << "TRestTools::ReadBinaryTable. Format extension error." << endl;
            ferr << "Please, specify the number of columns at the method 3rd argument" << endl;
            return 0;
        }
    }

    std::ifstream fin(fName, std::ios::binary);
    fin.seekg(0, std::ios::end);
    const size_t num_elements = fin.tellg() / sizeof(T);
    fin.seekg(0, std::ios::beg);

    if (num_elements % columns != 0) {
        cout << "TRestTools::ReadBinaryTable. Error." << endl;
        cout << "Number of elements : " << num_elements
             << " is not compatible with the number of columns : " << columns << endl;
        fin.close();
        return 0;
    }

    std::vector<T> dataArray(columns);
    fin.read(reinterpret_cast<char*>(&dataArray[0]), columns * sizeof(T));
    while (fin.good()) {
        data.push_back(dataArray);
        fin.read(reinterpret_cast<char*>(&dataArray[0]), columns * sizeof(T));
    }
    return 1;
}

template int TRestTools::ReadBinaryTable<Int_t>(string fName, std::vector<std::vector<Int_t>>& data,
                                                Int_t columns);
template int TRestTools::ReadBinaryTable<Float_t>(string fName, std::vector<std::vector<Float_t>>& data,
                                                  Int_t columns);
template int TRestTools::ReadBinaryTable<Double_t>(string fName, std::vector<std::vector<Double_t>>& data,
                                                   Int_t columns);

///////////////////////////////////////////////
/// \brief It identifies if the filename extension follows the formatting ".Nxyzf", where the
/// number of columns is `xyz`, and the last character is the type of data (f/d/i), float,
/// double and integer respectively.
///
Bool_t TRestTools::IsBinaryFile(string fname) {
    if (GetBinaryFileColumns(fname) > 0) return true;
    return false;
}

///////////////////////////////////////////////
/// \brief It extracts the number of columns from the filename extension given by argument.
/// The file should contain a binary formatted table with a fixed number of rows and columns.
///
/// The filename extension will be : ".Nxyzf", where the number of columns is `xyz`, and the
/// last character is the type of data (f/d/i), float, double and integer respectively.
///
int TRestTools::GetBinaryFileColumns(string fname) {
    string extension = GetFileNameExtension(fname);
    if (extension.find("N") != 0) {
        return -1;
    }

    size_t pos = extension.find("i");
    if (pos != string::npos) {
        return StringToInteger(extension.substr(1, pos - 1));
    }

    pos = extension.find("f");
    if (pos != string::npos) {
        return StringToInteger(extension.substr(1, pos - 1));
    }

    pos = extension.find("d");
    if (pos != string::npos) {
        return StringToInteger(extension.substr(1, pos - 1));
    }

    ferr << "Format " << ToUpper(extension) << " not recognized" << endl;
    return -1;
}

///////////////////////////////////////////////
/// \brief It transposes the std::vector<std::vector> table given in the argument.
/// It will transform rows in columns.
///
template <typename T>
void TRestTools::TransposeTable(std::vector<std::vector<T>>& data) {
    if (data.size() == 0) return;

    std::vector<std::vector<T>> trans_vec(data[0].size(), std::vector<T>());

    for (int i = 0; i < data.size(); i++)
        for (int j = 0; j < data[i].size(); j++) trans_vec[j].push_back(data[i][j]);

    data = trans_vec;
}

template void TRestTools::TransposeTable<Double_t>(std::vector<std::vector<Double_t>>& data);

template void TRestTools::TransposeTable<Float_t>(std::vector<std::vector<Float_t>>& data);

template void TRestTools::TransposeTable<Int_t>(std::vector<std::vector<Int_t>>& data);

///////////////////////////////////////////////
/// \brief It returns the maximum value for a particular `column` from the table given by
/// argument. If no column is specified in the arguments, then it gets the maximum from the
/// full table.
///
/// This method is available for tables of type Float_t, Double_t and Int_t.
///
template <typename T>
T TRestTools::GetMaxValueFromTable(const std::vector<std::vector<T>>& data, Int_t column) {
    if (data.size() == 0) return 0;
    if (column != -1 && data[0].size() <= column) return 0;

    T maxValue = data[0][0];
    if (column == -1) {
        for (int n = 0; n < data.size(); n++)
            for (int c = 0; c < data[n].size(); c++)
                if (maxValue < data[n][c]) maxValue = data[n][c];
    } else {
        maxValue = data[0][column];
        for (int n = 0; n < data.size(); n++)
            if (maxValue < data[n][column]) maxValue = data[n][column];
    }

    return maxValue;
}

template Int_t TRestTools::GetMaxValueFromTable<Int_t>(const std::vector<std::vector<Int_t>>& data,
                                                       Int_t column);

template Float_t TRestTools::GetMaxValueFromTable<Float_t>(const std::vector<std::vector<Float_t>>& data,
                                                           Int_t column);

template Double_t TRestTools::GetMaxValueFromTable<Double_t>(const std::vector<std::vector<Double_t>>& data,
                                                             Int_t column);

///////////////////////////////////////////////
/// \brief It returns the minimum value for a particular `column` from the table given by
/// argument. If no column is specified in the arguments, then it gets the minimum from the
/// full table.
///
/// This method is available for tables of type Float_t, Double_t and Int_t.
///
template <typename T>
T TRestTools::GetMinValueFromTable(const std::vector<std::vector<T>>& data, Int_t column) {
    if (data.empty()) return 0;
    if (column != -1 && data[0].size() <= column) return 0;

    T minValue = data[0][0];
    if (column == -1) {
        for (int n = 0; n < data.size(); n++)
            for (int c = 0; c < data[n].size(); c++)
                if (minValue > data[n][c]) minValue = data[n][c];
    } else {
        minValue = data[0][column];
        for (int n = 0; n < data.size(); n++)
            if (minValue > data[n][column]) minValue = data[n][column];
    }

    return minValue;
}

template Int_t TRestTools::GetMinValueFromTable<Int_t>(const std::vector<std::vector<Int_t>>& data,
                                                       Int_t column);

template Float_t TRestTools::GetMinValueFromTable<Float_t>(const std::vector<std::vector<Float_t>>& data,
                                                           Int_t column);

template Double_t TRestTools::GetMinValueFromTable<Double_t>(const std::vector<std::vector<Double_t>>& data,
                                                             Int_t column);

///////////////////////////////////////////////
/// \brief It returns the lowest increase, different from zero, between the elements of a
/// particular `column` from the table given by argument.
///
/// This method is available for tables of type Float_t, Double_t and Int_t.
///
/// \warning This method will not check every possible column element difference. It will only
/// look for consecutive elements steps.
///
template <typename T>
T TRestTools::GetLowestIncreaseFromTable(std::vector<std::vector<T>> data, Int_t column) {
    if (data.size() == 0 || data[0].size() <= column) return 0;
    T lowestIncrease = abs(data[0][column] - data[1][column]);
    for (int n = 1; n < data.size(); n++) {
        T value = abs(data[n - 1][column] - data[n][column]);
        if (lowestIncrease == 0) lowestIncrease = value;
        if (value > 0 && value < lowestIncrease) lowestIncrease = value;
    }
    return lowestIncrease;
}

template Int_t TRestTools::GetLowestIncreaseFromTable<Int_t>(std::vector<std::vector<Int_t>> data,
                                                             Int_t column);

template Float_t TRestTools::GetLowestIncreaseFromTable<Float_t>(std::vector<std::vector<Float_t>> data,
                                                                 Int_t column);

template Double_t TRestTools::GetLowestIncreaseFromTable<Double_t>(std::vector<std::vector<Double_t>> data,
                                                                   Int_t column);

///////////////////////////////////////////////
/// \brief It returns the lowest increase, different from zero, between the elements of a
/// particular `column` from the table given by argument.
///
/// This method is available for tables of type Float_t, Double_t and Int_t.
///
/// \warning This method will not check every possible column element difference. It will only
/// look for consecutive elements steps.
///
template <typename T>
T TRestTools::GetIntegralFromTable(const std::vector<std::vector<T>>& data) {
    if (data.size() == 0) return 0;
    T sum = 0;
    for (int n = 0; n < data.size(); n++) {
        for (int m = 0; m < data[n].size(); m++) sum += data[n][m];
    }
    return sum;
}

template Int_t TRestTools::GetIntegralFromTable<Int_t>(const std::vector<std::vector<Int_t>>& data);

template Float_t TRestTools::GetIntegralFromTable<Float_t>(const std::vector<std::vector<Float_t>>& data);

template Double_t TRestTools::GetIntegralFromTable<Double_t>(const std::vector<std::vector<Double_t>>& data);

///////////////////////////////////////////////
/// \brief Reads an ASCII file containing a table with values
///
/// This method will open the file fName. This file should contain a tabulated
/// ASCII table containing numeric values. The values on the table will be
/// loaded in the matrix provided through the argument `data`. The content of
/// `data` will be cleared in this method.
///
/// Only works with Double_t vector since we use StringToDouble method.
///
int TRestTools::ReadASCIITable(string fName, std::vector<std::vector<Double_t>>& data, Int_t skipLines) {
    if (!TRestTools::isValidFile((string)fName)) {
        cout << "TRestTools::ReadASCIITable. Error" << endl;
        cout << "Cannot open file : " << fName << endl;
        return 0;
    }

    data.clear();

    std::ifstream fin(fName);

    // First we create a table with string values
    std::vector<std::vector<string>> values;

    for (string line; std::getline(fin, line);) {
        if (skipLines > 0) {
            skipLines--;
            continue;
        }

        if (line.find("#") == string::npos) {
            std::istringstream in(line);
            values.push_back(
                std::vector<string>(std::istream_iterator<string>(in), std::istream_iterator<string>()));
        }
    }

    // Filling the double values table (TODO error handling in case ToDouble conversion fails)
    for (int n = 0; n < values.size(); n++) {
        std::vector<Double_t> dblTmp;
        dblTmp.clear();

        for (int m = 0; m < values[n].size(); m++) dblTmp.push_back(StringToDouble(values[n][m]));

        data.push_back(dblTmp);
    }

    return 1;
}

///////////////////////////////////////////////
/// \brief Reads an ASCII file containing a table with values
///
/// This method will open the file fName. This file should contain a tabulated
/// ASCII table containing numeric values. The values on the table will be
/// loaded in the matrix provided through the argument `data`. The content of
/// `data` will be cleared in this method.
///
/// This version works with Float_t vector since we use StringToFloat method.
///
int TRestTools::ReadASCIITable(string fName, std::vector<std::vector<Float_t>>& data, Int_t skipLines) {
    if (!TRestTools::isValidFile((string)fName)) {
        cout << "TRestTools::ReadASCIITable. Error" << endl;
        cout << "Cannot open file : " << fName << endl;
        return 0;
    }

    data.clear();

    std::ifstream fin(fName);

    // First we create a table with string values
    std::vector<std::vector<string>> values;

    for (string line; std::getline(fin, line);) {
        if (skipLines > 0) {
            skipLines--;
            continue;
        }

        if (line.find("#") == string::npos) {
            std::istringstream in(line);
            values.push_back(
                std::vector<string>(std::istream_iterator<string>(in), std::istream_iterator<string>()));
        }
    }

    // Filling the float values table (TODO error handling in case ToFloat
    // conversion fails)
    for (int n = 0; n < values.size(); n++) {
        std::vector<Float_t> dblTmp;
        dblTmp.clear();

        for (int m = 0; m < values[n].size(); m++) dblTmp.push_back(StringToFloat(values[n][m]));

        data.push_back(dblTmp);
    }

    return 1;
}

///////////////////////////////////////////////
/// \brief Returns true if the file with path filename exists.
///
Int_t TRestTools::isValidFile(const string& path) {
    struct stat buffer;
    stat(path.c_str(), &buffer);
    return S_ISREG(buffer.st_mode);
}

///////////////////////////////////////////////
/// \brief Returns true if the file (or directory) with path filename exists.
///
/// This method will return true even if it is a pure path.
/// We should call `isValidFile` to check if we will be able to open it without
/// problems.
///
bool TRestTools::fileExists(const string& filename) {
    struct stat buffer;
    return (stat(filename.c_str(), &buffer) == 0);
}

///////////////////////////////////////////////
/// \brief Returns true if the **filename** has *.root* extension.
///
bool TRestTools::isRootFile(const string& filename) {
    if (filename.find(".root") == string::npos) return false;

    return true;
}

///////////////////////////////////////////////
/// \brief Returns true if **filename** is an *http* address.
///
bool TRestTools::isURL(const string& filename) {
    if (filename.find("http") == 0) {
        return true;
    }
    return false;
}

///////////////////////////////////////////////
/// \brief Returns true if the **path** given by argument is writable
///
bool TRestTools::isPathWritable(const string& path) {
    int result = 0;
#ifdef WIN32
    result = _access(path.c_str(), 2);
#else
    result = access(path.c_str(), 2);
#endif

    if (result == 0)
        return true;
    else
        return false;
}

///////////////////////////////////////////////
/// \brief Check if the path is absolute path or not
///
bool TRestTools::isAbsolutePath(const string& path) {
    if (path[0] == '/' || path[0] == '~' || path.find(':') != -1) {
        return true;
    }
    return false;
}

///////////////////////////////////////////////
/// \brief Separate path and filename in a full path+filename string, returns a
/// pair of string
///
/// if input file name contains no directory, the returned directory is set to
/// "." if input file name contains no file, the returned filename is set to ""
/// e.g.
/// Input: "/home/nkx/abc.txt" and ":def", Output: { "/home/nkx/", "abc.txt" }
/// Input: "abc.txt" and ":", Output: { ".", "abc.txt" }
/// Input: "/home/nkx/" and ":", Output: { "/home/nkx/", "" }
///
std::pair<string, string> TRestTools::SeparatePathAndName(string fullname) {
    fullname = RemoveMultipleSlash(fullname);
    pair<string, string> result;
    int pos = fullname.find_last_of('/', -1);

    if (pos == -1) {
        result.first = ".";
        result.second = fullname;
    } else if (pos == 0) {
        result.first = "/";
        result.second = fullname.substr(1, fullname.size() - 1);
    } else if (pos == fullname.size() - 1) {
        result.first = fullname;
        result.second = "";
    } else {
        result.first = fullname.substr(0, pos + 1);
        result.second = fullname.substr(pos + 1, fullname.size() - pos - 1);
    }
    return result;
}

///////////////////////////////////////////////
/// \brief Gets the file extension as the substring found after the lastest "."
///
/// Input: "/home/jgalan/abc.txt" Output: "txt"
///
string TRestTools::GetFileNameExtension(string fullname) {
    int pos = fullname.find_last_of('.', -1);

    if (pos != -1) {
        return fullname.substr(pos + 1, fullname.size() - pos - 1);
    }
    return fullname;
}

///////////////////////////////////////////////
/// \brief Gets the filename root as the substring found before the lastest "."
///
/// Input: "/home/jgalan/abc.txt" Output: "abc"
///
string TRestTools::GetFileNameRoot(string fullname) {
<<<<<<< HEAD
    int pos1 = fullname.find_last_of('/', -1);
    int pos2 = fullname.find_last_of('.', -1);
=======
    size_t pos1 = fullname.find_last_of('/', -1);
    size_t pos2 = fullname.find_last_of('.', -1);
>>>>>>> 88432f58

    if (pos1 != string::npos && pos2 != string::npos) return fullname.substr(pos1 + 1, pos2 - pos1 - 1);

    if (pos1 == string::npos && pos2 != string::npos) return fullname.substr(0, pos2);

    return fullname;
}

///////////////////////////////////////////////
/// \brief Returns the input string but without multiple slashes ("/")
///
/// \param str: input path string (e.g. "///home///test/")
/// \return path string without multiple slashes (e.g. "/home/test/")
///
string TRestTools::RemoveMultipleSlash(string str) {
    // we replace multiple appearances of "/" (slash) by a single "/"
    string to_replace = "//";
    size_t start_pos = str.find(to_replace);
    while (start_pos != string::npos) {
        str.replace(start_pos, to_replace.length(), "/");
        start_pos = str.find(to_replace);
    }
    return str;
}

///////////////////////////////////////////////
/// \brief Removes all directories in the full path filename description
/// given in the argument.
///
/// e.g.
/// Input: "/home/nkx/abc.txt", Returns: "abc.txt"
/// Input: "/home/nkx/", Output: ""
///
string TRestTools::GetPureFileName(string fullPathFileName) {
    fullPathFileName = RemoveMultipleSlash(fullPathFileName);
    return SeparatePathAndName(fullPathFileName).second;
}

///////////////////////////////////////////////
/// \brief It takes a filename and adds it a full path based on
/// the directory the system is at the moment of the method call,
/// through the PWD system variable.
///
string TRestTools::ToAbsoluteName(string filename) {
    string result = filename;
    if (filename[0] == '~') {
        result = (string)getenv("HOME") + filename.substr(1, -1);
    } else if (filename[0] != '/') {
        result = (string)getenv("PWD") + "/" + filename;
    }
    result = RemoveMultipleSlash(result);
    return result;
}

///////////////////////////////////////////////
/// \brief It lists all the subdirectories inside path and adds
/// them to the result vector.
///
/// If recursion is 0, then list only the subdirectory of this directory
/// If recursion is < 0, then list subdirectories recursively
///
/// Otherwise recurse only certain times.
///
vector<string> TRestTools::GetSubdirectories(const string& path, int recursion) {
    vector<string> result;
    if (auto dir = opendir(path.c_str())) {
        while (1) {
            auto f = readdir(dir);
            if (f == nullptr) {
                break;
            }
            if (f->d_name[0] == '.') continue;

            string ipath;
            if (path[path.size() - 1] != '/') {
                ipath = path + "/" + f->d_name + "/";
            } else {
                ipath = path + f->d_name + "/";
            }

            // if (f->d_type == DT_DIR)
            if (opendir(ipath.c_str()))  // to make sure it is a directory
            {
                result.push_back(ipath);

                if (recursion != 0) {
                    vector<string> subD = GetSubdirectories(ipath, recursion - 1);
                    result.insert(result.begin(), subD.begin(), subD.end());
                    //, cb);
                }
            }
        }
        closedir(dir);
    }
    return result;
}

///////////////////////////////////////////////
/// \brief Search file in the given vector of path strings, return a full name
/// if found, return "" if not
///
string TRestTools::SearchFileInPath(vector<string> paths, string filename) {
    if (fileExists(filename)) {
        return filename;
    } else {
        for (int i = 0; i < paths.size(); i++) {
            string path = paths[i];
            if (path[path.size() - 1] != '/') {
                path = path + "/";
            }

            if (fileExists(path + filename)) {
                return path + filename;
            }

            // search also in subdirectory, but only 5 times of recursion
            vector<string> pathsExpanded = GetSubdirectories(paths[i], 5);
            for (int j = 0; j < pathsExpanded.size(); j++)
                if (fileExists(pathsExpanded[j] + filename)) return pathsExpanded[j] + filename;
        }
    }
    return "";
}

///////////////////////////////////////////////
/// \brief Checks if the config file can be openned. It returns OK in case of
/// success, ERROR otherwise.
///
Int_t TRestTools::CheckTheFile(std::string cfgFileName) {
    ifstream ifs;
    ifs.open(cfgFileName.c_str());

    if (!ifs) {
        return -1;
    } else
        ifs.close();

    return 0;
}

///////////////////////////////////////////////
/// \brief Returns a list of files whose name match the pattern string. Key word
/// is "*". e.g. abc00*.root
///
vector<string> TRestTools::GetFilesMatchingPattern(string pattern) {
    std::vector<string> outputFileNames;

    if (pattern != "") {
        vector<string> items = Split(pattern, "\n");

        for (auto item : items) {
            if (item.find_first_of("*") >= 0 || item.find_first_of("?") >= 0) {
                string a = Execute("find " + item);
                auto b = Split(a, "\n");

                for (int i = 0; i < b.size(); i++) {
                    outputFileNames.push_back(b[i]);
                }

                // char command[256];
                // sprintf(command, "find %s > /tmp/RESTTools_fileList.tmp",
                // pattern.Data());

                // system(command);

                // FILE *fin = fopen("/tmp/RESTTools_fileList.tmp", "r");
                // char str[256];
                // while (fscanf(fin, "%s\n", str) != EOF)
                //{
                //	TString newFile = str;
                //	outputFileNames.push_back(newFile);
                //}
                // fclose(fin);

                // system("rm /tmp/RESTTools_fileList.tmp");
            } else {
                if (fileExists(item)) outputFileNames.push_back(item);
            }
        }
    }
    return outputFileNames;
}

///////////////////////////////////////////////
/// \brief Convert version to a unique string
///
int TRestTools::ConvertVersionCode(string in) {
#ifndef REST_Version
#define REST_VERSION(a, b, c) (((a) << 16) + ((b) << 8) + (c))
#endif
    vector<string> ver = Split(in, ".");
    if (ver.size() == 3) {
        vector<int> verint;
        for (auto v : ver) {
            int n = StringToInteger(v.substr(0, v.find_first_not_of("0123456789")));
            if (n != -1) {
                verint.push_back(n);
            } else {
                return -1;
            }
        }
        return REST_VERSION(verint[0], verint[1], verint[2]);
    }
    return -1;
}

///////////////////////////////////////////////
/// \brief Executes a shell command and returns its output in a string
///
string TRestTools::Execute(string cmd) {
    std::array<char, 128> buffer;
    string result;
    std::unique_ptr<FILE, decltype(&pclose)> pipe(popen(cmd.c_str(), "r"), pclose);
    if (!pipe) {
        throw std::runtime_error("popen() failed!");
    }
    while (fgets(buffer.data(), buffer.size(), pipe.get()) != nullptr) {
        result += buffer.data();
    }

    if (result.size() > 0 && result[result.size() - 1] == '\n')
        result = result.substr(0, result.size() - 1);  // remove last "\n"

    return result;
}

///////////////////////////////////////////////
/// \brief It reads the next line from the incoming istream and puts it
/// in the string argument `t`. The remaining istream is returned.
///
std::istream& TRestTools::GetLine(std::istream& is, std::string& t) {
    t.clear();

    // The characters in the stream are read one-by-one using a std::streambuf.
    // That is faster than reading them one-by-one using the std::istream.
    // Code that uses streambuf this way must be guarded by a sentry object.
    // The sentry object performs various tasks,
    // such as thread synchronization and updating the stream state.

    std::istream::sentry se(is, true);
    std::streambuf* sb = is.rdbuf();

    for (;;) {
        int c = sb->sbumpc();
        switch (c) {
            case '\n':
                return is;
            case '\r':
                if (sb->sgetc() == '\n') sb->sbumpc();
                return is;
            case std::streambuf::traits_type::eof():
                // Also handle the case when the last line has no line ending
                if (t.empty()) is.setstate(std::ios::eofbit);
                return is;
            default:
                t += (char)c;
        }
    }
}

///////////////////////////////////////////////
/// \brief download the remote file automatically, returns the downloaded file name.
///
/// The file name is given in url format, and is parsed by TUrl. Various methods
/// will be used, including scp, wget. Downloads to REST_USER_PATH + "/download/" + filename
/// by default.
///
std::string TRestTools::DownloadRemoteFile(string url) {
    string purename = TRestTools::GetPureFileName(url);
    if (purename == "") {
        cout << "error! (TRestTools::DownloadRemoteFile): url is not a file!" << endl;
        cout << "please specify a concrete file name in this url" << endl;
        cout << "url: " << url << endl;
        return "";
    }

    if (url.find("local:") == 0) {
        return Replace(url, "local:", "");
    } else {
        string fullpath = REST_USER_PATH + "/download/" + purename;
        int out;
        int attempts = 10;
        do {
            out = TRestTools::DownloadRemoteFile(url, fullpath);
            if (out == 1024) {
                warning << "Retrying download in 5 seconds" << endl;
                std::this_thread::sleep_for(std::chrono::seconds(5));
            } else if (attempts < 10) {
                success << "Download suceeded after " << 10 - attempts << " attempts" << endl;
            }
            attempts--;
        } while (out == 1024 && attempts > 0);

        if (out == 0) {
            return fullpath;
        } else if (TRestTools::fileExists(fullpath)) {
            return fullpath;
        } else {
            return "";
        }
    }
    return "";
}

///////////////////////////////////////////////
/// \brief download the remote file to the given local address.
///
/// The file name is given in url format, and is parsed by TUrl. Various methods
/// will be used, including scp, wget. returns 0 if succeed.
///
int TRestTools::DownloadRemoteFile(string remoteFile, string localFile) {
    TUrl url(remoteFile.c_str());

    info << "Downloading remote file : " << remoteFile << endl;
    info << "To local file : " << localFile << endl;

    string localFiletmp = localFile + ".restdownload";
    if ((string)url.GetProtocol() == "https" || (string)url.GetProtocol() == "http") {
        string path = TRestTools::SeparatePathAndName(localFiletmp).first;
        if (!TRestTools::fileExists(path)) {
            system(("mkdir -p " + path).c_str());
        }

        string cmd = "wget --no-check-certificate " + EscapeSpecialLetters(remoteFile) + " -O " +
                     EscapeSpecialLetters(localFiletmp) + " -q";
        debug << cmd << endl;
        int a = system(cmd.c_str());

        if (a == 0) {
            rename(localFiletmp.c_str(), localFile.c_str());
            return 0;
        } else {
            ferr << "download failed! (" << remoteFile << ")" << endl;
            if (a == 1024) {
                ferr << "Network connection problem?" << endl;
                return 1024;
            }
            if (a == 2048) {
                ferr << "File does NOT exist in remotely?" << endl;
                return 2048;
            }
        }
    } else if ((string)url.GetProtocol() == "ssh") {
        string cmd = "scp -P " + ToString(url.GetPort() == 0 ? 22 : url.GetPort()) + " " + url.GetUser() +
                     "@" + url.GetHost() + ":" + EscapeSpecialLetters(url.GetFile()) + " " + localFiletmp;
        cout << cmd << endl;
        int a = system(cmd.c_str());
        if (a == 0) {
            rename(localFiletmp.c_str(), localFile.c_str());
            return 0;
        }
    } else {
        ferr << "unknown protocol!" << endl;
    }

    return -1;
}

///////////////////////////////////////////////
/// \brief It performs a POST web protocol request using a set of keys and values given
/// by argument, and returns the result as a string.
///
std::string TRestTools::POSTRequest(const std::string& url, const std::map<std::string, std::string>& keys) {
    std::string file_content = "";
#ifdef USE_Curl
    CURL* curl;
    CURLcode res;

    string filename = REST_USER_PATH + "/download/curl.out";

    /* In windows, this will init the winsock stuff */
    curl_global_init(CURL_GLOBAL_ALL);

    FILE* f = fopen(filename.c_str(), "wt");

    std::string request = "";
    int n = 0;
    for (auto const& x : keys) {
        if (n > 0) request += "&";
        request += x.first + "=" + x.second;
        n++;
    }
    /* get a curl handle */
    curl = curl_easy_init();
    if (curl) {
        /* First set the URL that is about to receive our POST. This URL can
           just as well be a https:// URL if that is what should receive the
           data. */
        curl_easy_setopt(curl, CURLOPT_URL, url.c_str());
        curl_easy_setopt(curl, CURLOPT_WRITEDATA, (void*)f);
        /* Now specify the POST data */
        curl_easy_setopt(curl, CURLOPT_POSTFIELDS, request.c_str());

        /* Perform the request, res will get the return code */
        res = curl_easy_perform(curl);
        /* Check for errors */
        if (res != CURLE_OK) ferr << "curl_easy_perform() failed: " << curl_easy_strerror(res) << endl;

        /* always cleanup */
        curl_easy_cleanup(curl);
    }
    fclose(f);
    curl_global_cleanup();

    std::getline(std::ifstream(filename), file_content, '\0');
#else
    ferr << "TRestTools::POSTRequest. REST framework was compiled without CURL support" << endl;
    ferr << "Please recompile REST after installing curl development libraries." << endl;
    ferr << "Depending on your system this might be: curl-dev, curl-devel or libcurl-openssl-dev. " << endl;
    ferr << "No file will be downloaded" << endl;
#endif

    return file_content;
}

///////////////////////////////////////////////
/// Upload the local file to remote file, method url will overwrite the login information
/// inside remotefile.
///
/// Example: UploadToServer("/home/nkx/abc.txt", "https://sultan.unizar.es/gasFiles/gases.rml",
/// "ssh://nkx:M123456@:8322") Then, the local file abc.txt will be uploaded to the server,
/// renamed to gases.rml and overwrite it
int TRestTools::UploadToServer(string localFile, string remoteFile, string methodUrl) {
    if (!TRestTools::fileExists(localFile)) {
        cout << "error! local file not exist!" << endl;
        return -1;
    }
    // construct path
    // [proto://][user[:passwd]@]host[:port]/file.ext[#anchor][?options]
    TUrl url(remoteFile.c_str());
    TUrl method(methodUrl.c_str());
    if (method.GetProtocol() != (string) "") url.SetProtocol(method.GetProtocol());
    if (method.GetPort() != 0) url.SetPort(method.GetPort());
    if (method.GetUser() != (string) "") url.SetUser(method.GetUser());
    if (method.GetPasswd() != (string) "") url.SetPasswd(method.GetPasswd());

    if ((string)url.GetProtocol() == "https" || (string)url.GetProtocol() == "http") {
        // maybe we use curl to upload to http in future
    } else if ((string)url.GetProtocol() == "ssh") {
        string cmd = "scp -P " + ToString(url.GetPort() == 0 ? 22 : url.GetPort()) + " " +
                     EscapeSpecialLetters(localFile) + " " + url.GetUser() + "@" + url.GetHost() + ":" +
                     EscapeSpecialLetters(url.GetFile());
        cout << cmd << endl;
        int a = system(cmd.c_str());

        if (a != 0) {
            ferr << __PRETTY_FUNCTION__ << endl;
            ferr << "problem copying gases definitions to remote server" << endl;
            ferr << "Please report this problem at "
                    "http://gifna.unizar.es/rest-forum/"
                 << endl;
            return -1;
        }

        return 0;
    }
    return 0;
}

void TRestTools::ChangeDirectory(string toDirectory) {
    char originDirectory[256];
    sprintf(originDirectory, "%s", getenv("PWD"));
    chdir(toDirectory.c_str());

    string fullPath = "";
    if (toDirectory[0] == '/')
        fullPath = toDirectory;
    else
        fullPath = (string)originDirectory + "/" + toDirectory;

    setenv("PWD", fullPath.c_str(), 1);
    setenv("OLDPWD", originDirectory, 1);
}

void TRestTools::ReturnToPreviousDirectory() {
    char originDirectory[256];
    sprintf(originDirectory, "%s", getenv("PWD"));

    char newDirectory[256];
    sprintf(newDirectory, "%s", getenv("OLDPWD"));

    setenv("PWD", newDirectory, 1);
    setenv("OLDPWD", originDirectory, 1);

    chdir(newDirectory);
}<|MERGE_RESOLUTION|>--- conflicted
+++ resolved
@@ -659,13 +659,8 @@
 /// Input: "/home/jgalan/abc.txt" Output: "abc"
 ///
 string TRestTools::GetFileNameRoot(string fullname) {
-<<<<<<< HEAD
-    int pos1 = fullname.find_last_of('/', -1);
-    int pos2 = fullname.find_last_of('.', -1);
-=======
     size_t pos1 = fullname.find_last_of('/', -1);
     size_t pos2 = fullname.find_last_of('.', -1);
->>>>>>> 88432f58
 
     if (pos1 != string::npos && pos2 != string::npos) return fullname.substr(pos1 + 1, pos2 - pos1 - 1);
 
