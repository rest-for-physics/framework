/*************************************************************************
 * This file is part of the REST software framework.                     *
 *                                                                       *
 * Copyright (C) 2016 GIFNA/TREX (University of Zaragoza)                *
 * For more information see http://gifna.unizar.es/trex                  *
 *                                                                       *
 * REST is free software: you can redistribute it and/or modify          *
 * it under the terms of the GNU General Public License as published by  *
 * the Free Software Foundation, either version 3 of the License, or     *
 * (at your option) any later version.                                   *
 *                                                                       *
 * REST is distributed in the hope that it will be useful,               *
 * but WITHOUT ANY WARRANTY; without even the implied warranty of        *
 * MERCHANTABILITY or FITNESS FOR A PARTICULAR PURPOSE. See the          *
 * GNU General Public License for more details.                          *
 *                                                                       *
 * You should have a copy of the GNU General Public License along with   *
 * REST in $REST_PATH/LICENSE.                                           *
 * If not, see http://www.gnu.org/licenses/.                             *
 * For the list of contributors see $REST_PATH/CREDITS.                  *
 *************************************************************************/

#ifndef RestCore_TRestTools
#define RestCore_TRestTools

#include <map>
#include <memory>
#include <string>
#include <vector>

#define UNUSED(x) (void)x

const std::string PARAMETER_NOT_FOUND_STR = "NO_SUCH_PARA";
const double PARAMETER_NOT_FOUND_DBL = -99999999;

extern std::string REST_COMMIT;
extern std::string REST_PATH;
extern std::string REST_USER;
extern std::string REST_USER_PATH;

#include "TObject.h"

extern std::map<std::string, std::string> REST_ARGS;
/// A generic class with useful static methods.
class TRestTools {
   public:
    static std::vector<std::string> GetOptions(std::string optionsStr);

    static void LoadRESTLibrary(bool silent = false);

<<<<<<< HEAD
    static int ReadASCIITable(std::string fName, std::vector<std::vector<Double_t>>& data);
    static int ReadASCIITable(std::string fName, std::vector<std::vector<Float_t>>& data);
=======
    static int ReadASCIITable(string fName, std::vector<std::vector<Double_t>>& data, Int_t skipLines = 0);
    static int ReadASCIITable(string fName, std::vector<std::vector<Float_t>>& data, Int_t skipLines = 0);
>>>>>>> 1d60c104

    template <typename T>
    static int ReadBinaryTable(std::string fName, std::vector<std::vector<T>>& data, Int_t columns);

    template <typename T>
    static T GetMaxValueFromTable(std::vector<std::vector<T>> data, Int_t column);

    template <typename T>
    static T GetMinValueFromTable(std::vector<std::vector<T>> data, Int_t column);

    template <typename T>
    static T GetLowestIncreaseFromTable(std::vector<std::vector<T>> data, Int_t column);

    template <typename T>
    static int PrintTable(std::vector<std::vector<T>> data, Int_t start = 0, Int_t end = 0);

<<<<<<< HEAD
    static Int_t isValidFile(const std::string& path);
=======
    template <typename T>
    static int ExportASCIITable(std::string fname, std::vector<std::vector<T>>& data);

    static Int_t isValidFile(const string& path);
>>>>>>> 1d60c104
    static bool fileExists(const std::string& filename);
    static bool isRootFile(const std::string& filename);
    static bool isURL(const std::string& filename);
    static bool isPathWritable(const std::string& path);
    static bool isAbsolutePath(const std::string& path);
    static std::string RemoveMultipleSlash(std::string);
    static std::string ToAbsoluteName(std::string filename);
    static std::vector<std::string> GetSubdirectories(const std::string& path, int recursion = -1);
    static std::pair<std::string, std::string> SeparatePathAndName(const std::string fullname);
    static std::string GetPureFileName(std::string fullpathFileName);
    static std::string SearchFileInPath(std::vector<std::string> path, std::string filename);
    static Int_t ChecktheFile(std::string cfgFileName);
    static std::vector<std::string> GetFilesMatchingPattern(std::string pattern);
    static int ConvertVersionCode(std::string in);
    static std::istream& GetLine(std::istream& is, std::string& t);

    static std::string Execute(std::string cmd);

    static std::string DownloadRemoteFile(std::string remoteFile);
    static int DownloadRemoteFile(std::string remoteFile, std::string localFile);
    static int UploadToServer(std::string localfile, std::string remotefile, std::string methodurl = "");
<<<<<<< HEAD

    static void ChangeDirectory(std::string toDirectory);
=======
    static std::string POSTRequest(const std::string& url, const std::map<std::string, std::string>& keys);

    static void ChangeDirectory(string toDirectory);
>>>>>>> 1d60c104
    static void ReturnToPreviousDirectory();

    /// Rest tools class
    ClassDef(TRestTools, 1);
};

namespace REST_InitTools {

template <class T>
struct GlobalVarInit {
    static int level;
};
template <class T>
int GlobalVarInit<T>::level = 0;

template <class T>
inline bool CanOverwrite(T* name, int level) {
    if (level > GlobalVarInit<T>::level) {
        return true;
    }
    return false;
}

template <class T>
inline void SetInitLevel(T* name, int level) {
    GlobalVarInit<T>::level = level;
}

#define MakeGlobal(classname, objname, level)                       \
    struct __##classname##_Init {                                   \
        __##classname##_Init() {                                    \
            REST_ARGS[#objname] = #classname;                       \
            if (objname != nullptr) {                               \
                if (REST_InitTools::CanOverwrite(objname, level)) { \
                    delete objname;                                 \
                    objname = new classname();                      \
                    REST_InitTools::SetInitLevel(objname, level);   \
                }                                                   \
            } else {                                                \
                objname = new classname();                          \
                REST_InitTools::SetInitLevel(objname, level);       \
            }                                                       \
        }                                                           \
    };                                                              \
    const __##classname##_Init classname##_Init;

}  // namespace REST_InitTools

#endif<|MERGE_RESOLUTION|>--- conflicted
+++ resolved
@@ -48,13 +48,10 @@
 
     static void LoadRESTLibrary(bool silent = false);
 
-<<<<<<< HEAD
-    static int ReadASCIITable(std::string fName, std::vector<std::vector<Double_t>>& data);
-    static int ReadASCIITable(std::string fName, std::vector<std::vector<Float_t>>& data);
-=======
-    static int ReadASCIITable(string fName, std::vector<std::vector<Double_t>>& data, Int_t skipLines = 0);
-    static int ReadASCIITable(string fName, std::vector<std::vector<Float_t>>& data, Int_t skipLines = 0);
->>>>>>> 1d60c104
+    static int ReadASCIITable(std::string fName, std::vector<std::vector<Double_t>>& data,
+                              Int_t skipLines = 0);
+    static int ReadASCIITable(std::string fName, std::vector<std::vector<Float_t>>& data,
+                              Int_t skipLines = 0);
 
     template <typename T>
     static int ReadBinaryTable(std::string fName, std::vector<std::vector<T>>& data, Int_t columns);
@@ -71,14 +68,10 @@
     template <typename T>
     static int PrintTable(std::vector<std::vector<T>> data, Int_t start = 0, Int_t end = 0);
 
-<<<<<<< HEAD
-    static Int_t isValidFile(const std::string& path);
-=======
     template <typename T>
     static int ExportASCIITable(std::string fname, std::vector<std::vector<T>>& data);
 
-    static Int_t isValidFile(const string& path);
->>>>>>> 1d60c104
+    static Int_t isValidFile(const std::string& path);
     static bool fileExists(const std::string& filename);
     static bool isRootFile(const std::string& filename);
     static bool isURL(const std::string& filename);
@@ -88,9 +81,9 @@
     static std::string ToAbsoluteName(std::string filename);
     static std::vector<std::string> GetSubdirectories(const std::string& path, int recursion = -1);
     static std::pair<std::string, std::string> SeparatePathAndName(const std::string fullname);
-    static std::string GetPureFileName(std::string fullpathFileName);
+    static std::string GetPureFileName(std::string fullPathFileName);
     static std::string SearchFileInPath(std::vector<std::string> path, std::string filename);
-    static Int_t ChecktheFile(std::string cfgFileName);
+    static Int_t CheckTheFile(std::string cfgFileName);
     static std::vector<std::string> GetFilesMatchingPattern(std::string pattern);
     static int ConvertVersionCode(std::string in);
     static std::istream& GetLine(std::istream& is, std::string& t);
@@ -99,15 +92,10 @@
 
     static std::string DownloadRemoteFile(std::string remoteFile);
     static int DownloadRemoteFile(std::string remoteFile, std::string localFile);
-    static int UploadToServer(std::string localfile, std::string remotefile, std::string methodurl = "");
-<<<<<<< HEAD
+    static int UploadToServer(std::string localFile, std::string remoteFile, std::string methodUrl = "");
 
+    static std::string POSTRequest(const std::string& url, const std::map<std::string, std::string>& keys);
     static void ChangeDirectory(std::string toDirectory);
-=======
-    static std::string POSTRequest(const std::string& url, const std::map<std::string, std::string>& keys);
-
-    static void ChangeDirectory(string toDirectory);
->>>>>>> 1d60c104
     static void ReturnToPreviousDirectory();
 
     /// Rest tools class
@@ -136,19 +124,19 @@
     GlobalVarInit<T>::level = level;
 }
 
-#define MakeGlobal(classname, objname, level)                       \
+#define MakeGlobal(classname, objName, level)                       \
     struct __##classname##_Init {                                   \
         __##classname##_Init() {                                    \
-            REST_ARGS[#objname] = #classname;                       \
-            if (objname != nullptr) {                               \
-                if (REST_InitTools::CanOverwrite(objname, level)) { \
-                    delete objname;                                 \
-                    objname = new classname();                      \
-                    REST_InitTools::SetInitLevel(objname, level);   \
+            REST_ARGS[#objName] = #classname;                       \
+            if ((objName) != nullptr) {                             \
+                if (REST_InitTools::CanOverwrite(objName, level)) { \
+                    delete (objName);                               \
+                    (objName) = new classname();                    \
+                    REST_InitTools::SetInitLevel(objName, level);   \
                 }                                                   \
             } else {                                                \
-                objname = new classname();                          \
-                REST_InitTools::SetInitLevel(objname, level);       \
+                (objName) = new classname();                        \
+                REST_InitTools::SetInitLevel(objName, level);       \
             }                                                       \
         }                                                           \
     };                                                              \
