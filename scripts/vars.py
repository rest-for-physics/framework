--- conflicted
+++ resolved
@@ -1,3 +1,4 @@
+# This file is used for the header of python installation scripts
 import os,sys
 
 opt = {
@@ -5,12 +6,9 @@
     'Source_Path': os.path.abspath('.') + "/../",
     'Build_Path' : os.path.abspath('.') + "/../build/",
     'Make_Threads':"4",
-<<<<<<< HEAD
     'Branch':"V2.2_processes",
-=======
     'Clean_Up':"False",
     'Branch':"master",
->>>>>>> 3e017563
       }
 #change the Branch key to the actual branch name in each branch
 
