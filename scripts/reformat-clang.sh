#!/bin/bash

# This script will reformat source files using the clang-format utility.
# Set the list of source directories on the "for" line below.
#
# The file .clang-format in this directory specifies the formatting parameters.
#
# Files are changed in-place, so make sure you don't have anything open in an
# editor, and you may want to commit before formatting in case something bad happens.
#
# Note that clang-format is not included with OS X or Xcode; you must
# install it yourself.  There are multiple ways to do this:
#
# - If you use Xcode, install the ClangFormat-Xcode plugin. See instructions at
#   <https://github.com/travisjeffery/ClangFormat-Xcode/>.
#   After installation, the executable can be found at
#   $HOME/Library/Application Support/Alcatraz/Plug-ins/ClangFormat/bin/clang-format.
#
# - Download an LLVM release from <http://llvm.org/releases/download.html>.
#   For OS X, use the pre-built binaries for "Darwin".
#
# - Build the LLVM tools from source. See the documentation at <http://llvm.org>.

# Change this if your clang-format executable is somewhere else

CLANG_FORMAT="clang-format"

if [ $# -eq 0 ]; then
  echo ' '
  echo 'This script formats the source directory /path/to/source/'
<<<<<<< HEAD
  echo 'given as the only argument. Only .cxx and .h files will be '
  echo 'reformatted.'
  echo ' '
  echo 'The formatting will consider the .clang-format file closer to'
  echo 'the source directory given. '
  echo ' '
  echo 'Usage : ./reformat-clang.sh /path/to/source/'
=======
  echo 'given as the only argument. Only *.h, *.cxx, *.cc and *.C files will be '
  echo 'reformatted.'
  echo ' '
  echo 'The formatting will consider the .clang-format file closer to'
  echo 'the source directory given.'
  echo ' '
  echo 'Usage: ./reformat-clang.sh /path/to/source/'
>>>>>>> c4dd136a
  echo ' '
  echo 'Use carefully! :)'

  exit 1
fi

pathToFormat=$(readlink -f $1)

<<<<<<< HEAD
for DIRECTORY in $1; do
  echo "Formatting code under $DIRECTORY/"
  cd $DIRECTORY
  echo "$DIRECTORY" \( -name '*.h' -or -name '*.cxx' -or -name '*.cc' -or -name '*.C' \) -print0 | xargs -0 "$CLANG_FORMAT" -i
  find "$DIRECTORY" \( -name '*.h' -or -name '*.cxx' -or -name '*.cc' -or -name '*.C' \) -print0 | xargs -0 "$CLANG_FORMAT" -i
  cd $pathNow
  echo "DONE!"
done
=======
if [ -d "$pathToFormat" ]; then
  for DIRECTORY in $pathToFormat; do
    echo "Formatting code under $DIRECTORY/"
    find "$DIRECTORY" \( -name '*.h' -or -name '*.cxx' -or -name '*.cc' -or -name '*.C' \) -print0 | xargs -0 "$CLANG_FORMAT" -i
    echo "DONE!"
  done
elif [ -f "$pathToFormat" ]; then
  echo "Formatting file \"$pathToFormat\""
  ext="${pathToFormat##*.}"
  if [[ "$ext" == "h" || "$ext" == "cxx" || "$ext" == "cc" || "$ext" == "C" ]]; then
    echo "$CLANG_FORMAT -i $pathToFormat"
    eval "$CLANG_FORMAT -i $pathToFormat"
  else
    echo "Not valid extension $ext, valid extensions are *.h, *.cxx, *.cc and *.C"
  fi
else
  echo "$pathToFormat is not valid file or directory"
fi
>>>>>>> c4dd136a
<|MERGE_RESOLUTION|>--- conflicted
+++ resolved
@@ -28,15 +28,6 @@
 if [ $# -eq 0 ]; then
   echo ' '
   echo 'This script formats the source directory /path/to/source/'
-<<<<<<< HEAD
-  echo 'given as the only argument. Only .cxx and .h files will be '
-  echo 'reformatted.'
-  echo ' '
-  echo 'The formatting will consider the .clang-format file closer to'
-  echo 'the source directory given. '
-  echo ' '
-  echo 'Usage : ./reformat-clang.sh /path/to/source/'
-=======
   echo 'given as the only argument. Only *.h, *.cxx, *.cc and *.C files will be '
   echo 'reformatted.'
   echo ' '
@@ -44,7 +35,6 @@
   echo 'the source directory given.'
   echo ' '
   echo 'Usage: ./reformat-clang.sh /path/to/source/'
->>>>>>> c4dd136a
   echo ' '
   echo 'Use carefully! :)'
 
@@ -53,16 +43,6 @@
 
 pathToFormat=$(readlink -f $1)
 
-<<<<<<< HEAD
-for DIRECTORY in $1; do
-  echo "Formatting code under $DIRECTORY/"
-  cd $DIRECTORY
-  echo "$DIRECTORY" \( -name '*.h' -or -name '*.cxx' -or -name '*.cc' -or -name '*.C' \) -print0 | xargs -0 "$CLANG_FORMAT" -i
-  find "$DIRECTORY" \( -name '*.h' -or -name '*.cxx' -or -name '*.cc' -or -name '*.C' \) -print0 | xargs -0 "$CLANG_FORMAT" -i
-  cd $pathNow
-  echo "DONE!"
-done
-=======
 if [ -d "$pathToFormat" ]; then
   for DIRECTORY in $pathToFormat; do
     echo "Formatting code under $DIRECTORY/"
@@ -80,5 +60,4 @@
   fi
 else
   echo "$pathToFormat is not valid file or directory"
-fi
->>>>>>> c4dd136a
+fi