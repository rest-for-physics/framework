--- conflicted
+++ resolved
@@ -5,11 +5,8 @@
     gSystem->Load("libRestEvents.so");
     gSystem->Load("libRestMetadata.so");
     gSystem->Load("libRestProcesses.so");
-<<<<<<< HEAD
     gSystem->Load("libRestViewers.so");
-=======
     gSystem->Load("libRestExternal.so");
->>>>>>> 248f28bb
 
     char command[256];
     sprintf( command, "find \$REST_PATH/scripts/ |grep .C | grep -v \"LoadRESTScripts.C\" | grep -v \"swo\" | grep -v \"swp\"  | grep -v \"svn\"> macros.list" );
