CMAKE_MINIMUM_REQUIRED(VERSION 3.16)

PROJECT(REST)

# Minimum compiler version
if (CMAKE_CXX_COMPILER_ID STREQUAL "GNU")
    # require at least gcc 4.8
    if (CMAKE_CXX_COMPILER_VERSION VERSION_LESS 4.8)
        message(FATAL_ERROR "GCC version must be at least 4.8!")
    endif ()
elseif (CMAKE_CXX_COMPILER_ID STREQUAL "Clang")
    # require at least clang 3.2
    if (CMAKE_CXX_COMPILER_VERSION VERSION_LESS 3.2)
        message(FATAL_ERROR "Clang version must be at least 3.2!")
    endif ()
endif ()

if (CMAKE_SYSTEM_NAME MATCHES "Darwin")
    SET(CMAKE_CXX_FLAGS ${CMAKE_CXX_FLAGS} "-stdlib=libc++")
endif (CMAKE_SYSTEM_NAME MATCHES "Darwin")
SET(CMAKE_CXX_FLAGS ${CMAKE_CXX_FLAGS} "-lstdc++fs")

# https://github.com/rest-for-physics/framework/issues/162 & https://github.com/rest-for-physics/framework/issues/236
if (${CMAKE_VERSION} VERSION_LESS "3.23")
    cmake_policy(SET CMP0082 OLD)
endif ()

# Install path
if (NOT DEFINED INSTALL_PREFIX)
    if (DEFINED ENV{REST_PATH})
        set(INSTALL_PREFIX $ENV{REST_PATH})
    else ()
        set(INSTALL_PREFIX ${CMAKE_CURRENT_SOURCE_DIR}/install)
    endif ()
endif ()
get_filename_component(INSTALL_PREFIX_ABSOLUTE ${INSTALL_PREFIX} ABSOLUTE BASE_DIR "${CMAKE_BINARY_DIR}")
set(REST_PATH ${INSTALL_PREFIX_ABSOLUTE})
if (NOT DEFINED CMAKE_INSTALL_PREFIX)
    set(CMAKE_INSTALL_PREFIX ${INSTALL_PREFIX_ABSOLUTE})
endif ()

# Welcome message
if (NOT DEFINED REST_WELCOME)
    set(REST_WELCOME ON)
endif ()

set(external_include_dirs)
set(external_libs)

set(CMAKE_MODULE_PATH ${CMAKE_CURRENT_SOURCE_DIR}/cmake ${DECAY_PATH}/cmake ${CMAKE_MODULE_PATH})
set(CMAKE_MACOSX_RPATH 1)

#####  ROOT libs and includes  #####
find_package(ROOT REQUIRED)
set(ROOT_REQUIRED_LIBRARIES Core RIO Geom Gdml Minuit Spectrum XMLIO)

# Auto schema evolution for ROOT
if (NOT DEFINED REST_SE)
    set(REST_SE ON)
endif ()
set(SCHEMA_EVOLUTION ${REST_SE})

# Switch to enable ROOT Eve functionality.
if (NOT DEFINED REST_EVE)
    set(REST_EVE ON)
endif ()
if (${REST_EVE} MATCHES "ON")
    add_definitions(-DUSE_Eve)
    list(APPEND rest_features "Eve")
    set(ROOT_REQUIRED_LIBRARIES ${ROOT_REQUIRED_LIBRARIES} Eve RGL Gui)
else ()
    set(excludes ${excludes} TRestEveEventViewer)
endif (${REST_EVE} MATCHES "ON")

find_package(ROOT REQUIRED COMPONENTS ${ROOT_REQUIRED_LIBRARIES})

message(STATUS "ROOT LIBRARIES: ${ROOT_LIBRARIES}")

set(ROOTCINT_EXECUTABLE ${ROOT_rootcint_CMD})

set(external_libs "${external_libs};${ROOT_LIBRARIES}")

if (CMAKE_SYSTEM_NAME MATCHES "Windows")
    set(external_libs "${external_libs};Ws2_32")
    set(CMAKE_CXX_STANDARD 17)
    add_definitions(-D_HAS_STD_BYTE=0)
else ()
    set(external_libs "${external_libs};stdc++fs")

    execute_process(COMMAND root-config --has-cxx20 OUTPUT_VARIABLE HASCXX20)
    execute_process(COMMAND root-config --has-cxx17 OUTPUT_VARIABLE HASCXX17)
    execute_process(COMMAND root-config --has-cxx14 OUTPUT_VARIABLE HASCXX14)
    execute_process(COMMAND root-config --has-cxx11 OUTPUT_VARIABLE HASCXX11)

    execute_process(COMMAND root-config --cflags OUTPUT_VARIABLE ROOT_CFLAGS)

    set(CMAKE_CXX_STANDARD_REQUIRED YES)

    if (${HASCXX20} MATCHES "yes")
        set(CMAKE_CXX_STANDARD 20)
    elseif (${HASCXX17} MATCHES "yes")
        set(CMAKE_CXX_STANDARD 17)
    else ()
        message(FATAL_ERROR "Minimum C++ standard version is 17,
                while the root version is compiled with an older
                C++ standard, check root-config --cflags ${ROOT_CFLAGS}"
                )
    endif ()
endif ()

set(external_include_dirs ${external_include_dirs} ${ROOT_INCLUDE_DIRS})


#####  mySQL  #####
# This is to enable linking of SQL libraries. I.e. for process TRestSQLToAnalysisProcess.
if (NOT DEFINED REST_SQL)
    set(REST_SQL OFF)
endif ()
if (${REST_SQL} MATCHES "ON")
    list(APPEND rest_features "mySQL")
    add_definitions(-DUSE_SQL)
    include(FindSQL)
    set(external_include_dirs ${external_include_dirs} ${SQL_INCLUDE_DIR})
    set(external_libs "${external_libs} ${SQL_LIBRARIES}")
    message(STATUS "SQL include directory: " ${SQL_INCLUDE_DIR})
    set(SQL ON)
else ()
    set(REST_SQL OFF)
endif (${REST_SQL} MATCHES "ON")

#####  MPFR  #####
if (NOT DEFINED REST_MPFR)
    set(REST_MPFR OFF)
endif ()
if (${REST_MPFR} MATCHES "ON")
    find_path(MPFR_INCLUDE mpfr.h HINTS ${MPFR_PATH} ${MPFR_PATH}/include) # path to include directory
    find_path(MPFR_LIB_PATH libmpfr.so HINTS ${MPFR_PATH} ${MPFR_PATH}/lib)
    find_library(MPFR_LIB mpfr HINTS ${MPFR_PATH} ${MPFR_PATH}/lib) # path to .so file
    if (NOT MPFR_INCLUDE MATCHES "MPFR_INCLUDE-NOTFOUND" AND NOT MPFR_LIB MATCHES "MPFR_LIB-NOTFOUND")
        # MPFR is found
        list(APPEND rest_features "MPFR")
<<<<<<< HEAD
		add_compile_definitions(USE_MPFR)
=======
        add_compile_definitions(USE_MPFR)
>>>>>>> 52528404
        set(external_include_dirs ${external_include_dirs} ${MPFR_INCLUDE})
        set(external_libs "${external_libs};${MPFR_LIB}")
        link_directories(${MPFR_LIB})
        message(STATUS "MPFR library : ${MPFR_LIB}")
    else ()
        message(ERROR "MPFR library was not found. Adding the location to the installation path may solve this problem.\n Use -DMPFR_PATH=/path/to/mpfr/")
    endif ()
else ()
    set(REST_MPFR OFF)
    set(excludes ${excludes} TRestComplex)
endif (${REST_MPFR} MATCHES "ON")

#####  CURL  #####
find_library(CURL_LIB curl)
if (NOT ${CURL_LIB} STREQUAL "CURL_LIB-NOTFOUND")
    list(APPEND rest_features "CURL")
    add_compile_definitions(USE_Curl)
    message(STATUS "Found curl library: ${CURL_LIB}")
    set(external_libs "${external_libs};-lcurl")
else ()
    message(WARNING "CURL library was not found. ")
endif ()


# Include directories for compilation
include_directories(${external_include_dirs})
message(STATUS "external include directory: " ${external_include_dirs})
message(STATUS "external libraries to link: " ${external_libs})

# Gather some information
string(TIMESTAMP date "%Y-%m-%d %H:%M")

# Enable testing (-DTEST=ON flag, it is OFF by default)
include(Testing)

# Includes githooks, now using clang-format
include(GitHooks)

# Start compile
include(MacroRootDict)
add_subdirectory(source)

message("")
message(STATUS "rest Libraries: " ${rest_libraries_regular})
message(STATUS "rest executables: " ${rest_exes_str})
message(STATUS "rest macros: " ${rest_macros_str})
message("")

# Begin installation
message("")
message("REST will be installed in: ${CMAKE_INSTALL_PREFIX}")
message("===========================================================")
message("System is: ${CMAKE_SYSTEM_NAME}")
message("Packages: ${rest_packages}")
message("Libraries: ${rest_libraries}")
message("Features: ${rest_features}")
message("===========================================================")
message("Check main project README.md to see all available compilation options, packages and libraries")
message("")

file(GLOB_RECURSE Headers "${CMAKE_CURRENT_SOURCE_DIR}/source/framework/*.h")

# Clear the install dir
if (NOT DEFINED INSTALL_CLEARDIR)
    set(INSTALL_CLEARDIR ON)
endif ()
if (${INSTALL_CLEARDIR} MATCHES "ON")
    install(CODE "execute_process(COMMAND rm -r ${CMAKE_INSTALL_PREFIX})")
endif ()

# Install the files of the main framework
install(FILES ${Headers} DESTINATION include)
install(FILES ${CMAKE_CURRENT_SOURCE_DIR}/LICENCE DESTINATION .)
install(DIRECTORY ${CMAKE_CURRENT_SOURCE_DIR}/examples
        DESTINATION .
        COMPONENT install
        )
install(DIRECTORY ${CMAKE_CURRENT_SOURCE_DIR}/macros
        DESTINATION .
        COMPONENT install
        )
install(DIRECTORY ${CMAKE_CURRENT_SOURCE_DIR}/data
        DESTINATION .
        COMPONENT install
        )
install(DIRECTORY ${CMAKE_CURRENT_SOURCE_DIR}/cmake/scripts
        DESTINATION .
        COMPONENT install
        )
file(GLOB cmake_scripts
        "cmake/scripts/*"
        )
install(FILES ${cmake_scripts} DESTINATION cmake)

if (CMAKE_SYSTEM_NAME MATCHES "Windows") # we must call library install here in windows
    foreach (lib ${rest_libraries})
        install(TARGETS ${lib}
                RUNTIME DESTINATION bin
                LIBRARY DESTINATION bin
                ARCHIVE DESTINATION lib)
    endforeach ()

    foreach (exe ${rest_exes})
        install(TARGETS ${exe}
                RUNTIME DESTINATION bin
                LIBRARY DESTINATION bin
                ARCHIVE DESTINATION lib)
    endforeach ()

    # Copy pcm files to bin
    install(CODE
            "
    file(GLOB PCMFiles \"\${CMAKE_CURRENT_SOURCE_DIR}/rootdict/*.pcm\")
    file(COPY \${PCMFiles} DESTINATION \${CMAKE_INSTALL_PREFIX}/bin)
    "
            )

else ()
    # Copy pcm files to lib
    install(CODE
            "
    file(GLOB PCMFiles \"\${CMAKE_CURRENT_SOURCE_DIR}/rootdict/*.pcm\")
    file(COPY \${PCMFiles} DESTINATION \${CMAKE_INSTALL_PREFIX}/lib)
    "
            )

    add_subdirectory(python-bindings)

    # Create thisREST.sh
    include(thisREST)

    # Add permissions
    install(CODE "execute_process(COMMAND chmod 755 ${CMAKE_INSTALL_PREFIX}/bin/rest-config)")
    install(CODE "execute_process(COMMAND chmod 755 ${CMAKE_INSTALL_PREFIX})")

endif ()<|MERGE_RESOLUTION|>--- conflicted
+++ resolved
@@ -139,11 +139,7 @@
     if (NOT MPFR_INCLUDE MATCHES "MPFR_INCLUDE-NOTFOUND" AND NOT MPFR_LIB MATCHES "MPFR_LIB-NOTFOUND")
         # MPFR is found
         list(APPEND rest_features "MPFR")
-<<<<<<< HEAD
-		add_compile_definitions(USE_MPFR)
-=======
         add_compile_definitions(USE_MPFR)
->>>>>>> 52528404
         set(external_include_dirs ${external_include_dirs} ${MPFR_INCLUDE})
         set(external_libs "${external_libs};${MPFR_LIB}")
         link_directories(${MPFR_LIB})
