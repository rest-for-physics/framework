--- conflicted
+++ resolved
@@ -1,23 +1,20 @@
 #!/usr/bin/python3
 
 ##
-## This script will pull and synchronize all REST submodules to the
-## corresponding
-## reference given at the main repository.
-##
-## Be carefully, if there are commits inside the submodules that have not been
-## pushed
-## to the corresponding remote, they risk from being lost!
-##
-## Use: python3 pull-submodules.py
-##
+## This script will pull and synchronize all REST submodules to the corresponding reference given at the main repository
+##
+## Be carefully, if there are commits inside the submodules that have not been pushed to the corresponding remote,
+## they are at risk of being lost!
+##
+## Usage: python3 pull-submodules.py [--clean] [--force] [--dontask] [--latest:COMMIT_HASH]
+##
+
 import os
 import sys
 import subprocess
 
 PROJECT_ROOT = os.path.dirname(os.path.realpath(__file__))
 
-narg = len(sys.argv)
 lfna = False
 sjtu = False
 latest = False
@@ -28,17 +25,29 @@
 fbName = ""
 
 exclude_elems = ""
-for x in range(narg - 1):
+for x in range(len(sys.argv) - 1):
     if sys.argv[x + 1] == "--lfna":
         lfna = True
-        print(
-            "Adding submodules from lfna repositories. \nBe aware that you should add your local system public ssh to your GitLab and/or GitHub account!\nIt is usually placed at ~/.ssh/id_rsa.pub.\nIf it does not exist just create a new one using 'ssh-keygen -t rsa'.\n\nATTENTION: If a password it is requested the reason behind is no public key for this system is found at the remote repository.\nOnce you do that, only repositories where you have access rights will be pulled.\n\nIf no password is requested everything went fine!\n")
+        print("""\
+Adding submodules from lfna repositories.
+Be aware that you should add your local system public ssh to your GitLab and/or GitHub account!
+It is usually placed at ~/.ssh/id_rsa.pub.
+If it does not exist just create a new one using 'ssh-keygen -t rsa'.
+
+ATTENTION: If a password it is requested the reason behind is no public key for this system is found at the remote repository.
+Once you do that, only repositories where you have access rights will be pulled.
+
+If no password is requested everything went fine!
+            """)
+
     if sys.argv[x + 1] == "--sjtu":
         sjtu = True
         print("Adding submodules from sjtu repositories. You may be asked to enter password for it.")
     if sys.argv[x + 1].find("--latest") >= 0:
-        print(
-            "\nPulling latest submodules from their git repository, instead of the version recorded by REST. \nThis may cause the submodules to be uncompilable.\n")
+        print("""\
+Pulling latest submodules from their git repository, instead of the version recorded by REST.
+This may cause the submodules to be uncompilable.
+        """)
         latest = True
         if sys.argv[x + 1].find("--latest:") >= 0:
             fbName = sys.argv[x + 1][9:]
@@ -56,133 +65,6 @@
 
 
 def main():
-<<<<<<< HEAD
-# The following command may fail
-#   os.system('cd {} && git submodule update --init
-#   --recursive'.format(PROJECT_ROOT))
-
-   if( force and not dontask ):
-      answer = input("This will override local changes on the files. And will bring your local repository to a clean state\nAre you sure to proceed? (y/n) " )
-      if( answer != "y" ):
-         sys.exit(0);
-
-   if( force ):
-      print("Force pulling submodules.")
-
-   if( fbName == "" ):
-       bNamePcs = subprocess.run('git rev-parse --abbrev-ref HEAD', shell=True, stdout=subprocess.PIPE, stderr=subprocess.PIPE)
-       frameworkBranchName = bNamePcs.stdout.decode("utf-8").rstrip("\n")
-   else:
-       frameworkBranchName = fbName
-   print( "Framework branch name: " + frameworkBranchName )
-
-# In case the above command failed, also go through all submodules and update
-# them individually
-   for root, dirs, files in os.walk(PROJECT_ROOT):
-      for filename in files:
-         if filename == '.gitmodules':
-            with open(os.path.join(root, filename), 'r') as gitmodules_file:
-               for line in gitmodules_file:
-                  line = line.replace(' ', '')
-                  if 'path=' in line:
-                     submodule = line.replace('path=', '').strip()
-                     fullpath = os.path.join(root , submodule).replace(' ', '')
-                     if fullpath.find("project") >= 0:
-                        fullpath = fullpath[fullpath.find("project"):]
-                     if fullpath.find("source") >= 0:
-                        fullpath = fullpath[fullpath.find("source"):]
-                     if fullpath.find("packages") >= 0:
-                        fullpath = fullpath[fullpath.find("packages"):]
-                     if fullpath.find("scripts") >= 0:
-                        fullpath = fullpath[fullpath.find("scripts"):]
-
-
-                  if 'url=' in line:
-                     url = line.replace('url=', '').strip()
-
-                     exclude = False
-                     for x in exclude_elems:
-                        if url.lower().find( x.lower() )>0:
-                          exclude = True
-
-                     if (not exclude and url.find("github") != -1) or (url.find("lfna.unizar.es") != -1 and lfna == 1) or (url.find("gitlab.pandax.sjtu.edu.cn") != -1 and sjtu == 1):
-                         print (fullpath.rstrip(), end='')
-                         # init
-                         p = subprocess.run('cd {} && git submodule init {}'.format(root, submodule), shell=True, stdout=subprocess.PIPE, stderr=subprocess.PIPE)
-                         if(debug):
-                             print (p.stdout.decode("utf-8"))
-                             print (p.stderr.decode("utf-8"))
-                         if (p.stdout.decode("utf-8").find("checkout") >= 0):
-                             print(p.stdout.decode("utf-8"))
-                         errorOutput = p.stderr.decode("utf-8")
-                         if errorOutput.find("failed") != -1 or errorOutput.find("error") != -1:
-                             print ("[\033[91m Failed \x1b[0m]")
-                             if(debug):
-                                 print ("Message: ")
-                                 print (errorOutput)
-                             continue
-                         # if force, overrite the changes with git reset
-                         if force == 1:
-                             p = subprocess.run('cd {}/{} && git reset --hard'.format(root, submodule), shell=True, stdout=subprocess.PIPE, stderr=subprocess.PIPE)
-                             if(debug):
-                                 print (p.stdout.decode("utf-8"))
-                                 print (p.stderr.decode("utf-8"))
-                             errorOutput = p.stderr.decode("utf-8")
-                             if errorOutput.find("failed") != -1 or errorOutput.find("error") != -1:
-                                 print ("[\033[91m Failed \x1b[0m]")
-                                 if(debug):
-                                     print ("Message: ")
-                                     print (errorOutput)
-                                 continue
-                         # update submodule
-                         p = subprocess.run('cd {} && git submodule update {}'.format(root, submodule), shell=True, stdout=subprocess.PIPE, stderr=subprocess.PIPE)
-                         if(debug):
-                             print (p.stdout.decode("utf-8"))
-                             print (p.stderr.decode("utf-8"))
-                         if (p.stdout.decode("utf-8").find("checkout") >= 0):
-                             print(p.stdout.decode("utf-8"))
-                         errorOutput = p.stderr.decode("utf-8")
-                         if errorOutput.find("failed") != -1 or errorOutput.find("error") != -1:
-                             print ("[\033[91m Failed \x1b[0m]")
-                             if(debug):
-                                 print ("Message: ")
-                                 print (errorOutput)
-                             continue
-                         # if latest, pull the latest commit instead of the one
-                         # recorded in the main repo
-                         if latest == 1:
-                             command = 'git ls-remote --heads ' + url + ' ' + frameworkBranchName + ' | wc -l'
-                             branchExistsPcs = subprocess.run(command, shell=True, stdout=subprocess.PIPE, stderr=subprocess.PIPE)
-
-                             branchToPull = "master"
-                             if( branchExistsPcs.stdout.decode("utf-8").rstrip("\n") != "0"):
-                                 branchToPull = frameworkBranchName
-                             print( " --> Pulling branch : " + branchToPull + "  " , end='' )
- 
-                             p = subprocess.run('cd {}/{} && git pull --tags origin {}'.format(root, submodule, branchToPull), shell=True, stdout=subprocess.PIPE, stderr=subprocess.PIPE)
-                             if(debug):
-                                 print (p.stdout.decode("utf-8"))
-                                 print (p.stderr.decode("utf-8"))
-                             errorOutput = p.stderr.decode("utf-8")
-                             if errorOutput.find("failed") != -1 or errorOutput.find("error") != -1:
-                                 print ("[\033[91m Failed \x1b[0m]")
-                                 if(debug):
-                                     print ("Message: ")
-                                     print (errorOutput)
-                                 continue
-                         # get commit id
-                         p = subprocess.run('cd {}/{} && git rev-parse HEAD'.format(root, submodule), shell=True, stdout=subprocess.PIPE, stderr=subprocess.PIPE)
-
-                         if errorOutput.find("failed") == -1 and errorOutput.find("error") == -1:
-                             print ("[\033[92m OK \x1b[0m] (" + p.stdout.decode("utf-8")[0:7] + ")")
-
-   if( clean ):
-         p = subprocess.run('git clean -xfd', shell=True, stdout=subprocess.PIPE, stderr=subprocess.PIPE)
-         p = subprocess.run('git reset --hard', shell=True, stdout=subprocess.PIPE, stderr=subprocess.PIPE)
-
-if __name__ == '__main__':
-   main()
-=======
     # The following command may fail
     #   os.system('cd {} && git submodule update --init
     #   --recursive'.format(PROJECT_ROOT))
@@ -208,8 +90,7 @@
 
     print(f"Framework branch name: {frameworkBranchName}")
 
-    # In case the above command failed, also go through all submodules and update
-    # them individually
+    # In case the above command failed, also go through all submodules and update them individually
     for root, dirs, files in os.walk(PROJECT_ROOT):
         for filename in files:
             if filename == ".gitmodules":
@@ -285,8 +166,7 @@
                                         print("Message: ")
                                         print(errorOutput)
                                     continue
-                                # if latest, pull the latest commit instead of the one
-                                # recorded in the main repo
+                                # if latest, pull the latest commit instead of the one recorded in the main repo
                                 if latest:
                                     branchExistsPcs = subprocess.run(
                                         f"git ls-remote --heads {url} {frameworkBranchName} | wc -l",  #
@@ -321,10 +201,9 @@
                                     print("[\033[92m OK \x1b[0m] (" + p.stdout.decode("utf-8")[0:7] + ")")
 
     if clean:
-        p = subprocess.run("git clean -xfd", shell=True, stdout=subprocess.PIPE, stderr=subprocess.PIPE)
-        p = subprocess.run("git reset --hard", shell=True, stdout=subprocess.PIPE, stderr=subprocess.PIPE)
+        subprocess.run("git clean -xfd", shell=True, stdout=subprocess.PIPE, stderr=subprocess.PIPE)
+        subprocess.run("git reset --hard", shell=True, stdout=subprocess.PIPE, stderr=subprocess.PIPE)
 
 
 if __name__ == "__main__":
-    main()
->>>>>>> eca34d61
+    main()