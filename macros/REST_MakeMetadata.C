
#include <TRestReflector.h>
#include <TRestStringHelper.h>
#include <TString.h>

#include <iostream>

#ifndef RESTTask_MakeMetadata
#define RESTTask_MakeMetadata

//*******************************************************************************************************
//***
//*** This macro will generate a source .cxx and a header file serving as a template for new
//*** metadata classes. Please, replace any REMOVE comment with useful information.
//***
//*******************************************************************************************************
Int_t REST_MakeMetadata(TString name) {
    if (name.First("TRest") != 0) {
        ferr << "invalid process name! REST process name must be start with \"TRest\" " << endl;
        return -1;
    }

    ofstream headerFile(name + ".h");
    if (headerFile.fail()) {
        ferr << "failed to create file!" << endl;
        return -1;
    }

    headerFile << "/*************************************************************************" << endl;
    headerFile << " * This file is part of the REST software framework.                     *" << endl;
    headerFile << " *                                                                       *" << endl;
    headerFile << " * Copyright (C) 2016 GIFNA/TREX (University of Zaragoza)                *" << endl;
    headerFile << " * For more information see https://gifna.unizar.es/trex                 *" << endl;
    headerFile << " *                                                                       *" << endl;
    headerFile << " * REST is free software: you can redistribute it and/or modify          *" << endl;
    headerFile << " * it under the terms of the GNU General Public License as published by  *" << endl;
    headerFile << " * the Free Software Foundation, either version 3 of the License, or     *" << endl;
    headerFile << " * (at your option) any later version.                                   *" << endl;
    headerFile << " *                                                                       *" << endl;
    headerFile << " * REST is distributed in the hope that it will be useful,               *" << endl;
    headerFile << " * but WITHOUT ANY WARRANTY; without even the implied warranty of        *" << endl;
    headerFile << " * MERCHANTABILITY or FITNESS FOR A PARTICULAR PURPOSE. See the          *" << endl;
    headerFile << " * GNU General Public License for more details.                          *" << endl;
    headerFile << " *                                                                       *" << endl;
    headerFile << " * You should have a copy of the GNU General Public License along with   *" << endl;
    headerFile << " * REST in $REST_PATH/LICENSE.                                           *" << endl;
    headerFile << " * If not, see https://www.gnu.org/licenses/.                            *" << endl;
    headerFile << " * For the list of contributors see $REST_PATH/CREDITS.                  *" << endl;
    headerFile << " *************************************************************************/" << endl;
    headerFile << endl;
    headerFile << "#ifndef REST_" << name << endl;
    headerFile << "#define REST_" << name << endl;
    headerFile << endl;
    headerFile << "#include \"TRestMetadata.h\"" << endl;
    headerFile << endl;
    headerFile << "/// UPDATE Write here a brief description. Just one line!" << endl;
    headerFile << "class " << name << " : public TRestMetadata {" << endl;
    headerFile << "private:" << endl;
    headerFile << "" << endl;
    headerFile << "    // REMOVE COMMENT. Add here the members/parameters for your metadata class." << endl;
    headerFile << "    // You can set their default values here together. " << endl;
    headerFile << "    // Note: add \"//!\" mark at the end of the member definition" << endl;
    headerFile
        << "    // if you don't want to save them to disk. The following dummy member are given as examples."
        << endl;
    headerFile << "" << endl;
    headerFile << "    /// REMOVE MEMBER. A dummy member that will be written to the ROOT file." << endl;
    headerFile << "    Double_t fDummy = 3.14; //<" << endl;
    headerFile << "" << endl;
    headerFile << "    /// REMOVE MEMBER. A dummy member that will be NOT written to the ROOT file." << endl;
    headerFile << "    Double_t fDummyVar = 3.14; //!" << endl;
    headerFile << endl;
    headerFile << "public:" << endl;
    headerFile << "    /// UPDATE Documentation of dummy getter" << endl;
    headerFile << "    Double_t GetDummy() { return fDummy;}" << endl;
    headerFile << endl;
    headerFile << "    /// UPDATE Documentation of dummy getter" << endl;
    headerFile << "    Double_t GetDummyVar() { return fDummy;}" << endl;
    headerFile << endl;
    headerFile << "    /// UPDATE Documentation of dummy setter" << endl;
    headerFile << "    void SetDummy( const Double_t &dummy) { fDummy = dummy;}" << endl;
    headerFile << endl;
    headerFile << "    /// UPDATE Documentation of dummy setter" << endl;
    headerFile << "    void SetDummyVar( const Double_t &dummy) { fDummyVar = dummy;}" << endl;
    headerFile << endl;
    headerFile << "    void Initialize();" << endl;
    headerFile << endl;
    headerFile << "public:" << endl;
    headerFile << "    void PrintMetadata();" << endl;
    headerFile << endl;
    headerFile << "    " << name << "();" << endl;
<<<<<<< HEAD
    headerFile << "    " << name << "(const char* configFilename, std::string name = \"\")" << endl;
=======
    headerFile << "    " << name << "(const char* cfgFileName, std::string name = \"\");" << endl;
>>>>>>> c4dd136a
    headerFile << "    ~" << name << "();" << endl;
    headerFile << endl;
    headerFile << "    // REMOVE COMMENT. ROOT class definition helper. Increase the number in it every time"
               << endl;
    headerFile << "    // you add/rename/remove the metadata members" << endl;
    headerFile << "    ClassDef(" << name << ", 1);" << endl;
    headerFile << endl;
    headerFile << "};" << endl;
    headerFile << "#endif" << endl;

    headerFile.flush();
    headerFile.close();

    ofstream sourceFile(name + ".cxx");
    if (headerFile.fail()) {
        ferr << "failed to create file!" << endl;
        return -1;
    }

    sourceFile << "/*************************************************************************" << endl;
    sourceFile << " * This file is part of the REST software framework.                     *" << endl;
    sourceFile << " *                                                                       *" << endl;
    sourceFile << " * Copyright (C) 2016 GIFNA/TREX (University of Zaragoza)                *" << endl;
    sourceFile << " * For more information see https://gifna.unizar.es/trex                 *" << endl;
    sourceFile << " *                                                                       *" << endl;
    sourceFile << " * REST is free software: you can redistribute it and/or modify          *" << endl;
    sourceFile << " * it under the terms of the GNU General Public License as published by  *" << endl;
    sourceFile << " * the Free Software Foundation, either version 3 of the License, or     *" << endl;
    sourceFile << " * (at your option) any later version.                                   *" << endl;
    sourceFile << " *                                                                       *" << endl;
    sourceFile << " * REST is distributed in the hope that it will be useful,               *" << endl;
    sourceFile << " * but WITHOUT ANY WARRANTY; without even the implied warranty of        *" << endl;
    sourceFile << " * MERCHANTABILITY or FITNESS FOR A PARTICULAR PURPOSE. See the          *" << endl;
    sourceFile << " * GNU General Public License for more details.                          *" << endl;
    sourceFile << " *                                                                       *" << endl;
    sourceFile << " * You should have a copy of the GNU General Public License along with   *" << endl;
    sourceFile << " * REST in $REST_PATH/LICENSE.                                           *" << endl;
    sourceFile << " * If not, see https://www.gnu.org/licenses/.                            *" << endl;
    sourceFile << " * For the list of contributors see $REST_PATH/CREDITS.                  *" << endl;
    sourceFile << " *************************************************************************/" << endl;
    sourceFile << "" << endl;
    sourceFile << "/////////////////////////////////////////////////////////////////////////" << endl;
    sourceFile << "/// Write the class description Here                                     " << endl;
    sourceFile << "/// " << endl;
    sourceFile << "/// ### Parameters" << endl;
    sourceFile << "/// Describe any parameters this process receives: " << endl;
    sourceFile << "/// * **parameter1**: This parameter ..." << endl;
    sourceFile << "/// * **parameter2**: This parameter is ..." << endl;
    sourceFile << "/// " << endl;
    sourceFile << "/// " << endl;
    sourceFile << "/// ### Examples" << endl;
    sourceFile << "/// Give examples of usage and RML descriptions that can be tested.      " << endl;
    sourceFile << "/// \\code" << endl;
    sourceFile << "///     <WRITE A CODE EXAMPLE HERE>" << endl;
    sourceFile << "/// \\endcode" << endl;
    sourceFile << "/// " << endl;
    sourceFile << "/// ### Running pipeline example" << endl;
    sourceFile << "/// Add the examples to a pipeline to guarantee the code will be running " << endl;
    sourceFile << "/// on future framework upgrades.                                        " << endl;
    sourceFile << "/// " << endl;
    sourceFile << "/// " << endl;
    sourceFile << "/// Please, add any figure that may help to illustrate the process       " << endl;
    sourceFile << "/// " << endl;
    sourceFile
        << "/// \\htmlonly <style>div.image img[src=\"trigger.png\"]{width:500px;}</style> \\endhtmlonly"
        << endl;
    sourceFile << "/// ![An illustration of the trigger definition](trigger.png)             " << endl;
    sourceFile << "/// " << endl;
    sourceFile << "/// The png image should be uploaded to the ./images/ directory          " << endl;
    sourceFile << "///                                                                      " << endl;
    sourceFile << "///----------------------------------------------------------------------" << endl;
    sourceFile << "///                                                                      " << endl;
    sourceFile << "/// REST-for-Physics - Software for Rare Event Searches Toolkit 	    " << endl;
    sourceFile << "///                                                                      " << endl;
    sourceFile << "/// History of developments:                                             " << endl;
    sourceFile << "///                                                                      " << endl;
    sourceFile << "/// YEAR-Month: First implementation of " << name << endl;
    sourceFile << "/// WRITE YOUR FULL NAME " << endl;
    sourceFile << "///                                                                      " << endl;
    sourceFile << "/// \\class " << name << "                                               " << endl;
    sourceFile << "/// \\author: TODO. Write full name and e-mail:        " << getenv("USER") << endl;
    sourceFile << "///                                                                      " << endl;
    sourceFile << "/// <hr>                                                                 " << endl;
    sourceFile << "///                                                                      " << endl;
    sourceFile << endl;
    sourceFile << "#include \"" << name << ".h\"" << endl;
    sourceFile << endl;
    sourceFile << "ClassImp(" << name << ");" << endl;
    sourceFile << endl;
    sourceFile << "///////////////////////////////////////////////                          " << endl;
    sourceFile << "/// \\brief Default constructor                                          " << endl;
    sourceFile << "///                                                                      " << endl;
    sourceFile << name << "::" << name << "() {" << endl;
    sourceFile << "    Initialize();" << endl;
    sourceFile << "}" << endl;
    sourceFile << endl;
    sourceFile << "/////////////////////////////////////////////" << endl;
    sourceFile << "/// \\brief Constructor loading data from a config file" << endl;
    sourceFile << "///" << endl;
    sourceFile << "/// If no configuration path is defined using TRestMetadata::SetConfigFilePath" << endl;
    sourceFile << "/// the path to the config file must be specified using full path, absolute or" << endl;
    sourceFile << "/// relative." << endl;
    sourceFile << "///" << endl;
    sourceFile << "/// The default behaviour is that the config file must be specified with" << endl;
    sourceFile << "/// full path, absolute or relative." << endl;
    sourceFile << "///" << endl;
    sourceFile << "/// \\param configFilename A const char* giving the path to an RML file." << endl;
    sourceFile << "/// \\param name The name of the specific metadata. It will be used to find the" << endl;
    sourceFile << "/// corresponding TRestAxionMagneticField section inside the RML." << endl;
    sourceFile << "///" << endl;
    sourceFile << name << "::" << name
<<<<<<< HEAD
               << "(const char* configFilename, string name) : TRestMetadata(configFilename) {" << endl;
=======
               << "(const char* cfgFileName, std::string name) : TRestMetadata(cfgFileName) {" << endl;
>>>>>>> c4dd136a
    sourceFile << "    LoadConfigFromFile(fConfigFileName, name);" << endl;
    sourceFile << "" << endl;
    sourceFile << "	 if (GetVerboseLevel() >= REST_Info) PrintMetadata();" << endl;
    sourceFile << "}" << endl;
    sourceFile << endl;
    sourceFile << "///////////////////////////////////////////////                          " << endl;
    sourceFile << "/// \\brief Default destructor                                           " << endl;
    sourceFile << "///                                                                      " << endl;
    sourceFile << name << "::~" << name << "() {" << endl;
    sourceFile << "}" << endl;
    sourceFile << endl;
    sourceFile << "///////////////////////////////////////////////                          " << endl;
    sourceFile << "/// \\brief Function to initialize input/output event members and define " << endl;
    sourceFile << "/// the section name                                                     " << endl;
    sourceFile << "///                                                                      " << endl;
    sourceFile << "void " << name << "::Initialize() {" << endl;
    sourceFile << "    SetSectionName(this->ClassName());" << endl;
    sourceFile << "    // REMOVE COMMENT. Remove SetLibraryVersion line code if" << endl;
    sourceFile << "    // your metadata class is a framework class." << endl;
    sourceFile << "    SetLibraryVersion(LIBRARY_VERSION);" << endl;
    sourceFile << endl;
    sourceFile << "    // REMOVE COMMENT. Initialize here any special data members if needed" << endl;
    sourceFile << endl;
    sourceFile << "}" << endl;
    sourceFile << endl;
    sourceFile << "/////////////////////////////////////////////" << endl;
    sourceFile
        << "/// \\brief Prints on screen the information about the metadata members of TRestAxionSolarFlux"
        << endl;
    sourceFile << "///" << endl;
    sourceFile << "void " << name << "::PrintMetadata() {" << endl;
    sourceFile << "    TRestMetadata::PrintMetadata();" << endl;
    sourceFile << endl;
    sourceFile << "    metadata << \" - Dummy member : \" << fDummy << endl;" << endl;
    sourceFile << "}" << endl;
    sourceFile << endl;

    sourceFile.flush();
    sourceFile.close();

    cout << endl;
    cout << "--------------------------------" << endl;
    cout << "Metadata class code generation complete!" << endl;
    cout << "* " << name << ".h" << endl;
    cout << "* " << name << ".cxx" << endl;
    cout << endl;
    cout << "Put the two files into proper directories and re-run cmake/make" << endl;
    cout << "Remember to replace REMOVE/UPDATE statements by meaningful documentation" << endl;
    cout << "--------------------------------" << endl;
    cout << endl;

    return 0;
}
#endif<|MERGE_RESOLUTION|>--- conflicted
+++ resolved
@@ -89,11 +89,7 @@
     headerFile << "    void PrintMetadata();" << endl;
     headerFile << endl;
     headerFile << "    " << name << "();" << endl;
-<<<<<<< HEAD
     headerFile << "    " << name << "(const char* configFilename, std::string name = \"\")" << endl;
-=======
-    headerFile << "    " << name << "(const char* cfgFileName, std::string name = \"\");" << endl;
->>>>>>> c4dd136a
     headerFile << "    ~" << name << "();" << endl;
     headerFile << endl;
     headerFile << "    // REMOVE COMMENT. ROOT class definition helper. Increase the number in it every time"
@@ -205,11 +201,7 @@
     sourceFile << "/// corresponding TRestAxionMagneticField section inside the RML." << endl;
     sourceFile << "///" << endl;
     sourceFile << name << "::" << name
-<<<<<<< HEAD
-               << "(const char* configFilename, string name) : TRestMetadata(configFilename) {" << endl;
-=======
-               << "(const char* cfgFileName, std::string name) : TRestMetadata(cfgFileName) {" << endl;
->>>>>>> c4dd136a
+               << "(const char* configFilename, std::string name) : TRestMetadata(configFilename) {" << endl;
     sourceFile << "    LoadConfigFromFile(fConfigFileName, name);" << endl;
     sourceFile << "" << endl;
     sourceFile << "	 if (GetVerboseLevel() >= REST_Info) PrintMetadata();" << endl;
