#include <iostream>
#include <string>
#include "TRestTask.h"
using namespace std;

#include <TString.h>
#include "TRestDataBase.h"

Int_t REST_DataBase(Int_t run = -1) {
    TRestStringOutput fout;
    TRestDataBase* db = TRestDataBase::instantiate("PSQL");
    if (db == NULL) {
        fout.setcolor(COLOR_BOLDRED);
        fout << "REST ERROR!! package: restDataBaseImpl not installed!" << endl;
        fout << "cannot print database record!" << endl;
    } else {
        if (run < 0) run = db->get_lastrun();
<<<<<<< HEAD
        db->print(Form("select * from rest_runs where run_id=%i", run));
=======
        db->print(run);
        return 0;
>>>>>>> fce58a83
    }

    return 1;
}<|MERGE_RESOLUTION|>--- conflicted
+++ resolved
@@ -15,12 +15,7 @@
         fout << "cannot print database record!" << endl;
     } else {
         if (run < 0) run = db->get_lastrun();
-<<<<<<< HEAD
         db->print(Form("select * from rest_runs where run_id=%i", run));
-=======
-        db->print(run);
-        return 0;
->>>>>>> fce58a83
     }
 
     return 1;
