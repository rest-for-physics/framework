TRestRun* run = nullptr;
TRestAnalysisTree* ana_tree = nullptr;
TTree* ev_tree = nullptr;
TRestEvent* ev = nullptr;
TRestDataSet* dSet = nullptr;
std::map<std::string, TRestMetadata*> metadata;

void REST_OpenInputFile(const std::string& fileName) {
    if (TRestTools::isRunFile(fileName)) {
        printf("\n%s\n", "REST processed file identified. It contains a valid TRestRun.");
        run = new TRestRun(fileName);
        printf("\nAttaching TRestRun %s as run...\n", fileName.c_str());
        ana_tree = run->GetAnalysisTree();
        printf("\nAttaching TRestAnalysisTree as ana_tree...\n");
        ev_tree = run->GetEventTree();
        printf("\nAttaching event tree as ev_tree...\n");
        ev = run->GetInputEvent();
<<<<<<< HEAD
        printf("\nAttaching input event %s as ev...\n",ev->ClassName());
        run->GetEntry(0);
=======
        run->GetEntry(0);
        printf("\nAttaching input event %s as ev...\n", ev->ClassName());
        std::map<std::string, int> metanames;
>>>>>>> 3fd4e917
        for (auto& [name, meta] : metadata) delete meta;
        metadata.clear();
        for (int n = 0; n < run->GetNumberOfMetadata(); n++) {
            std::string metaName = run->GetMetadataNames()[n];
            if (metaName.find("Historic") != string::npos) continue;
            TRestMetadata* md = run->GetMetadata(metaName);
              if(md == nullptr){
                printf("\nERROR Cannot get metadata pointer for class %s and name%s\n", md->ClassName(),
                   metaName.c_str() );
                continue;
              }
            metaName = Replace(metaName, " ", "");
            metaName = Replace(metaName, ".", "_");
            metadata[metaName] = md;
            printf("\nAttaching Metadata class %s as metadata[\"%s\"]...\n", md->ClassName(),
                   metaName.c_str());
        }

    } else if (TRestTools::isDataSet(fileName)) {
        printf("\n%s\n", "REST dataset file identified. It contains a valid TRestDataSet.");
        printf("\nImporting dataset %s as `dSet`\n", fileName.c_str());
        printf("\n%s\n", "The dataset is ready. You may now access the dataset using:");
        printf("\n%s\n", " - dSet->PrintMetadata()");
        printf("%s\n", " - dSet->GetDataFrame().GetColumnNames()");
        printf("%s\n\n", " - dSet->GetTree()->GetEntries()");
        if (dSet) delete dSet;
        dSet = new TRestDataSet();
        dSet->Import(fileName);
    } else {
        printf("\n%s is not a valid TRestRun or TRestDataSet\n", fileName.c_str());
    }
}<|MERGE_RESOLUTION|>--- conflicted
+++ resolved
@@ -15,14 +15,8 @@
         ev_tree = run->GetEventTree();
         printf("\nAttaching event tree as ev_tree...\n");
         ev = run->GetInputEvent();
-<<<<<<< HEAD
-        printf("\nAttaching input event %s as ev...\n",ev->ClassName());
-        run->GetEntry(0);
-=======
         run->GetEntry(0);
         printf("\nAttaching input event %s as ev...\n", ev->ClassName());
-        std::map<std::string, int> metanames;
->>>>>>> 3fd4e917
         for (auto& [name, meta] : metadata) delete meta;
         metadata.clear();
         for (int n = 0; n < run->GetNumberOfMetadata(); n++) {
