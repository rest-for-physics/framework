--- conflicted
+++ resolved
@@ -15,12 +15,7 @@
         <parameter name="stripsThickness" value="1.2mm"/>
     </TRestStrippedMask>
 	<TRestRadialStrippedMask name="radialStrips" verboseLevel="warning">
-<<<<<<< HEAD
-		<parameter name="maskRadius" value="30cm" />
-        <parameter name="maskInternalRadius" value="10cm"/>
-=======
 		<parameter name="maskRadius" value="19.4cm" />
->>>>>>> 43c1e262
 		<parameter name="offset" value="(0,0)cm" />
 		<parameter name="rotationAngle" value="30degrees" />
 
