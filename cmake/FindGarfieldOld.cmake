--- conflicted
+++ resolved
@@ -10,30 +10,14 @@
 set(Garfield_DIR $ENV{GARFIELD_HOME})
 
 find_path(Garfield_INCLUDE_DIRS Sensor.hh
-<<<<<<< HEAD
-        HINTS ${Garfield_DIR}/Include/ ${Garfield_DIR}/Include/Garfield
-        ${Garfield_DIR}/include/ ${Garfield_DIR}/include/Garfield)
-
-find_path(Garfield_INCLUDE_Heed_DIRS HeedChamber.hh
-        HINTS ${Garfield_DIR}/Heed/)
-=======
         HINTS ${Garfield_DIR}/Include ${Garfield_DIR}/Include/Garfield
         ${Garfield_DIR}/include ${Garfield_DIR}/include/Garfield)
->>>>>>> 938c6d88
 
 find_path(Garfield_INCLUDE_Heed_DIRS HeedChamber.hh
         HINTS ${Garfield_DIR}/Heed)
 
 find_library(Garfield_LIBRARIES NAMES libGarfield.so Garfield
         HINTS ${Garfield_DIR}/lib ${Garfield_LIB_DIR})
-<<<<<<< HEAD
-#message(STATUS Garfield_LIBRARIES ${Garfield_LIBRARIES})
-
-#if (${Garfield_LIBRARY_DIR})
-#  set (Garfield_LIBRARIES -L${Garfield_LIBRARY_DIR} -lGarfield)
-#endif()
-=======
->>>>>>> 938c6d88
 
 if (Garfield_INCLUDE_DIRS AND Garfield_LIBRARIES)
     set(Garfield_FOUND TRUE)
