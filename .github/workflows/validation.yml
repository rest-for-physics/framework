--- conflicted
+++ resolved
@@ -175,7 +175,6 @@
       - name: 02_PandaXiiiMC
         run: |
           source ${{ env.REST_PATH }}/thisREST.sh
-<<<<<<< HEAD
           cd framework/pipeline/pandaxiii_MC
           restG4 ${{ env.REST_PATH }}/examples/restG4/05.PandaXIII/Xe136bb0n.rml -o Xe136bb0n.root
           restRoot -b -q ${{ env.REST_PATH }}/examples/restG4/05.PandaXIII/Validate.C'("Xe136bb0n.root")'
@@ -186,11 +185,6 @@
           restG4 ${{ env.REST_PATH }}/examples/restG4/05.PandaXIII/Xe136bb0n.rml -o Xe136bb0n_small_reference_pipeline.root -n 1
           restManager --c AllProcesses.rml --i Xe136bb0n_small_reference_pipeline.root --o Xe136bb0n_small_reference_processed_pipeline.root
           restRoot -b -q ../MakeBasicTree.C'("Xe136bb0n_small_reference_processed_pipeline.root", "Xe136bb0n_validation_pipeline.root")'
-=======
-          cd framework/pipeline/pandaxiii_MC
-          restG4 ${{ env.REST_PATH }}/examples/restG4/05.PandaXIII/Xe136bb0n.rml -o Xe136bb0n.root
-          restRoot -b -q ${{ env.REST_PATH }}/examples/restG4/05.PandaXIII/Validate.C'("Xe136bb0n.root")'
->>>>>>> 6120ac46
       - name: Upload Artifacts
         uses: actions/upload-artifact@v3
         with:
@@ -442,11 +436,7 @@
           source ${{ env.REST_PATH }}/thisREST.sh
           cd framework/pipeline/pandaxiii_MC
           restG4 ${{ env.REST_PATH }}/examples/restG4/05.PandaXIII/Xe136bb0n.rml -o Xe136bb0n.root
-<<<<<<< HEAD
-          restRoot -b -q ${{ env.REST_PATH }}/examples/restG4/05.PandaXIII/ValidateG4.C'("Xe136bb0n.root")'
-=======
           restRoot -b -q ${{ env.REST_PATH }}/examples/restG4/05.PandaXIII/Validate.C'("Xe136bb0n.root")'
->>>>>>> 6120ac46
       - name: Upload Artifacts
         uses: actions/upload-artifact@v3
         with:
