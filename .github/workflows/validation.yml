name: Validation

# Controls when the workflow will run
on:
  # Triggers the workflow on push or pull request events but only for the "master" branch
  push:
    branches: [ "master" ]
  pull_request:
    branches: [ "master" ]
  release:

  # Allows you to run this workflow manually from the Actions tab
  workflow_dispatch:
  # Allows you to run this workflow from submodules
  workflow_call:

env:
  CMAKE_BUILD_TYPE: Release
  REST_PATH: /rest/framework/install
  BRANCH_NAME: ${{ github.head_ref || github.ref_name }}

defaults:
  run:
    shell: bash

jobs:

  build-test:
    name: Build and run tests
    runs-on: ubuntu-latest
    container:
      image: ghcr.io/lobis/root-geant4-garfield:rest-for-physics
    steps:
      - uses: actions/checkout@v3
      - name: Build and install
        uses: rest-for-physics/framework/.github/actions/build@master
        with:
          cmake-flags: "-DCMAKE_INSTALL_PREFIX=${{ env.REST_PATH }} -DCMAKE_BUILD_TYPE=${{ env.CMAKE_BUILD_TYPE }} -DCMAKE_PREFIX_PATH=$GARFIELD_INSTALL -DREST_ALL_LIBS=ON -DREST_G4=ON -DREST_GARFIELD=ON -DTEST=ON"
          branch: ${{ env.BRANCH_NAME }}
          build-path: build
      - name: Test
        run: |
          source ${{ env.REST_PATH }}/thisREST.sh
          cd framework/build
          ctest --output-on-failure

  framework-install:
    name: Build and cache installation
    runs-on: ubuntu-latest
    container:
      image: ghcr.io/lobis/root-geant4-garfield:rest-for-physics
    steps:
      - uses: actions/checkout@v3
      - name: Build and install
        uses: rest-for-physics/framework/.github/actions/build@master
        with:
          cmake-flags: "-DCMAKE_INSTALL_PREFIX=${{ env.REST_PATH }} -DCMAKE_BUILD_TYPE=${{ env.CMAKE_BUILD_TYPE }} -DCMAKE_PREFIX_PATH=$GARFIELD_INSTALL -DREST_ALL_LIBS=ON -DREST_G4=ON -DREST_GARFIELD=ON"
          branch: ${{ env.BRANCH_NAME }}
      - name: Test REST
        run: |
          printenv
          cat ${{ env.REST_PATH }}/thisREST.sh
          source ${{ env.REST_PATH }}/thisREST.sh
          restManager ListMacros
          restRoot -b -q
      - name: Cache framework installation
        id: framework-install-cache
        uses: actions/cache@v3
        with:
          key: ${{ env.BRANCH_NAME }}-${{ github.sha }}
          path: ${{ env.REST_PATH }}
      - name: Upload Artifacts
        uses: actions/upload-artifact@v3
        with:
          name: rest-install
          path: ${{ env.REST_PATH }}
          retention-days: 1

<<<<<<< HEAD
  #  file-compatibility:
  #    name: "Previous Version File Compatibility"
  #    runs-on: ubuntu-latest
  #    container:
  #      image: ghcr.io/lobis/root-geant4-garfield:rest-for-physics
  #    needs: [ framework-install ]
  #    steps:
  #      - uses: actions/checkout@v3
  #        with:
  #          repository: rest-for-physics/framework
  #          path: framework
  #      - name: Restore cache
  #        uses: actions/cache@v3
  #        id: framework-install-cache
  #        with:
  #          key: ${{ env.BRANCH_NAME }}-${{ github.sha }}
  #          path: ${{ env.REST_PATH }}
  #      - name: Open V2.2 file
  #        run: |
  #          source ${{ env.REST_PATH }}/thisREST.sh
  #          cd framework/pipeline/fileopening
  #          restManager PrintTrees v2.2.30_hits.root
  #
=======
  file-compatibility:
    name: "Previous Version File Compatibility"
    runs-on: ubuntu-latest
    container:
      image: ghcr.io/lobis/root-geant4-garfield:rest-for-physics
    needs: [ framework-install ]
    steps:
      - uses: actions/checkout@v3
        with:
          repository: rest-for-physics/framework
          path: framework
      - name: Restore cache
        uses: actions/cache@v3
        id: framework-install-cache
        with:
          key: ${{ env.BRANCH_NAME }}-${{ github.sha }}
          path: ${{ env.REST_PATH }}
      - name: Open V2.2 file
        run: |
          source ${{ env.REST_PATH }}/thisREST.sh
          cd framework/pipeline/fileopening
          restManager PrintTrees v2.2.30_hits.root

>>>>>>> 18ae5a03
  metadata:
    name: "Metadata"
    runs-on: ubuntu-latest
    container:
      image: ghcr.io/lobis/root-geant4-garfield:rest-for-physics
    needs: [ framework-install ]
    steps:
      - uses: actions/checkout@v3
        with:
          repository: rest-for-physics/framework
          path: framework
      - name: Checkout framework branch
        run: |
          cd framework
          ./scripts/checkoutRemoteBranch.sh ${{ env.BRANCH_NAME }}
      - name: Restore cache
        uses: actions/cache@v3
        id: framework-install-cache
        with:
          key: ${{ env.BRANCH_NAME }}-${{ github.sha }}
          path: ${{ env.REST_PATH }}
      # Not used in gitlab pipeline, checks $CI_SERVER_HOST
      - name: Load Gas
        run: |
          source ${{ env.REST_PATH }}/thisREST.sh
          cd framework/pipeline/metadata/gas/
          restRoot -b -q LoadGasFromServerAndValidate.C
      # Not working, not used in gitlab pipeline
      #- name: Generate Gas
      #  run: |
      #    source ${{ env.REST_PATH }}/thisREST.sh
      #    source $(root-config --bindir)/thisroot.sh
      #    cd framework/pipeline/metadata/gas/
      #    restRoot -b -q GenerateDummyGas.C
      - name: Generate Readout
        run: |
          source ${{ env.REST_PATH }}/thisREST.sh
          cd framework/pipeline/metadata/readout/
          restManager --c generateReadout.rml --o readout.root
          restRoot -b -q PrintReadout.C'("readout.root")' > /dev/null
      # We need to introduce basic validation here
      #    - diff validation.txt print.txt
      - name: Basic Readout
        run: |
          source ${{ env.REST_PATH }}/thisREST.sh
          cd framework/projects/basic-examples/
          git submodule update --init .
          cd basic-readouts
          git submodule update --init .
          restRoot -b -q GenerateReadouts.C'("basic.root")'
          restRoot -b -q BasicValidation.C'("basic.root", "pixelDecoding")'

  pandax-iii:
    name: "PandaX-III"
    runs-on: ubuntu-latest
    container:
      image: ghcr.io/lobis/root-geant4-garfield:rest-for-physics
    needs: [ framework-install ]
    steps:
      - uses: actions/checkout@v3
        with:
          repository: rest-for-physics/framework
          path: framework
      - name: Checkout framework branch
        run: |
          cd framework
          ./scripts/checkoutRemoteBranch.sh ${{ env.BRANCH_NAME }}
      - name: Restore cache
        uses: actions/cache@v3
        id: framework-install-cache
        with:
          key: ${{ env.BRANCH_NAME }}-${{ github.sha }}
          path: ${{ env.REST_PATH }}
      - name: 02_PandaXiiiMC
        run: |
          source ${{ env.REST_PATH }}/thisREST.sh
          cd framework/pipeline/pandaxiii_MC
          restG4 ${{ env.REST_PATH }}/examples/restG4/05.PandaXIII/Xe136bb0n.rml -o Xe136bb0n.root
          restRoot -b -q ${{ env.REST_PATH }}/examples/restG4/05.PandaXIII/Validate.C'("Xe136bb0n.root")'
      - name: 02_PandaXiiiMC small for reference # We can use these artifacts to update the validation reference file
        run: |
          source ${{ env.REST_PATH }}/thisREST.sh
          cd framework/pipeline/pandaxiii_MC
          restG4 ${{ env.REST_PATH }}/examples/restG4/05.PandaXIII/Xe136bb0n.rml -o Xe136bb0n_small_reference_pipeline.root -n 1
          restManager --c AllProcesses.rml --i Xe136bb0n_small_reference_pipeline.root --o Xe136bb0n_small_reference_processed_pipeline.root
          restRoot -b -q ../MakeBasicTree.C'("Xe136bb0n_small_reference_processed_pipeline.root", "Xe136bb0n_validation_pipeline.root")'
      - name: Upload Artifacts
        uses: actions/upload-artifact@v3
        with:
          name: Xe136bb
          path: |
            framework/pipeline/pandaxiii_MC/Xe136bb0n.root
            framework/pipeline/pandaxiii_MC/Xe136bb0n_small_reference_pipeline.root
            framework/pipeline/pandaxiii_MC/Xe136bb0n_small_reference_processed_pipeline.root
            framework/pipeline/pandaxiii_MC/Xe136bb0n_validation_pipeline.root
          retention-days: 1
      - name: PandaXIII Topological
        run: |
          source ${{ env.REST_PATH }}/thisREST.sh
          cd framework/pipeline/pandaxiii_MC
          restManager --c AllProcesses.rml --i Xe136bb0n_small_reference.root --o Xe136bb0n_small_reference_processed.root
          restRoot -b -q ../MakeBasicTree.C'("Xe136bb0n_small_reference_processed.root")'
          restRoot -b -q ../ValidateTrees.C'("Xe136bb0n_validation.root")'
          # restManager --c plots.rml --i Xe136bb0n_small_reference_processed.root
      # This command is failing in the docker, reproducible locally, not clear why...
      #        echo | sleep 5 | restManager --c plots.rml --i testOutput.root
      #    - name: Upload Artifacts
      #      uses: actions/upload-artifact@v3
      #      with:
      #        name: PandaTrackParam
      #        path: framework/pipeline/pandaxiii_MC/trackParameter.png
      #        retention-days: 1
      - name: PandaXIII Topological from Geant4
        run: |
          source ${{ env.REST_PATH }}/thisREST.sh
          cd framework/pipeline/pandaxiii_MC
          echo "using just-generated g4 file"
          restManager --c AllProcesses.rml --i Xe136bb0n.root --o Xe136bb0n_processed.root --j 1 --e 10
          restRoot -b -q ../MakeBasicTree.C'("Xe136bb0n_processed.root")'
          restRoot -b -q ../ValidateTrees.C'("Xe136bb0n_validation.root")'
      - name: Upload Artifacts
        uses: actions/upload-artifact@v3
        with:
          name: PandaTestOutput
          path: framework/pipeline/pandaxiii_MC/Xe136bb0n_processed.root
          retention-days: 1
      - name: PandaXIII Data
        run: |
          source ${{ env.REST_PATH }}/thisREST.sh
          cd framework/pipeline/pandaxiii_data
          restManager --c P3AutoChain.rml --i CoBo_AsAd0_2019-03-15.graw --o testOutput.root --j 1
          restRoot -b -q ../MakeBasicTree.C'("testOutput.root")'
          restRoot -b -q ../ValidateTrees.C'("validation.root")'
      - name: Upload Artifacts
        uses: actions/upload-artifact@v3
        with:
          name: PandaTriggerRate
          path: framework/pipeline/pandaxiii_data/TriggerRate.png
          retention-days: 1

  trex-dm:
    name: "TREX-DM"
    runs-on: ubuntu-latest
    container:
      image: ghcr.io/lobis/root-geant4-garfield:rest-for-physics
    needs: [ framework-install ]
    steps:
      - uses: actions/checkout@v3
        with:
          repository: rest-for-physics/framework
          path: framework
      - name: Checkout framework branch
        run: |
          cd framework
          ./scripts/checkoutRemoteBranch.sh ${{ env.BRANCH_NAME }}
      - name: Restore cache
        uses: actions/cache@v3
        id: framework-install-cache
        with:
          key: ${{ env.BRANCH_NAME }}-${{ github.sha }}
          path: ${{ env.REST_PATH }}
      - name: TREX-DM Latest Data
        run: |
          source ${{ env.REST_PATH }}/thisREST.sh
          cd framework/pipeline/trex
          wget https://sultan.unizar.es/trexdm-readouts/readouts_v2.3.root
          restManager --c 01_raw.rml --f R01928_tagTest_Vm_250_Vd_160_Pr_6_Gain_0x0_Shape_0xF_Clock_0x4-068.aqs
          restManager --c 02_signal.rml --f RawData_01928.root
          restManager --c 03_hits.rml --f Signals_01928.root
          restRoot -b -q ../MakeBasicTree.C'("Hits_01928.root")'
          rm RawData_01928.root
          rm Signals_01928.root
          root -b -q ../ValidateTrees.C'("validation.root")'
          restRoot -b -q ValidateDetectorParams.C'("Hits_01928.root")'
      - name: Upload Artifacts
        uses: actions/upload-artifact@v3
        with:
          name: TREXHits
          path: framework/pipeline/trex/Hits_01928.root
          retention-days: 1
      - name: AnalysisPlot
        run: |
          source ${{ env.REST_PATH }}/thisREST.sh
          cd framework/pipeline/analysisPlot/
          restManager --c summary.rml --f ../trex/Hits_01928.root
      - name: AnalysisPlot2
        run: |
          source ${{ env.REST_PATH }}/thisREST.sh
          cd framework/pipeline/analysisPlot/
          restManager --batch --c classify.rml
          restRoot -b -q ValidateClassify.C

  examples:
    name: Run examples
    runs-on: ubuntu-latest
    container:
      image: ghcr.io/lobis/root-geant4-garfield:rest-for-physics
    needs: [ framework-install ]
    steps:
      - uses: actions/checkout@v3
        with:
          repository: rest-for-physics/framework
          path: framework
      - name: Checkout framework branch
        run: |
          cd framework
          ./scripts/checkoutRemoteBranch.sh ${{ env.BRANCH_NAME }}
      - name: Restore cache
        uses: actions/cache@v3
        id: framework-install-cache
        with:
          key: ${{ env.BRANCH_NAME }}-${{ github.sha }}
          path: ${{ env.REST_PATH }}
      - name: Test Metadata
        run: |
          source ${{ env.REST_PATH }}/thisREST.sh
          cd ${{ env.REST_PATH }}/examples
          restManager --c saveMetadataFile.rml --o meta.root
      - name: Upload Artifacts
        uses: actions/upload-artifact@v3
        with:
          name: Metadata
          path: ${{ env.REST_PATH }}/examples/meta.root
          retention-days: 1
      - name: 01_NLDBD
        run: |
          source ${{ env.REST_PATH }}/thisREST.sh
          cd ${{ env.REST_PATH }}/examples/restG4/01.NLDBD/
          restG4 NLDBD.rml
          restRoot -b -q Validate.C'("Run00001_NLDBD_Test.root")'
      - name: Upload Artifacts
        uses: actions/upload-artifact@v3
        with:
          name: NLDBD
          path: ${{ env.REST_PATH }}/examples/restG4/01.NLDBD/Run00001_NLDBD_Test.root
          retention-days: 1
      - name: Event Selection
        run: |
          source ${{ env.REST_PATH }}/thisREST.sh
          cd framework/pipeline/selection
          restManager --c g4Analysis.rml --f ${{ env.REST_PATH }}/examples/restG4/01.NLDBD/Run00001_NLDBD_Test.root
          restManager --c g4OnSelection.rml --f Run00001_NLDBD_Test_g4Analysis.root
          restRoot -b -q Validate.C'("Run00001_NLDBD_Test_EvSelection.root")'
          restManager --c g4EvSelectionIDsFromFile.rml --f Run00001_NLDBD_Test_g4Analysis.root
          restRoot -b -q ValidateIDsFromFile.C'("Run00001_NLDBD_Test_EvSelectionIDsFromFile.root")'
      - name: Upload Artifacts
        uses: actions/upload-artifact@v3
        with:
          name: EventSelection
          path: framework/pipeline/selection/IDs.txt
          retention-days: 1
      - name: 08_alphas
        run: |
          source ${{ env.REST_PATH }}/thisREST.sh
          cd ${{ env.REST_PATH }}/examples/restG4/08.Alphas/
          mkdir data
          export REST_ENERGY=5
          export REST_FOIL=1
          restG4 alphas.rml
      #      - name: Upload Artifacts
      #        uses: actions/upload-artifact@v3
      #        with:
      #          name: Alphas
      #          path: ${{ env.REST_PATH }}/examples/restG4/08.Alphas/data/Run_5MeV_1um.root
      #          retention-days: 1
      - name: 01_alphaTrack
        run: |
          source ${{ env.REST_PATH }}/thisREST.sh
          cd ${{ env.REST_PATH }}/examples/01.alphaTrack/
          mkdir data
          export RAW_PROCESSING=ON
          export HIT_PROCESSING=ON
          export TRACK_PROCESSING=ON
          restManager --c processing.rml --f ../restG4/08.Alphas/data/Run_5MeV_1um.root
          restRoot -b -q Validate.C'("data/Response_5MeV_1um.root")'
      #       - name: Upload Artifacts
      #         uses: actions/upload-artifact@v3
      #         with:
      #           name: AlphaTrack
      #           path: ${{ env.REST_PATH }}/examples/restG4/08.Alphas/data/Run_5MeV_1um.root
      #           retention-days: 1

  # Reference dependencies version

  framework-install-reference:
    name: Build with reference version of dependencies
    runs-on: ubuntu-latest
    container:
      image: ghcr.io/lobis/root-geant4-garfield:rest-for-physics-reference-jun2022
    steps:
      - uses: actions/checkout@v3
      - name: Build and install
        uses: rest-for-physics/framework/.github/actions/build@master
        with:
          cmake-flags: "-DCMAKE_INSTALL_PREFIX=${{ env.REST_PATH }} -DCMAKE_BUILD_TYPE=${{ env.CMAKE_BUILD_TYPE }} -DCMAKE_PREFIX_PATH=$GARFIELD_INSTALL -DREST_ALL_LIBS=ON -DREST_G4=ON -DREST_GARFIELD=ON"
          branch: ${{ env.BRANCH_NAME }}
      - name: Test REST
        run: |
          printenv
          cat ${{ env.REST_PATH }}/thisREST.sh
          source ${{ env.REST_PATH }}/thisREST.sh
          restManager ListMacros
          restRoot -b -q
      - name: Cache framework installation
        id: framework-install-cache-reference
        uses: actions/cache@v3
        with:
          key: ${{ env.BRANCH_NAME }}-${{ github.sha }}
          path: ${{ env.REST_PATH }}


  pandax-iii-reference:
    name: "PandaX-III on reference version"
    runs-on: ubuntu-latest
    container:
      image: ghcr.io/lobis/root-geant4-garfield:rest-for-physics-reference-jun2022
    needs: [ framework-install-reference ]
    steps:
      - uses: actions/checkout@v3
        with:
          repository: rest-for-physics/framework
          path: framework
      - name: Checkout framework branch
        run: |
          cd framework
          ./scripts/checkoutRemoteBranch.sh ${{ env.BRANCH_NAME }}
      - name: Restore cache
        uses: actions/cache@v3
        id: framework-install-cache-reference
        with:
          key: ${{ env.BRANCH_NAME }}-${{ github.sha }}
          path: ${{ env.REST_PATH }}
      - name: 02_PandaXiiiMC
        run: |
          source ${{ env.REST_PATH }}/thisREST.sh
          cd framework/pipeline/pandaxiii_MC
          restG4 ${{ env.REST_PATH }}/examples/restG4/05.PandaXIII/Xe136bb0n.rml -o Xe136bb0n.root
          restRoot -b -q ${{ env.REST_PATH }}/examples/restG4/05.PandaXIII/Validate.C'("Xe136bb0n.root")'
      - name: Upload Artifacts
        uses: actions/upload-artifact@v3
        with:
          name: Xe136bbRef
          path: framework/pipeline/pandaxiii_MC/Xe136bb0n.root
          retention-days: 1
      - name: PandaXIII Topological
        run: |
          source ${{ env.REST_PATH }}/thisREST.sh
          cd framework/pipeline/pandaxiii_MC
          restManager --c AllProcesses.rml --i Xe136bb0n_small_reference.root --o Xe136bb0n_small_reference_processed.root --j 1 --e 10
          restRoot -b -q ../MakeBasicTree.C'("Xe136bb0n_small_reference_processed.root")'
          restRoot -b -q ../ValidateTrees.C'("Xe136bb0n_validation.root")'
          # restManager --c plots.rml --i Xe136bb0n_small_reference_processed.root
      - name: PandaXIII Topological from Geant4
        run: |
          source ${{ env.REST_PATH }}/thisREST.sh
          cd framework/pipeline/pandaxiii_MC
          echo "using just-generated g4 file"
          restManager --c AllProcesses.rml --i Xe136bb0n.root --o Xe136bb0n_processed.root --j 1 --e 10
          restRoot -b -q ../MakeBasicTree.C'("Xe136bb0n_processed.root")'
          restRoot -b -q ../ValidateTrees.C'("Xe136bb0n_validation_G4_v10.4.3.root")'
      - name: Upload Artifacts
        uses: actions/upload-artifact@v3
        with:
          name: PandaTestOutputRef
          path: framework/pipeline/pandaxiii_MC/Xe136bb0n_processed.root
          retention-days: 1
      - name: PandaXIII Data
        run: |
          source ${{ env.REST_PATH }}/thisREST.sh
          cd framework/pipeline/pandaxiii_data
          restManager --c P3AutoChain.rml --i CoBo_AsAd0_2019-03-15.graw --o testOutput.root --j 1
          restRoot -b -q ../MakeBasicTree.C'("testOutput.root")'
          restRoot -b -q ../ValidateTrees.C'("validation.root")'
      - name: Upload Artifacts
        uses: actions/upload-artifact@v3
        with:
          name: PandaTriggerRateRef
          path: framework/pipeline/pandaxiii_data/TriggerRate.png
          retention-days: 1

  examples-reference:
    name: Run examples on reference version
    runs-on: ubuntu-latest
    container:
      image: ghcr.io/lobis/root-geant4-garfield:rest-for-physics-reference-jun2022
    needs: [ framework-install-reference ]
    steps:
      - uses: actions/checkout@v3
        with:
          repository: rest-for-physics/framework
          path: framework
      - name: Checkout framework branch
        run: |
          cd framework
          ./scripts/checkoutRemoteBranch.sh ${{ env.BRANCH_NAME }}
      - name: Restore cache
        uses: actions/cache@v3
        id: framework-install-cache-reference
        with:
          key: ${{ env.BRANCH_NAME }}-${{ github.sha }}
          path: ${{ env.REST_PATH }}
      - name: Test Metadata
        run: |
          source ${{ env.REST_PATH }}/thisREST.sh
          cd ${{ env.REST_PATH }}/examples
          restManager --c saveMetadataFile.rml --o meta.root
      - name: Upload Artifacts
        uses: actions/upload-artifact@v3
        with:
          name: MetadataRef
          path: ${{ env.REST_PATH }}/examples/meta.root
          retention-days: 1
      - name: 01_NLDBD
        run: |
          source ${{ env.REST_PATH }}/thisREST.sh
          cd ${{ env.REST_PATH }}/examples/restG4/01.NLDBD/
          restG4 NLDBD.rml
          restRoot -b -q Validate.C'("Run00001_NLDBD_Test.root")'
      - name: Upload Artifacts
        uses: actions/upload-artifact@v3
        with:
          name: NLDBDRef
          path: ${{ env.REST_PATH }}/examples/restG4/01.NLDBD/Run00001_NLDBD_Test.root
          retention-days: 1
      - name: Event Selection
        run: |
          source ${{ env.REST_PATH }}/thisREST.sh
          cd framework/pipeline/selection
          restManager --c g4Analysis.rml --f ${{ env.REST_PATH }}/examples/restG4/01.NLDBD/Run00001_NLDBD_Test.root
          restManager --c g4OnSelection.rml --f Run00001_NLDBD_Test_g4Analysis.root
          restRoot -b -q Validate.C'("Run00001_NLDBD_Test_EvSelection.root", true)'
          restManager --c g4EvSelectionIDsFromFile.rml --f Run00001_NLDBD_Test_g4Analysis.root
          restRoot -b -q ValidateIDsFromFile.C'("Run00001_NLDBD_Test_EvSelectionIDsFromFile.root")'
      - name: Upload Artifacts
        uses: actions/upload-artifact@v3
        with:
          name: EventSelectionRef
          path: framework/pipeline/selection/IDs.txt
          retention-days: 1
      - name: 07_decay
        run: |
          source ${{ env.REST_PATH }}/thisREST.sh
          cd ${{ env.REST_PATH }}/examples/restG4/07.FullChainDecay/
          restG4 fullChain.rml -o Run00001_U238_FullChainDecay.root
          restRoot -b -q Validate.C'("Run00001_U238_FullChainDecay.root", 15)'
          restG4 singleDecay.rml -o Run00002_U238_SingleChainDecay.root
          restRoot -b -q Validate.C'("Run00002_U238_SingleChainDecay.root", 1)'
          export REST_ISOTOPE=Be7
          restG4 singleDecay.rml
          restRoot -b -q Validate.C'("Run00002_Be7_SingleChainDecay.root", 1)'
      - name: 08_alphas
        run: |
          source ${{ env.REST_PATH }}/thisREST.sh
          cd ${{ env.REST_PATH }}/examples/restG4/08.Alphas/
          mkdir data
          export REST_ENERGY=5
          export REST_FOIL=1
          restG4 alphas.rml
      - name: Upload Artifacts
        uses: actions/upload-artifact@v3
        with:
          name: AlphasRef
          path: ${{ env.REST_PATH }}/examples/restG4/08.Alphas/data/Run_5MeV_1um.root
          retention-days: 1
      - name: 01_alphaTrack
        run: |
          source ${{ env.REST_PATH }}/thisREST.sh
          cd ${{ env.REST_PATH }}/examples/01.alphaTrack/
          mkdir data
          export RAW_PROCESSING=ON
          export HIT_PROCESSING=ON
          export TRACK_PROCESSING=ON
          restManager --c processing.rml --f ../restG4/08.Alphas/data/Run_5MeV_1um.root
          restRoot -b -q Validate.C'("data/Response_5MeV_1um.root")'
      - name: Upload Artifacts
        uses: actions/upload-artifact@v3
        with:
          name: AlphaTrack
          path: ${{ env.REST_PATH }}/examples/restG4/08.Alphas/data/Run_5MeV_1um.root
          retention-days: 1<|MERGE_RESOLUTION|>--- conflicted
+++ resolved
@@ -76,31 +76,6 @@
           path: ${{ env.REST_PATH }}
           retention-days: 1
 
-<<<<<<< HEAD
-  #  file-compatibility:
-  #    name: "Previous Version File Compatibility"
-  #    runs-on: ubuntu-latest
-  #    container:
-  #      image: ghcr.io/lobis/root-geant4-garfield:rest-for-physics
-  #    needs: [ framework-install ]
-  #    steps:
-  #      - uses: actions/checkout@v3
-  #        with:
-  #          repository: rest-for-physics/framework
-  #          path: framework
-  #      - name: Restore cache
-  #        uses: actions/cache@v3
-  #        id: framework-install-cache
-  #        with:
-  #          key: ${{ env.BRANCH_NAME }}-${{ github.sha }}
-  #          path: ${{ env.REST_PATH }}
-  #      - name: Open V2.2 file
-  #        run: |
-  #          source ${{ env.REST_PATH }}/thisREST.sh
-  #          cd framework/pipeline/fileopening
-  #          restManager PrintTrees v2.2.30_hits.root
-  #
-=======
   file-compatibility:
     name: "Previous Version File Compatibility"
     runs-on: ubuntu-latest
@@ -124,7 +99,6 @@
           cd framework/pipeline/fileopening
           restManager PrintTrees v2.2.30_hits.root
 
->>>>>>> 18ae5a03
   metadata:
     name: "Metadata"
     runs-on: ubuntu-latest
