--- conflicted
+++ resolved
@@ -76,8 +76,6 @@
           path: ${{ env.REST_PATH }}
           retention-days: 1
 
-<<<<<<< HEAD
-=======
   #  file-compatibility:
   #    name: "Previous Version File Compatibility"
   #    runs-on: ubuntu-latest
@@ -101,7 +99,7 @@
   #          cd framework/pipeline/fileopening
   #          restManager PrintTrees v2.2.30_hits.root
   #
->>>>>>> 803f3fd2
+
   metadata:
     name: "Metadata"
     runs-on: ubuntu-latest
