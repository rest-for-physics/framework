//....oooOO0OOooo........oooOO0OOooo........oooOO0OOooo........oooOO0OOooo......

#include "PrimaryGeneratorAction.hh"

#include "G4Event.hh"
#include "G4Geantino.hh"
#include "G4IonTable.hh"
#include "G4ParticleDefinition.hh"
#include "G4ParticleTable.hh"
#include "G4SystemOfUnits.hh"
#include "G4UnitsTable.hh"
#include "Randomize.hh"

#include <TRestG4Event.h>
#include <TRestG4Metadata.h>

extern TRestG4Metadata* restG4Metadata;
extern TRestG4Event* restG4Event;

extern Int_t biasing;

Int_t face = 0;

//....oooOO0OOooo........oooOO0OOooo........oooOO0OOooo........oooOO0OOooo......

PrimaryGeneratorAction::PrimaryGeneratorAction(DetectorConstruction* pDetector)
    : G4VUserPrimaryGeneratorAction(), fParticleGun(0), fDetector(pDetector) {
    G4int n_particle = 1;
    fParticleGun = new G4ParticleGun(n_particle);

    nCollections = restG4Metadata->GetPrimaryGenerator().GetNumberOfCollections();

    nBiasingVolumes = restG4Metadata->GetNumberOfBiasingVolumes();
}

//....oooOO0OOooo........oooOO0OOooo........oooOO0OOooo........oooOO0OOooo......

PrimaryGeneratorAction::~PrimaryGeneratorAction() { delete fParticleGun; }

//....oooOO0OOooo........oooOO0OOooo........oooOO0OOooo........oooOO0OOooo......

<<<<<<< HEAD
void PrimaryGeneratorAction::GeneratePrimaries(G4Event* anEvent) {
    if (restG4Metadata->GetVerboseLevel() >= REST_Info) cout << "Primary generation..." << endl;
    // We have to initialize here and not in start of the event because
    // GeneratePrimaries is called first, and we want to store event origin and
    // position inside
    // we should have already written the information from previous event to disk
    // (in endOfEventAction)
    restG4Event->Initialize();

    // Singling out generator type "file" so as to...
    // ...not randomize its sequence.
    // ...set a distinct position for each particle.
    string type = (string)restG4Metadata->GetGeneratorType();

    // If there are particle collections stored is because we are using a
    // generator from file
    if (nCollections > 0) {
        Int_t rndCollection;
        if (type == "file") {  // Generator type "file": no randomisation
            static int nEvts = 0;
            rndCollection = nEvts++;
        } else
            rndCollection = (Int_t)(G4UniformRand() * nCollections);

        restG4Metadata->SetParticleCollection(rndCollection);
    }

    Int_t nParticles = restG4Metadata->GetNumberOfPrimaries();

    if (type != "file")  // Except for generator "file"...
        // ...Position is common for all particles
        SetParticlePosition();

    for (int j = 0; j < nParticles; j++) {
        if (type == "file")  // Generator type "file"...
            // ...Get position from particle collection
            SetParticlePosition(j);

        // ParticleDefinition should be always declared first (after position).
        SetParticleDefinition(j);

        // Particle Direction must be always set before energy
        SetParticleEnergy(j);

        SetParticleDirection(j);

        fParticleGun->GeneratePrimaryVertex(anEvent);
=======
void PrimaryGeneratorAction::GeneratePrimaries(G4Event* geant4_event) {
    if (restG4Metadata->GetVerboseLevel() >= REST_Info) {
        cout << "INFO: Primary generation" << endl;
    }
    // We have to initialize here and not in start of the event because
    // GeneratePrimaries is called first, and we want to store event origin and
    // position inside
    // we should have already written the information from previous event to disk
    // (in endOfEventAction)
    restG4Event->Initialize();

    // Singling out generator type "file" so as to...
    // ...not randomize its sequence.
    // ...set a distinct position for each particle.

    string generator_type_name = (string)restG4Metadata->GetGeneratorType();
    generator_type_name = g4_metadata_parameters::CleanString(generator_type_name);
    g4_metadata_parameters::generator_types generator_type;

    if (restG4Metadata->GetVerboseLevel() >= REST_Debug) {
        cout << "DEBUG: Generator type: " << generator_type_name << endl;
    }

    if (g4_metadata_parameters::generator_types_map.count(generator_type_name)) {
        generator_type = g4_metadata_parameters::generator_types_map[generator_type_name];
    } else {
        // if we get here it means the parameter is not valid, we can either assign a default value or stop
        // execution default value
        cout << "Invalid generator type (" + generator_type_name + ") valid values are: ";
        for (const auto& pair : g4_metadata_parameters::generator_types_map) {
            cout << pair.first << ", ";
        }
        cout << endl;

        throw "Invalid generator type";
    }

    // If there are particle collections stored is because we are using a
    // generator from file
    if (nCollections > 0) {
        Int_t rndCollection;
        if (generator_type ==
            g4_metadata_parameters::generator_types::FILE) {  // Generator type "file": no randomisation
            static int nEvts = 0;
            rndCollection = nEvts++;
        } else
            rndCollection = (Int_t)(G4UniformRand() * nCollections);

        restG4Metadata->SetParticleCollection(rndCollection);
    }

    Int_t nParticles = restG4Metadata->GetNumberOfPrimaries();

    if (generator_type != g4_metadata_parameters::generator_types::FILE)  // Except for generator "file"...
        // ...Position is common for all particles
        SetParticlePosition();

    for (int j = 0; j < nParticles; j++) {
        if (generator_type == g4_metadata_parameters::generator_types::FILE)  // Generator type "file"...
            // ...Get position from particle collection
            SetParticlePosition(j);

        // ParticleDefinition should be always declared first (after position).
        SetParticleDefinition(j);

        // Particle Direction must be always set before energy
        SetParticleEnergy(j);

        SetParticleDirection(j);

        fParticleGun->GeneratePrimaryVertex(geant4_event);
>>>>>>> ee45a747
    }
}

//_____________________________________________________________________________
G4ParticleDefinition* PrimaryGeneratorAction::SetParticleDefinition(int n) {
<<<<<<< HEAD
    string particleName = (string)restG4Metadata->GetParticleSource(n).GetParticleName();

    Double_t eenergy = (double)restG4Metadata->GetParticleSource(n).GetExcitationLevel();

    Int_t charge = restG4Metadata->GetParticleSource(n).GetParticleCharge();

    if (restG4Metadata->GetVerboseLevel() >= REST_Debug) {
        cout << "-- Debug : Searching for : " << endl;
        cout << "-- Debug : particle name : " << particleName << endl;
        cout << "-- Debug : particle charge : " << charge << endl;
        cout << "-- Debug : particle excited energy : " << eenergy << endl;
    }

    G4ParticleTable* particleTable = G4ParticleTable::GetParticleTable();
    G4ParticleDefinition* particle = particleTable->FindParticle(particleName);

    if ((particle == NULL)) {
        // There might be a better way to do this
        for (int Z = 1; Z <= 110; Z++)
            for (int A = 2 * Z; A <= 3 * Z; A++) {
                //   cout << "Ion name : " << G4IonTable::GetIonTable()->GetIonName ( Z,
                //   A ) << endl;
                if (particleName == G4IonTable::GetIonTable()->GetIonName(Z, A)) {
                    particle = G4IonTable::GetIonTable()->GetIon(Z, A, eenergy);
                    fParticleGun->SetParticleCharge(charge);
                    cout << "Found ion: " << particleName << " Z " << Z << " A " << A << " excited energy "
                         << eenergy << endl;
                }
            }
    }

    fParticleGun->SetParticleDefinition(particle);

    restG4Event->SetPrimaryEventParticleName(particleName);

=======
    string particle_name = (string)restG4Metadata->GetParticleSource(n).GetParticleName();

    Double_t excited_energy = (double)restG4Metadata->GetParticleSource(n).GetExcitationLevel();

    Int_t charge = restG4Metadata->GetParticleSource(n).GetParticleCharge();

    if (restG4Metadata->GetVerboseLevel() >= REST_Debug) {
        cout << "DEBUG: Particle name: " << particle_name << endl;
        cout << "DEBUG: Particle charge: " << charge << endl;
        cout << "DEBUG: Particle excited energy: " << excited_energy << endl;
    }

    G4ParticleTable* particleTable = G4ParticleTable::GetParticleTable();
    G4ParticleDefinition* particle = particleTable->FindParticle(particle_name);

    if ((particle == nullptr)) {
        // There might be a better way to do this
        for (int Z = 1; Z <= 110; Z++)
            for (int A = 2 * Z; A <= 3 * Z; A++) {
                //   cout << "Ion name : " << G4IonTable::GetIonTable()->GetIonName ( Z,
                //   A ) << endl;
                if (particle_name == G4IonTable::GetIonTable()->GetIonName(Z, A)) {
                    particle = G4IonTable::GetIonTable()->GetIon(Z, A, excited_energy);
                    fParticleGun->SetParticleCharge(charge);
                    cout << "Found ion: " << particle_name << " Z " << Z << " A " << A << " excited energy "
                         << excited_energy << endl;
                }
            }
    }

    fParticleGun->SetParticleDefinition(particle);

    restG4Event->SetPrimaryEventParticleName(particle_name);

>>>>>>> ee45a747
    return particle;
}

void PrimaryGeneratorAction::SetParticleDirection(int n) {
    G4ThreeVector direction;
<<<<<<< HEAD

    string type = (string)restG4Metadata->GetParticleSource(n).GetAngularDistType();

    // TODO make this kind of string keyword comparisons case insensitive?
    if (type == "isotropic") {
        if ((string)restG4Metadata->GetGeneratorType() == "virtualBox") {
            if (face == 0) direction.set(0, -1, 0);
            if (face == 1) direction.set(0, 1, 0);
            if (face == 2) direction.set(-1, 0, 0);
            if (face == 3) direction.set(1, 0, 0);
            if (face == 4) direction.set(0, 0, -1);
            if (face == 5) direction.set(0, 0, 1);

            Double_t theta = GetCosineLowRandomThetaAngle();
            // recording the primaries distribution
            G4ThreeVector referenceOrigin = direction;

            // We rotate the origin direction by the angular distribution angle
            G4ThreeVector orthoVector = direction.orthogonal();
            direction.rotate(theta, orthoVector);

            // We rotate a random angle along the original direction
            Double_t randomAngle = G4UniformRand() * 2 * M_PI;
            direction.rotate(randomAngle, referenceOrigin);
        } else if ((string)restG4Metadata->GetGeneratorType() == "virtualSphere") {
            direction = -fParticleGun->GetParticlePosition().unit();

            Double_t theta = GetCosineLowRandomThetaAngle();

            G4ThreeVector referenceOrigin = direction;

            // We rotate the origin direction by the angular distribution angle
            G4ThreeVector orthoVector = direction.orthogonal();
            direction.rotate(theta, orthoVector);

            // We rotate a random angle along the original direction
            Double_t randomAngle = G4UniformRand() * 2 * M_PI;
            direction.rotate(randomAngle, referenceOrigin);

        } else {
            direction = GetIsotropicVector();
        }
    }

    else if (type == "TH1D") {
        Double_t angle = 0;
        Double_t value = G4UniformRand() * (fAngularDistribution->Integral());
        Double_t sum = 0;

        Double_t deltaAngle = fAngularDistribution->GetBinCenter(2) - fAngularDistribution->GetBinCenter(1);
        for (int bin = 1; bin <= fAngularDistribution->GetNbinsX(); bin++) {
            sum += fAngularDistribution->GetBinContent(bin);

            if (sum >= value) {
                angle = fAngularDistribution->GetBinCenter(bin) + deltaAngle * (0.5 - G4UniformRand());
                break;
            }
        }

        // A vector pointing to the origin (virtualSphere )
        direction = -fParticleGun->GetParticlePosition().unit();

        if (direction.x() == 0 && direction.y() == 0 && direction.z() == 0) {
            cout << "----------------------------------------------------------------"
                    "-----"
                 << endl;
            cout << "REST WARNNING : Particle being launched from the ORIGIN!! Wrong "
                    "momentum direction!"
                 << endl;
            cout << "Setting direction to (1,0,0)" << endl;
            cout << "REST angular distribution is just implemented for virtualBox "
                    "and virtualSphere"
                 << endl;
            cout << "Other spatial distributions can be set but it will launch the "
                    "event\n with a distribution direction to the origin of "
                    "coordinates"
                 << endl;
            cout << "----------------------------------------------------------------"
                    "-----"
                 << endl;
            direction.set(1, 0, 0);
        }

        if ((string)restG4Metadata->GetGeneratorType() == "virtualBox") {
            if (face == 0) direction.set(0, -1, 0);
            if (face == 1) direction.set(0, 1, 0);
            if (face == 2) direction.set(-1, 0, 0);
            if (face == 3) direction.set(1, 0, 0);
            if (face == 4) direction.set(0, 0, -1);
            if (face == 5) direction.set(0, 0, 1);
        }

        if ((string)restG4Metadata->GetGeneratorType() == "virtualWall") {
            /*
            The default plane (virtualWall) is an XY plane so the default normal vector is (0,0,1).
            We will rotate this vector according to the generator rotation so that keeps being normal to the
            plane
            */
            TVector3 normal(0, 0, 1);

            normal.RotateX(M_PI * restG4Metadata->GetGeneratorRotation().X() / 180);
            normal.RotateY(M_PI * restG4Metadata->GetGeneratorRotation().Y() / 180);
            normal.RotateZ(M_PI * restG4Metadata->GetGeneratorRotation().Z() / 180);

            /*
            Depending on which rotation we chose for the plane the normal vector can now point outwards of the
            detector.
            We rotate so that it always looks towards the center (0,0,0)
            */
            TVector3 generator_position = restG4Metadata->GetGeneratorPosition().Unit();
            if (generator_position.x() * normal.x() + generator_position.y() * normal.y() +
                    generator_position.z() * normal.z() >
                0) {
                normal = (-1) * normal;
            }

            direction.set(normal.x(), normal.y(), normal.z());
        }

        G4ThreeVector referenceOrigin = direction;

        // We rotate the origin direction by the angular distribution angle
        G4ThreeVector orthoVector = direction.orthogonal();
        direction.rotate(angle, orthoVector);

        // We rotate a random angle along the radial direction
        Double_t randomAngle = G4UniformRand() * 2 * M_PI;
        direction.rotate(randomAngle, referenceOrigin);

        //       G4cout << "Angle  " << direction.angle( referenceOrigin ) << "
        //       should be = to " << angle << G4endl;

    } else if (type == "flux") {
        TVector3 v = restG4Metadata->GetParticleSource(n).GetDirection();

        v = v.Unit();

        direction.set(v.X(), v.Y(), v.Z());

    } else if (type == "backtoback") {
        // This should never crash. In TRestG4Metadata we have defined that if the
        // first source is backtoback we set it to isotropic
        TVector3 v = restG4Event->GetPrimaryEventDirection(n - 1);
        v = v.Unit();

        direction.set(-v.X(), -v.Y(), -v.Z());
    } else {
        G4cout << "WARNING! Generator angular distribution was not recognized. "
                  "Launching particle to (1,0,0)"
               << G4endl;
    }

    // storing the direction in TRestG4Event class
    TVector3 eventDirection(direction.x(), direction.y(), direction.z());
    restG4Event->SetPrimaryEventDirection(eventDirection);

    if (restG4Metadata->GetVerboseLevel() >= REST_Debug) {
        cout << "Event direction has been set : " << endl;
        cout << "(" << restG4Event->GetPrimaryEventDirection(n).X() << ", "
             << restG4Event->GetPrimaryEventDirection(n).Y() << ", "
             << restG4Event->GetPrimaryEventDirection(n).Z() << ")" << endl;
    }

=======
    // TODO: maybe reduce code redundancy by defining some functions?
    // TODO: fix bug when giving TH1D with lowercase (e.g. Th1D). string conversion is OK but integral gives
    // exception.
    string angular_dist_type_name = (string)restG4Metadata->GetParticleSource(n).GetAngularDistType();
    angular_dist_type_name = g4_metadata_parameters::CleanString(angular_dist_type_name);
    g4_metadata_parameters::angular_dist_types angular_dist_type;

    if (restG4Metadata->GetVerboseLevel() >= REST_Debug) {
        cout << "DEBUG: Angular distribution: " << angular_dist_type_name << endl;
    }
    // we first check if it is a valid parameter
    if (g4_metadata_parameters::angular_dist_types_map.count(angular_dist_type_name)) {
        angular_dist_type = g4_metadata_parameters::angular_dist_types_map[angular_dist_type_name];
    } else {
        // if we get here it means the parameter is not valid, we can either assign a default value or stop
        // execution default value
        cout << "Invalid angular distribution (" + angular_dist_type_name + ") valid values are: ";
        for (const auto& pair : g4_metadata_parameters::angular_dist_types_map) {
            cout << pair.first << ", ";
        }
        cout << std::endl;
        throw "Invalid angular distribution";
    }
    // generator type
    string generator_type_name = (string)restG4Metadata->GetGeneratorType();
    generator_type_name = g4_metadata_parameters::CleanString(generator_type_name);
    g4_metadata_parameters::generator_types generator_type;
    if (g4_metadata_parameters::generator_types_map.count(generator_type_name)) {
        generator_type = g4_metadata_parameters::generator_types_map[generator_type_name];
    } else {
        // if we get here it means the parameter is not valid, we can either assign a default value or stop
        // execution default value
        cout << "Invalid generator type (" + generator_type_name + ") valid values are: ";
        for (const auto& pair : g4_metadata_parameters::generator_types_map) {
            cout << pair.first << ", ";
        }
        cout << std::endl;
        throw "Invalid generator type";
    }

    if (angular_dist_type == g4_metadata_parameters::angular_dist_types::ISOTROPIC) {
        if (generator_type == g4_metadata_parameters::generator_types::VIRTUAL_BOX) {
            if (face == 0) direction.set(0, -1, 0);
            if (face == 1) direction.set(0, 1, 0);
            if (face == 2) direction.set(-1, 0, 0);
            if (face == 3) direction.set(1, 0, 0);
            if (face == 4) direction.set(0, 0, -1);
            if (face == 5) direction.set(0, 0, 1);

            Double_t theta = GetCosineLowRandomThetaAngle();
            // recording the primaries distribution
            G4ThreeVector referenceOrigin = direction;

            // We rotate the origin direction by the angular distribution angle
            G4ThreeVector orthoVector = direction.orthogonal();
            direction.rotate(theta, orthoVector);

            // We rotate a random angle along the original direction
            Double_t randomAngle = G4UniformRand() * 2 * M_PI;
            direction.rotate(randomAngle, referenceOrigin);
        } else if (generator_type == g4_metadata_parameters::generator_types::VIRTUAL_SPHERE) {
            direction = -fParticleGun->GetParticlePosition().unit();

            Double_t theta = GetCosineLowRandomThetaAngle();

            G4ThreeVector referenceOrigin = direction;

            // We rotate the origin direction by the angular distribution angle
            G4ThreeVector orthoVector = direction.orthogonal();
            direction.rotate(theta, orthoVector);

            // We rotate a random angle along the original direction
            Double_t randomAngle = G4UniformRand() * 2 * M_PI;
            direction.rotate(randomAngle, referenceOrigin);

        } else {
            direction = GetIsotropicVector();
        }
    } else if (angular_dist_type == g4_metadata_parameters::angular_dist_types::TH1D) {
        Double_t angle = 0;
        Double_t value = G4UniformRand() * (fAngularDistribution->Integral());
        Double_t sum = 0;
        // deltaAngle is the constant x distance between bins
        Double_t deltaAngle = fAngularDistribution->GetBinCenter(2) - fAngularDistribution->GetBinCenter(1);
        // we sample the CDF (uniform between 0 and the distribution integral which should be equal to 1)
        // the inverse of CDF of the uniformly sampled value will follow a distribution given by the PDF, we
        // compute this inverse
        for (int bin = 1; bin <= fAngularDistribution->GetNbinsX(); bin++) {
            sum += fAngularDistribution->GetBinContent(bin);

            if (sum >= value) {
                angle = fAngularDistribution->GetBinCenter(bin) + deltaAngle * (0.5 - G4UniformRand());
                break;
            }
        }

        // A vector pointing to the origin (virtualSphere )
        direction = -fParticleGun->GetParticlePosition().unit();

        if (direction.x() == 0 && direction.y() == 0 && direction.z() == 0) {
            cout << "----------------------------------------------------------------"
                    "-----"
                 << endl;
            cout << "REST WARNNING : Particle being launched from the ORIGIN!! Wrong "
                    "momentum direction!"
                 << endl;
            cout << "Setting direction to (1,0,0)" << endl;
            cout << "REST angular distribution is just implemented for virtualBox "
                    "and virtualSphere"
                 << endl;
            cout << "Other spatial distributions can be set but it will launch the "
                    "event\n with a distribution direction to the origin of "
                    "coordinates"
                 << endl;
            cout << "----------------------------------------------------------------"
                    "-----"
                 << endl;
            direction.set(1, 0, 0);
        }

        if (generator_type == g4_metadata_parameters::generator_types::VIRTUAL_BOX) {
            if (face == 0) direction.set(0, -1, 0);
            if (face == 1) direction.set(0, 1, 0);
            if (face == 2) direction.set(-1, 0, 0);
            if (face == 3) direction.set(1, 0, 0);
            if (face == 4) direction.set(0, 0, -1);
            if (face == 5) direction.set(0, 0, 1);
        }

        if (generator_type == g4_metadata_parameters::generator_types::VIRTUAL_WALL) {
            double x = 0, y = 0, z = 0;
            TVector3 center = restG4Metadata->GetGeneratorPosition();
            TVector3 ad = (-1) * center.Unit();
            ad.RotateX(M_PI * restG4Metadata->GetGeneratorRotation().X() / 180);
            ad.RotateY(M_PI * restG4Metadata->GetGeneratorRotation().Y() / 180);
            ad.RotateZ(M_PI * restG4Metadata->GetGeneratorRotation().Z() / 180);

            x = ad.X();
            y = ad.Y();
            z = ad.Z();

            direction.set(x, y, z);
        }

        G4ThreeVector referenceOrigin = direction;

        // We rotate the origin direction by the angular distribution angle
        G4ThreeVector orthoVector = direction.orthogonal();
        direction.rotate(angle, orthoVector);

        // We rotate a random angle along the radial direction
        Double_t randomAngle = G4UniformRand() * 2 * M_PI;
        direction.rotate(randomAngle, referenceOrigin);

        //       G4cout << "Angle  " << direction.angle( referenceOrigin ) << "
        //       should be = to " << angle << G4endl;

    } else if (angular_dist_type == g4_metadata_parameters::angular_dist_types::FLUX) {
        TVector3 v = restG4Metadata->GetParticleSource(n).GetDirection();

        v = v.Unit();

        direction.set(v.X(), v.Y(), v.Z());

    } else if (angular_dist_type == g4_metadata_parameters::angular_dist_types::BACK_TO_BACK) {
        // This should never crash. In TRestG4Metadata we have defined that if the
        // first source is backtoback we set it to isotropic
        TVector3 v = restG4Event->GetPrimaryEventDirection(n - 1);
        v = v.Unit();

        direction.set(-v.X(), -v.Y(), -v.Z());
    } else {
        G4cout << "WARNING: Generator angular distribution was not recognized. "
                  "Launching particle to (1,0,0)"
               << G4endl;
    }

    // storing the direction in TRestG4Event class
    TVector3 eventDirection(direction.x(), direction.y(), direction.z());
    restG4Event->SetPrimaryEventDirection(eventDirection);

    if (restG4Metadata->GetVerboseLevel() >= REST_Debug) {
        cout << "DEBUG: Event direction (normalized): "
             << "(" << restG4Event->GetPrimaryEventDirection(n).X() << ", "
             << restG4Event->GetPrimaryEventDirection(n).Y() << ", "
             << restG4Event->GetPrimaryEventDirection(n).Z() << ")" << endl;
    }

>>>>>>> ee45a747
    // setting particle direction
    fParticleGun->SetParticleMomentumDirection(direction);
}

//_____________________________________________________________________________
void PrimaryGeneratorAction::SetParticleEnergy(int n) {
<<<<<<< HEAD
    string type = (string)restG4Metadata->GetParticleSource(n).GetEnergyDistType();

    Double_t energy = 0;

    if (type == "mono") {
        energy = restG4Metadata->GetParticleSource(n).GetEnergy() * keV;
    } else if (type == "flat") {
        TVector2 enRange = restG4Metadata->GetParticleSource(n).GetEnergyRange();

        energy = ((enRange.Y() - enRange.X()) * G4UniformRand() + enRange.X()) * keV;
    } else if (type == "TH1D") {
        Double_t value = G4UniformRand() * fSpectrumIntegral;
        Double_t sum = 0;
        Double_t deltaEnergy = fSpectrum->GetBinCenter(2) - fSpectrum->GetBinCenter(1);
        for (int bin = startEnergyBin; bin <= endEnergyBin; bin++) {
            sum += fSpectrum->GetBinContent(bin);

            if (sum > value) {
                energy = energyFactor *
                         (Double_t)(fSpectrum->GetBinCenter(bin) + deltaEnergy * (0.5 - G4UniformRand())) *
                         keV;
                break;
            }
        }
    } else {
        G4cout << "WARNING! Energy distribution type was not recognized. Setting "
                  "energy to 1keV"
               << G4endl;
        energy = 1 * keV;
    }

    fParticleGun->SetParticleEnergy(energy);

    restG4Event->SetPrimaryEventEnergy(energy / keV);

    if (restG4Metadata->GetVerboseLevel() >= REST_Debug)
        cout << "Setting particle Energy : " << energy / keV << " keV" << endl;
=======
    Double_t energy = 0;

    string energy_dist_type_name = (string)restG4Metadata->GetParticleSource(n).GetEnergyDistType();
    energy_dist_type_name = g4_metadata_parameters::CleanString(energy_dist_type_name);

    if (restG4Metadata->GetVerboseLevel() >= REST_Debug) {
        cout << "DEBUG: Energy distribution: " << energy_dist_type_name << endl;
    }

    g4_metadata_parameters::energy_dist_types energy_dist_type;
    if (g4_metadata_parameters::energy_dist_types_map.count(energy_dist_type_name)) {
        energy_dist_type = g4_metadata_parameters::energy_dist_types_map[energy_dist_type_name];
    } else {
        // if we get here it means the parameter is not valid, we can either assign a default value or stop
        // execution default value in this case is 1 keV
        cout << "Invalid energy distribution (" + energy_dist_type_name + ") valid values are: ";
        for (const auto& pair : g4_metadata_parameters::energy_dist_types_map) {
            cout << pair.first << ", ";
        }
        cout << std::endl;
        G4cout << "WARNING! Energy distribution type was not recognized. Setting "
                  "energy to 1keV"
               << G4endl;
        energy = 1 * keV;
        // maybe it would be better to set type as mono and change energy of particle, or define the default
        // energy there throw "Invalid energy distribution type";
    }

    if (energy_dist_type == g4_metadata_parameters::energy_dist_types::MONO) {
        energy = restG4Metadata->GetParticleSource(n).GetEnergy() * keV;
    } else if (energy_dist_type == g4_metadata_parameters::energy_dist_types::FLAT) {
        TVector2 enRange = restG4Metadata->GetParticleSource(n).GetEnergyRange();

        energy = ((enRange.Y() - enRange.X()) * G4UniformRand() + enRange.X()) * keV;
    } else if (energy_dist_type == g4_metadata_parameters::energy_dist_types::TH1D) {
        Double_t value = G4UniformRand() * fSpectrumIntegral;
        Double_t sum = 0;
        Double_t deltaEnergy = fSpectrum->GetBinCenter(2) - fSpectrum->GetBinCenter(1);
        for (int bin = startEnergyBin; bin <= endEnergyBin; bin++) {
            sum += fSpectrum->GetBinContent(bin);

            if (sum > value) {
                energy = energyFactor *
                         (Double_t)(fSpectrum->GetBinCenter(bin) + deltaEnergy * (0.5 - G4UniformRand())) *
                         keV;
                break;
            }
        }
    } else {
        G4cout << "WARNING! Energy distribution type was not recognized. Setting "
                  "energy to 1keV"
               << G4endl;
        energy = 1 * keV;
    }

    fParticleGun->SetParticleEnergy(energy);

    restG4Event->SetPrimaryEventEnergy(energy / keV);

    if (restG4Metadata->GetVerboseLevel() >= REST_Debug)
        cout << "DEBUG: Particle energy: " << energy / keV << " keV" << endl;
>>>>>>> ee45a747
}

//_____________________________________________________________________________
void PrimaryGeneratorAction::SetParticlePosition() {
    double x = 0, y = 0, z = 0;
<<<<<<< HEAD
    string type = (string)restG4Metadata->GetGeneratorType();

    // TODO make this kind of string keyword comparisons case insensitive?
    if (type == "volume") {
=======
    string generator_type_name = (string)restG4Metadata->GetGeneratorType();
    g4_metadata_parameters::generator_types generator_type =
        g4_metadata_parameters::generator_types_map[g4_metadata_parameters::CleanString(generator_type_name)];

    if (generator_type == g4_metadata_parameters::generator_types::VOLUME) {
>>>>>>> ee45a747
        double xMin = fDetector->GetBoundingX_min();
        double xMax = fDetector->GetBoundingX_max();
        double yMin = fDetector->GetBoundingY_min();
        double yMax = fDetector->GetBoundingY_max();
        double zMin = fDetector->GetBoundingZ_min();
        double zMax = fDetector->GetBoundingZ_max();

        do {
            x = xMin + (xMax - xMin) * G4UniformRand();
            y = yMin + (yMax - yMin) * G4UniformRand();
            z = zMin + (zMax - zMin) * G4UniformRand();
        } while (fDetector->GetGeneratorSolid()->Inside(G4ThreeVector(x, y, z)) != kInside);

        x = x + fDetector->GetGeneratorTranslation().x();
        y = y + fDetector->GetGeneratorTranslation().y();
        z = z + fDetector->GetGeneratorTranslation().z();
<<<<<<< HEAD
    } else if (type == "surface") {
=======
    } else if (generator_type == g4_metadata_parameters::generator_types::SURFACE) {
>>>>>>> ee45a747
        // TODO there is a problem, probably with G4 function GetPointOnSurface
        // It produces a point on the surface but it is not uniformly distributed
        // May be it is just an OPENGL drawing issue?

        G4ThreeVector position = fDetector->GetGeneratorSolid()->GetPointOnSurface();

        x = position.x();
        y = position.y();
        z = position.z();

        x = x + fDetector->GetGeneratorTranslation().x();
        y = y + fDetector->GetGeneratorTranslation().y();
        z = z + fDetector->GetGeneratorTranslation().z();
<<<<<<< HEAD
    } else if (type == "point") {
=======
    } else if (generator_type == g4_metadata_parameters::generator_types::POINT) {
>>>>>>> ee45a747
        TVector3 position = restG4Metadata->GetGeneratorPosition();

        x = position.X();
        y = position.Y();
        z = position.Z();

<<<<<<< HEAD
    } else if (type == "virtualWall") {
=======
    } else if (generator_type == g4_metadata_parameters::generator_types::VIRTUAL_WALL) {
>>>>>>> ee45a747
        Double_t side = restG4Metadata->GetGeneratorSize();

        x = side * (G4UniformRand() - 0.5);
        y = side * (G4UniformRand() - 0.5);

        G4ThreeVector rndPos = G4ThreeVector(x, y, 0);
        rndPos.rotateX(M_PI * restG4Metadata->GetGeneratorRotation().X() / 180.);
        rndPos.rotateY(M_PI * restG4Metadata->GetGeneratorRotation().Y() / 180.);
        rndPos.rotateZ(M_PI * restG4Metadata->GetGeneratorRotation().Z() / 180.);

        TVector3 center = restG4Metadata->GetGeneratorPosition();

        x = rndPos.x() + center.X();
        y = rndPos.y() + center.Y();
        z = rndPos.z() + center.Z();
<<<<<<< HEAD
    } else if (type == "virtualCircleWall") {
=======
    } else if (generator_type == g4_metadata_parameters::generator_types::VIRTUAL_CIRCLE_WALL) {
>>>>>>> ee45a747
        Double_t radius = restG4Metadata->GetGeneratorSize();

        do {
            x = 2 * radius * (G4UniformRand() - 0.5);
            y = 2 * radius * (G4UniformRand() - 0.5);
            //       cout << "x : " << x << " y : " << y << endl;
        } while (x * x + y * y > radius * radius);

        G4ThreeVector rndPos = G4ThreeVector(x, y, 0);
        rndPos.rotateX(M_PI * restG4Metadata->GetGeneratorRotation().X() / 180.);
        rndPos.rotateY(M_PI * restG4Metadata->GetGeneratorRotation().Y() / 180.);
        rndPos.rotateZ(M_PI * restG4Metadata->GetGeneratorRotation().Z() / 180.);

        TVector3 center = restG4Metadata->GetGeneratorPosition();

        x = rndPos.x() + center.X();
        y = rndPos.y() + center.Y();
        z = rndPos.z() + center.Z();
<<<<<<< HEAD
    } else if (type == "virtualSphere") {
=======
    } else if (generator_type == g4_metadata_parameters::generator_types::VIRTUAL_SPHERE) {
>>>>>>> ee45a747
        G4ThreeVector rndPos = GetIsotropicVector();

        Double_t radius = restG4Metadata->GetGeneratorSize();

        TVector3 center = restG4Metadata->GetGeneratorPosition();

        x = radius * rndPos.x() + center.X();
        y = radius * rndPos.y() + center.Y();
        z = radius * rndPos.z() + center.Z();
<<<<<<< HEAD
    } else if (type == "virtualCylinder") {
=======
    } else if (generator_type == g4_metadata_parameters::generator_types::VIRTUAL_CYLINDER) {
>>>>>>> ee45a747
        Double_t angle = 2 * M_PI * G4UniformRand();

        Double_t radius = restG4Metadata->GetGeneratorSize();
        Double_t length = restG4Metadata->GetGeneratorLength();

        x = radius * cos(angle);
        y = radius * sin(angle);
        z = length * (G4UniformRand() - 0.5);

        G4ThreeVector rndPos = G4ThreeVector(x, y, z);
        rndPos.rotateX(M_PI * restG4Metadata->GetGeneratorRotation().X() / 180.);
        rndPos.rotateY(M_PI * restG4Metadata->GetGeneratorRotation().Y() / 180.);
        rndPos.rotateZ(M_PI * restG4Metadata->GetGeneratorRotation().Z() / 180.);

        TVector3 center = restG4Metadata->GetGeneratorPosition();

        x = rndPos.x() + center.X();
        y = rndPos.y() + center.Y();
        z = rndPos.z() + center.Z();
<<<<<<< HEAD
    } else if (type == "virtualBox") {
=======
    } else if (generator_type == g4_metadata_parameters::generator_types::VIRTUAL_BOX) {
>>>>>>> ee45a747
        Double_t side = restG4Metadata->GetGeneratorSize();

        x = side * (G4UniformRand() - 0.5);
        y = side * (G4UniformRand() - 0.5);

        G4ThreeVector rndPos = G4ThreeVector(x, y, 0);

        Double_t rndOrientation = 3 * G4UniformRand();
        Double_t rndFace = G4UniformRand();
        if (rndOrientation <= 1) {
            // Event is in plane XZ
            rndPos.rotateX(M_PI / 2.);
            x = rndPos.x();
            y = rndPos.y();
            z = rndPos.z();

            // Some rounding error after rotate
            y = 0;

            // cout << "Event in plane XZ. x : " << x << " y : " << y << " z : " << z
            // << endl;

            if (rndFace <= 0.5) {
                y = y + side / 2.;
                face = 0;
            } else {
                y = y - side / 2.;
                face = 1;
            }
        } else if (rndOrientation <= 2) {
            // Event is in plane YZ
            rndPos.rotateY(M_PI / 2.);
            x = rndPos.x();
            y = rndPos.y();
            z = rndPos.z();

            // Some rounding error after rotate
            x = 0;

            //           cout << "Event in plane YZ. x : " << x << " y : " << y << " z
            //           : " << z << endl;

            if (rndFace <= 0.5) {
                x = x + side / 2.;
                face = 2;
            } else {
                x = x - side / 2.;
                face = 3;
            }
        } else {
            // Event is in plane XY
            x = rndPos.x();
            y = rndPos.y();
            z = rndPos.z();

            //         cout << "Event in plane XY. x : " << x << " y : " << y << " z :
            //         " << z << endl;

            //      cout << "z : " << y;
            if (rndFace <= 0.5) {
                z = z + side / 2.;
                face = 4;
            } else {
                z = z - side / 2.;
                face = 5;
            }
        }

        TVector3 center = restG4Metadata->GetGeneratorPosition();

        // G4cout << "X : " << x << " Y : " << y << " Z : " << z << G4endl;

        x = x + center.X();
        y = y + center.Y();
        z = z + center.Z();
    } else {
        G4cout << "WARNING! Generator type was not recognized. Launching particle "
                  "from origin (0,0,0)"
               << G4endl;
    }

    // storing the direction in TRestG4Event class
    TVector3 eventPosition(x, y, z);
    restG4Event->SetPrimaryEventOrigin(eventPosition);

    if (restG4Metadata->GetVerboseLevel() >= REST_Debug) {
<<<<<<< HEAD
        cout << "Event origin has been set : " << endl;
        cout << "(" << restG4Event->GetPrimaryEventOrigin().X() << ", "
             << restG4Event->GetPrimaryEventOrigin().Y() << ", " << restG4Event->GetPrimaryEventOrigin().Z()
             << ")" << endl;
=======
        cout << "DEBUG: Event origin: "
             << "(" << restG4Event->GetPrimaryEventOrigin().X() << ", "
             << restG4Event->GetPrimaryEventOrigin().Y() << ", " << restG4Event->GetPrimaryEventOrigin().Z()
             << ")"
             << " mm" << endl;
>>>>>>> ee45a747
    }

    // setting particle position
    fParticleGun->SetParticlePosition(G4ThreeVector(x, y, z));
}

//_____________________________________________________________________________
void PrimaryGeneratorAction::SetParticlePosition(int n) {
    // Storing particle's position to that retrieved from TRestParticle
    TVector3 pos = restG4Metadata->GetParticleSource(n).GetOrigin();
    restG4Event->SetPrimaryEventOrigin(pos);

    if (restG4Metadata->GetVerboseLevel() >= REST_Debug) {
<<<<<<< HEAD
        cout << "Event origin has been set : " << endl;
        cout << "(" << restG4Event->GetPrimaryEventOrigin().X() << ", "
             << restG4Event->GetPrimaryEventOrigin().Y() << ", " << restG4Event->GetPrimaryEventOrigin().Z()
             << ")" << endl;
=======
        cout << "DEBUG: Event origin: "
             << "(" << restG4Event->GetPrimaryEventOrigin().X() << ", "
             << restG4Event->GetPrimaryEventOrigin().Y() << ", " << restG4Event->GetPrimaryEventOrigin().Z()
             << ")"
             << " mm" << endl;
>>>>>>> ee45a747
    }

    // Setting particle position
    fParticleGun->SetParticlePosition(G4ThreeVector(pos.X(), pos.Y(), pos.Z()));
}

//_____________________________________________________________________________
G4ThreeVector PrimaryGeneratorAction::GetIsotropicVector() {
    G4double a, b, c;
    G4double n;
    do {
        a = (G4UniformRand() - 0.5) / 0.5;
        b = (G4UniformRand() - 0.5) / 0.5;
        c = (G4UniformRand() - 0.5) / 0.5;
        n = a * a + b * b + c * c;
    } while (n > 1 || n == 0.0);

    n = std::sqrt(n);
    a /= n;
    b /= n;
    c /= n;
    return G4ThreeVector(a, b, c);
}
//....oooOO0OOooo........oooOO0OOooo........oooOO0OOooo........oooOO0OOooo......
//
Double_t PrimaryGeneratorAction::GetAngle(G4ThreeVector x, G4ThreeVector y) {
    Double_t angle = y.angle(x);

    return angle;
}

Double_t PrimaryGeneratorAction::GetCosineLowRandomThetaAngle() {
    // We obtain an angle with a cos(theta)*sin(theta) distribution
    Double_t value = G4UniformRand();
    double dTheta = 0.01;
    for (double theta = 0; theta < M_PI / 2; theta = theta + dTheta) {
        // sin(theta)^2 is the integral of sin(theta)*cos(theta)
        if (sin(theta) * sin(theta) >= value) {
            if (theta > 0)
                return theta - dTheta * (0.5 - G4UniformRand());
            else
                return theta;
        }
    }
    return M_PI / 2;
}<|MERGE_RESOLUTION|>--- conflicted
+++ resolved
@@ -39,55 +39,6 @@
 
 //....oooOO0OOooo........oooOO0OOooo........oooOO0OOooo........oooOO0OOooo......
 
-<<<<<<< HEAD
-void PrimaryGeneratorAction::GeneratePrimaries(G4Event* anEvent) {
-    if (restG4Metadata->GetVerboseLevel() >= REST_Info) cout << "Primary generation..." << endl;
-    // We have to initialize here and not in start of the event because
-    // GeneratePrimaries is called first, and we want to store event origin and
-    // position inside
-    // we should have already written the information from previous event to disk
-    // (in endOfEventAction)
-    restG4Event->Initialize();
-
-    // Singling out generator type "file" so as to...
-    // ...not randomize its sequence.
-    // ...set a distinct position for each particle.
-    string type = (string)restG4Metadata->GetGeneratorType();
-
-    // If there are particle collections stored is because we are using a
-    // generator from file
-    if (nCollections > 0) {
-        Int_t rndCollection;
-        if (type == "file") {  // Generator type "file": no randomisation
-            static int nEvts = 0;
-            rndCollection = nEvts++;
-        } else
-            rndCollection = (Int_t)(G4UniformRand() * nCollections);
-
-        restG4Metadata->SetParticleCollection(rndCollection);
-    }
-
-    Int_t nParticles = restG4Metadata->GetNumberOfPrimaries();
-
-    if (type != "file")  // Except for generator "file"...
-        // ...Position is common for all particles
-        SetParticlePosition();
-
-    for (int j = 0; j < nParticles; j++) {
-        if (type == "file")  // Generator type "file"...
-            // ...Get position from particle collection
-            SetParticlePosition(j);
-
-        // ParticleDefinition should be always declared first (after position).
-        SetParticleDefinition(j);
-
-        // Particle Direction must be always set before energy
-        SetParticleEnergy(j);
-
-        SetParticleDirection(j);
-
-        fParticleGun->GeneratePrimaryVertex(anEvent);
-=======
 void PrimaryGeneratorAction::GeneratePrimaries(G4Event* geant4_event) {
     if (restG4Metadata->GetVerboseLevel() >= REST_Info) {
         cout << "INFO: Primary generation" << endl;
@@ -159,49 +110,11 @@
         SetParticleDirection(j);
 
         fParticleGun->GeneratePrimaryVertex(geant4_event);
->>>>>>> ee45a747
     }
 }
 
 //_____________________________________________________________________________
 G4ParticleDefinition* PrimaryGeneratorAction::SetParticleDefinition(int n) {
-<<<<<<< HEAD
-    string particleName = (string)restG4Metadata->GetParticleSource(n).GetParticleName();
-
-    Double_t eenergy = (double)restG4Metadata->GetParticleSource(n).GetExcitationLevel();
-
-    Int_t charge = restG4Metadata->GetParticleSource(n).GetParticleCharge();
-
-    if (restG4Metadata->GetVerboseLevel() >= REST_Debug) {
-        cout << "-- Debug : Searching for : " << endl;
-        cout << "-- Debug : particle name : " << particleName << endl;
-        cout << "-- Debug : particle charge : " << charge << endl;
-        cout << "-- Debug : particle excited energy : " << eenergy << endl;
-    }
-
-    G4ParticleTable* particleTable = G4ParticleTable::GetParticleTable();
-    G4ParticleDefinition* particle = particleTable->FindParticle(particleName);
-
-    if ((particle == NULL)) {
-        // There might be a better way to do this
-        for (int Z = 1; Z <= 110; Z++)
-            for (int A = 2 * Z; A <= 3 * Z; A++) {
-                //   cout << "Ion name : " << G4IonTable::GetIonTable()->GetIonName ( Z,
-                //   A ) << endl;
-                if (particleName == G4IonTable::GetIonTable()->GetIonName(Z, A)) {
-                    particle = G4IonTable::GetIonTable()->GetIon(Z, A, eenergy);
-                    fParticleGun->SetParticleCharge(charge);
-                    cout << "Found ion: " << particleName << " Z " << Z << " A " << A << " excited energy "
-                         << eenergy << endl;
-                }
-            }
-    }
-
-    fParticleGun->SetParticleDefinition(particle);
-
-    restG4Event->SetPrimaryEventParticleName(particleName);
-
-=======
     string particle_name = (string)restG4Metadata->GetParticleSource(n).GetParticleName();
 
     Double_t excited_energy = (double)restG4Metadata->GetParticleSource(n).GetExcitationLevel();
@@ -236,13 +149,11 @@
 
     restG4Event->SetPrimaryEventParticleName(particle_name);
 
->>>>>>> ee45a747
     return particle;
 }
 
 void PrimaryGeneratorAction::SetParticleDirection(int n) {
     G4ThreeVector direction;
-<<<<<<< HEAD
 
     string type = (string)restG4Metadata->GetParticleSource(n).GetAngularDistType();
 
@@ -406,241 +317,12 @@
              << restG4Event->GetPrimaryEventDirection(n).Z() << ")" << endl;
     }
 
-=======
-    // TODO: maybe reduce code redundancy by defining some functions?
-    // TODO: fix bug when giving TH1D with lowercase (e.g. Th1D). string conversion is OK but integral gives
-    // exception.
-    string angular_dist_type_name = (string)restG4Metadata->GetParticleSource(n).GetAngularDistType();
-    angular_dist_type_name = g4_metadata_parameters::CleanString(angular_dist_type_name);
-    g4_metadata_parameters::angular_dist_types angular_dist_type;
-
-    if (restG4Metadata->GetVerboseLevel() >= REST_Debug) {
-        cout << "DEBUG: Angular distribution: " << angular_dist_type_name << endl;
-    }
-    // we first check if it is a valid parameter
-    if (g4_metadata_parameters::angular_dist_types_map.count(angular_dist_type_name)) {
-        angular_dist_type = g4_metadata_parameters::angular_dist_types_map[angular_dist_type_name];
-    } else {
-        // if we get here it means the parameter is not valid, we can either assign a default value or stop
-        // execution default value
-        cout << "Invalid angular distribution (" + angular_dist_type_name + ") valid values are: ";
-        for (const auto& pair : g4_metadata_parameters::angular_dist_types_map) {
-            cout << pair.first << ", ";
-        }
-        cout << std::endl;
-        throw "Invalid angular distribution";
-    }
-    // generator type
-    string generator_type_name = (string)restG4Metadata->GetGeneratorType();
-    generator_type_name = g4_metadata_parameters::CleanString(generator_type_name);
-    g4_metadata_parameters::generator_types generator_type;
-    if (g4_metadata_parameters::generator_types_map.count(generator_type_name)) {
-        generator_type = g4_metadata_parameters::generator_types_map[generator_type_name];
-    } else {
-        // if we get here it means the parameter is not valid, we can either assign a default value or stop
-        // execution default value
-        cout << "Invalid generator type (" + generator_type_name + ") valid values are: ";
-        for (const auto& pair : g4_metadata_parameters::generator_types_map) {
-            cout << pair.first << ", ";
-        }
-        cout << std::endl;
-        throw "Invalid generator type";
-    }
-
-    if (angular_dist_type == g4_metadata_parameters::angular_dist_types::ISOTROPIC) {
-        if (generator_type == g4_metadata_parameters::generator_types::VIRTUAL_BOX) {
-            if (face == 0) direction.set(0, -1, 0);
-            if (face == 1) direction.set(0, 1, 0);
-            if (face == 2) direction.set(-1, 0, 0);
-            if (face == 3) direction.set(1, 0, 0);
-            if (face == 4) direction.set(0, 0, -1);
-            if (face == 5) direction.set(0, 0, 1);
-
-            Double_t theta = GetCosineLowRandomThetaAngle();
-            // recording the primaries distribution
-            G4ThreeVector referenceOrigin = direction;
-
-            // We rotate the origin direction by the angular distribution angle
-            G4ThreeVector orthoVector = direction.orthogonal();
-            direction.rotate(theta, orthoVector);
-
-            // We rotate a random angle along the original direction
-            Double_t randomAngle = G4UniformRand() * 2 * M_PI;
-            direction.rotate(randomAngle, referenceOrigin);
-        } else if (generator_type == g4_metadata_parameters::generator_types::VIRTUAL_SPHERE) {
-            direction = -fParticleGun->GetParticlePosition().unit();
-
-            Double_t theta = GetCosineLowRandomThetaAngle();
-
-            G4ThreeVector referenceOrigin = direction;
-
-            // We rotate the origin direction by the angular distribution angle
-            G4ThreeVector orthoVector = direction.orthogonal();
-            direction.rotate(theta, orthoVector);
-
-            // We rotate a random angle along the original direction
-            Double_t randomAngle = G4UniformRand() * 2 * M_PI;
-            direction.rotate(randomAngle, referenceOrigin);
-
-        } else {
-            direction = GetIsotropicVector();
-        }
-    } else if (angular_dist_type == g4_metadata_parameters::angular_dist_types::TH1D) {
-        Double_t angle = 0;
-        Double_t value = G4UniformRand() * (fAngularDistribution->Integral());
-        Double_t sum = 0;
-        // deltaAngle is the constant x distance between bins
-        Double_t deltaAngle = fAngularDistribution->GetBinCenter(2) - fAngularDistribution->GetBinCenter(1);
-        // we sample the CDF (uniform between 0 and the distribution integral which should be equal to 1)
-        // the inverse of CDF of the uniformly sampled value will follow a distribution given by the PDF, we
-        // compute this inverse
-        for (int bin = 1; bin <= fAngularDistribution->GetNbinsX(); bin++) {
-            sum += fAngularDistribution->GetBinContent(bin);
-
-            if (sum >= value) {
-                angle = fAngularDistribution->GetBinCenter(bin) + deltaAngle * (0.5 - G4UniformRand());
-                break;
-            }
-        }
-
-        // A vector pointing to the origin (virtualSphere )
-        direction = -fParticleGun->GetParticlePosition().unit();
-
-        if (direction.x() == 0 && direction.y() == 0 && direction.z() == 0) {
-            cout << "----------------------------------------------------------------"
-                    "-----"
-                 << endl;
-            cout << "REST WARNNING : Particle being launched from the ORIGIN!! Wrong "
-                    "momentum direction!"
-                 << endl;
-            cout << "Setting direction to (1,0,0)" << endl;
-            cout << "REST angular distribution is just implemented for virtualBox "
-                    "and virtualSphere"
-                 << endl;
-            cout << "Other spatial distributions can be set but it will launch the "
-                    "event\n with a distribution direction to the origin of "
-                    "coordinates"
-                 << endl;
-            cout << "----------------------------------------------------------------"
-                    "-----"
-                 << endl;
-            direction.set(1, 0, 0);
-        }
-
-        if (generator_type == g4_metadata_parameters::generator_types::VIRTUAL_BOX) {
-            if (face == 0) direction.set(0, -1, 0);
-            if (face == 1) direction.set(0, 1, 0);
-            if (face == 2) direction.set(-1, 0, 0);
-            if (face == 3) direction.set(1, 0, 0);
-            if (face == 4) direction.set(0, 0, -1);
-            if (face == 5) direction.set(0, 0, 1);
-        }
-
-        if (generator_type == g4_metadata_parameters::generator_types::VIRTUAL_WALL) {
-            double x = 0, y = 0, z = 0;
-            TVector3 center = restG4Metadata->GetGeneratorPosition();
-            TVector3 ad = (-1) * center.Unit();
-            ad.RotateX(M_PI * restG4Metadata->GetGeneratorRotation().X() / 180);
-            ad.RotateY(M_PI * restG4Metadata->GetGeneratorRotation().Y() / 180);
-            ad.RotateZ(M_PI * restG4Metadata->GetGeneratorRotation().Z() / 180);
-
-            x = ad.X();
-            y = ad.Y();
-            z = ad.Z();
-
-            direction.set(x, y, z);
-        }
-
-        G4ThreeVector referenceOrigin = direction;
-
-        // We rotate the origin direction by the angular distribution angle
-        G4ThreeVector orthoVector = direction.orthogonal();
-        direction.rotate(angle, orthoVector);
-
-        // We rotate a random angle along the radial direction
-        Double_t randomAngle = G4UniformRand() * 2 * M_PI;
-        direction.rotate(randomAngle, referenceOrigin);
-
-        //       G4cout << "Angle  " << direction.angle( referenceOrigin ) << "
-        //       should be = to " << angle << G4endl;
-
-    } else if (angular_dist_type == g4_metadata_parameters::angular_dist_types::FLUX) {
-        TVector3 v = restG4Metadata->GetParticleSource(n).GetDirection();
-
-        v = v.Unit();
-
-        direction.set(v.X(), v.Y(), v.Z());
-
-    } else if (angular_dist_type == g4_metadata_parameters::angular_dist_types::BACK_TO_BACK) {
-        // This should never crash. In TRestG4Metadata we have defined that if the
-        // first source is backtoback we set it to isotropic
-        TVector3 v = restG4Event->GetPrimaryEventDirection(n - 1);
-        v = v.Unit();
-
-        direction.set(-v.X(), -v.Y(), -v.Z());
-    } else {
-        G4cout << "WARNING: Generator angular distribution was not recognized. "
-                  "Launching particle to (1,0,0)"
-               << G4endl;
-    }
-
-    // storing the direction in TRestG4Event class
-    TVector3 eventDirection(direction.x(), direction.y(), direction.z());
-    restG4Event->SetPrimaryEventDirection(eventDirection);
-
-    if (restG4Metadata->GetVerboseLevel() >= REST_Debug) {
-        cout << "DEBUG: Event direction (normalized): "
-             << "(" << restG4Event->GetPrimaryEventDirection(n).X() << ", "
-             << restG4Event->GetPrimaryEventDirection(n).Y() << ", "
-             << restG4Event->GetPrimaryEventDirection(n).Z() << ")" << endl;
-    }
-
->>>>>>> ee45a747
     // setting particle direction
     fParticleGun->SetParticleMomentumDirection(direction);
 }
 
 //_____________________________________________________________________________
 void PrimaryGeneratorAction::SetParticleEnergy(int n) {
-<<<<<<< HEAD
-    string type = (string)restG4Metadata->GetParticleSource(n).GetEnergyDistType();
-
-    Double_t energy = 0;
-
-    if (type == "mono") {
-        energy = restG4Metadata->GetParticleSource(n).GetEnergy() * keV;
-    } else if (type == "flat") {
-        TVector2 enRange = restG4Metadata->GetParticleSource(n).GetEnergyRange();
-
-        energy = ((enRange.Y() - enRange.X()) * G4UniformRand() + enRange.X()) * keV;
-    } else if (type == "TH1D") {
-        Double_t value = G4UniformRand() * fSpectrumIntegral;
-        Double_t sum = 0;
-        Double_t deltaEnergy = fSpectrum->GetBinCenter(2) - fSpectrum->GetBinCenter(1);
-        for (int bin = startEnergyBin; bin <= endEnergyBin; bin++) {
-            sum += fSpectrum->GetBinContent(bin);
-
-            if (sum > value) {
-                energy = energyFactor *
-                         (Double_t)(fSpectrum->GetBinCenter(bin) + deltaEnergy * (0.5 - G4UniformRand())) *
-                         keV;
-                break;
-            }
-        }
-    } else {
-        G4cout << "WARNING! Energy distribution type was not recognized. Setting "
-                  "energy to 1keV"
-               << G4endl;
-        energy = 1 * keV;
-    }
-
-    fParticleGun->SetParticleEnergy(energy);
-
-    restG4Event->SetPrimaryEventEnergy(energy / keV);
-
-    if (restG4Metadata->GetVerboseLevel() >= REST_Debug)
-        cout << "Setting particle Energy : " << energy / keV << " keV" << endl;
-=======
     Double_t energy = 0;
 
     string energy_dist_type_name = (string)restG4Metadata->GetParticleSource(n).GetEnergyDistType();
@@ -702,24 +384,16 @@
 
     if (restG4Metadata->GetVerboseLevel() >= REST_Debug)
         cout << "DEBUG: Particle energy: " << energy / keV << " keV" << endl;
->>>>>>> ee45a747
 }
 
 //_____________________________________________________________________________
 void PrimaryGeneratorAction::SetParticlePosition() {
     double x = 0, y = 0, z = 0;
-<<<<<<< HEAD
-    string type = (string)restG4Metadata->GetGeneratorType();
-
-    // TODO make this kind of string keyword comparisons case insensitive?
-    if (type == "volume") {
-=======
     string generator_type_name = (string)restG4Metadata->GetGeneratorType();
     g4_metadata_parameters::generator_types generator_type =
         g4_metadata_parameters::generator_types_map[g4_metadata_parameters::CleanString(generator_type_name)];
 
     if (generator_type == g4_metadata_parameters::generator_types::VOLUME) {
->>>>>>> ee45a747
         double xMin = fDetector->GetBoundingX_min();
         double xMax = fDetector->GetBoundingX_max();
         double yMin = fDetector->GetBoundingY_min();
@@ -736,11 +410,7 @@
         x = x + fDetector->GetGeneratorTranslation().x();
         y = y + fDetector->GetGeneratorTranslation().y();
         z = z + fDetector->GetGeneratorTranslation().z();
-<<<<<<< HEAD
-    } else if (type == "surface") {
-=======
     } else if (generator_type == g4_metadata_parameters::generator_types::SURFACE) {
->>>>>>> ee45a747
         // TODO there is a problem, probably with G4 function GetPointOnSurface
         // It produces a point on the surface but it is not uniformly distributed
         // May be it is just an OPENGL drawing issue?
@@ -754,22 +424,14 @@
         x = x + fDetector->GetGeneratorTranslation().x();
         y = y + fDetector->GetGeneratorTranslation().y();
         z = z + fDetector->GetGeneratorTranslation().z();
-<<<<<<< HEAD
-    } else if (type == "point") {
-=======
     } else if (generator_type == g4_metadata_parameters::generator_types::POINT) {
->>>>>>> ee45a747
         TVector3 position = restG4Metadata->GetGeneratorPosition();
 
         x = position.X();
         y = position.Y();
         z = position.Z();
 
-<<<<<<< HEAD
-    } else if (type == "virtualWall") {
-=======
     } else if (generator_type == g4_metadata_parameters::generator_types::VIRTUAL_WALL) {
->>>>>>> ee45a747
         Double_t side = restG4Metadata->GetGeneratorSize();
 
         x = side * (G4UniformRand() - 0.5);
@@ -785,11 +447,7 @@
         x = rndPos.x() + center.X();
         y = rndPos.y() + center.Y();
         z = rndPos.z() + center.Z();
-<<<<<<< HEAD
-    } else if (type == "virtualCircleWall") {
-=======
     } else if (generator_type == g4_metadata_parameters::generator_types::VIRTUAL_CIRCLE_WALL) {
->>>>>>> ee45a747
         Double_t radius = restG4Metadata->GetGeneratorSize();
 
         do {
@@ -808,11 +466,7 @@
         x = rndPos.x() + center.X();
         y = rndPos.y() + center.Y();
         z = rndPos.z() + center.Z();
-<<<<<<< HEAD
-    } else if (type == "virtualSphere") {
-=======
     } else if (generator_type == g4_metadata_parameters::generator_types::VIRTUAL_SPHERE) {
->>>>>>> ee45a747
         G4ThreeVector rndPos = GetIsotropicVector();
 
         Double_t radius = restG4Metadata->GetGeneratorSize();
@@ -822,11 +476,7 @@
         x = radius * rndPos.x() + center.X();
         y = radius * rndPos.y() + center.Y();
         z = radius * rndPos.z() + center.Z();
-<<<<<<< HEAD
-    } else if (type == "virtualCylinder") {
-=======
     } else if (generator_type == g4_metadata_parameters::generator_types::VIRTUAL_CYLINDER) {
->>>>>>> ee45a747
         Double_t angle = 2 * M_PI * G4UniformRand();
 
         Double_t radius = restG4Metadata->GetGeneratorSize();
@@ -846,11 +496,7 @@
         x = rndPos.x() + center.X();
         y = rndPos.y() + center.Y();
         z = rndPos.z() + center.Z();
-<<<<<<< HEAD
-    } else if (type == "virtualBox") {
-=======
     } else if (generator_type == g4_metadata_parameters::generator_types::VIRTUAL_BOX) {
->>>>>>> ee45a747
         Double_t side = restG4Metadata->GetGeneratorSize();
 
         x = side * (G4UniformRand() - 0.5);
@@ -937,18 +583,11 @@
     restG4Event->SetPrimaryEventOrigin(eventPosition);
 
     if (restG4Metadata->GetVerboseLevel() >= REST_Debug) {
-<<<<<<< HEAD
-        cout << "Event origin has been set : " << endl;
-        cout << "(" << restG4Event->GetPrimaryEventOrigin().X() << ", "
-             << restG4Event->GetPrimaryEventOrigin().Y() << ", " << restG4Event->GetPrimaryEventOrigin().Z()
-             << ")" << endl;
-=======
         cout << "DEBUG: Event origin: "
              << "(" << restG4Event->GetPrimaryEventOrigin().X() << ", "
              << restG4Event->GetPrimaryEventOrigin().Y() << ", " << restG4Event->GetPrimaryEventOrigin().Z()
              << ")"
              << " mm" << endl;
->>>>>>> ee45a747
     }
 
     // setting particle position
@@ -962,18 +601,11 @@
     restG4Event->SetPrimaryEventOrigin(pos);
 
     if (restG4Metadata->GetVerboseLevel() >= REST_Debug) {
-<<<<<<< HEAD
-        cout << "Event origin has been set : " << endl;
-        cout << "(" << restG4Event->GetPrimaryEventOrigin().X() << ", "
-             << restG4Event->GetPrimaryEventOrigin().Y() << ", " << restG4Event->GetPrimaryEventOrigin().Z()
-             << ")" << endl;
-=======
         cout << "DEBUG: Event origin: "
              << "(" << restG4Event->GetPrimaryEventOrigin().X() << ", "
              << restG4Event->GetPrimaryEventOrigin().Y() << ", " << restG4Event->GetPrimaryEventOrigin().Z()
              << ")"
              << " mm" << endl;
->>>>>>> ee45a747
     }
 
     // Setting particle position
