<?xml version="4.0" encoding="UTF-8" standalone="no" ?>

<!-- Constructing XML-like REST metadata input file
     File : config.rml
     First concept author J. Galan (26-Apr-2015)
 -->

<!-- 
By default REST units are mm, keV and degrees
-->

<restG4>

  <globals>
    <parameter name="mainDataPath" value="" />
    <parameter name="verboseLevel" value="essential" />
  </globals>

  <TRestRun name="Run metadata" title="REST Metadata run info (template)">
    <parameter name="experimentName" value="Test"/>
    <parameter name="runType" value="simulation"/>

    // Value "auto" can add simulation run into database ???
    <parameter name="runNumber" value="auto"/>

<<<<<<< HEAD
    // The runTag in a restG4 simulation will be replaced by the title of TRestGeant4Metadata
    <parameter name="runTag" value="g4Tag"/>
=======
	// If the runTag parameter is not defined or it is empty, the title of TRestG4Metadata
	// will be used as the runTag
	<parameter name="runTag" value="NLDBD" />
>>>>>>> 00c2a9d1

    // The output filename can be built using any member from TRestRun, fRunNumber, fRunTag, ..., etc.
    <parameter name="outputFile" value="Run[fRunNumber]_[fRunTag]_[fExperimentName].root" />

    <parameter name="runDescription" value="We launch just 100 events to check everything is ok."/>
    <parameter name="user" value="${USER}"/>
    <parameter name="verboseLevel" value="3"/>
    <parameter name="overwrite" value="off" />
    <parameter name="readOnly" value="false" />
  </TRestRun>

  <TRestGeant4Metadata name="DBDsimulation" title="NLDBD">

    <parameter name="gdml_file" value="geometry/mySetupTemplate.gdml"/>
    <parameter name="maxTargetStepSize" value="1mm" />
    <parameter name="subEventTimeDelay" value="100" units="us" />

    <parameter name="seed" value="17021981" />

    <!-- The number of events to be simulated is now defined in TRestGeant4Metadata -->
    <parameter name="Nevents" value="10" />

    ///three types of source definition supported:
    <generator type="volume" from="gas" >
      ///1. generator file
      <source use="Xe136bb0n.dat"/>

      ///2. decay0 package
      <!--<source use="decay0" particle="Xe136" decayMode="0vbb" daughterLevel="3" />-->

      ///3. geant4 internal
      <!--<source use="geant4" particle="Na22" excitedLevel="0.0" fullChain="on">
        <angularDist type="isotropic" />
        <energyDist type="mono" energy="0.0" units="MeV" />
      </source>-->
    </generator>

    <biasing value="off" type="virtualBox">
      <biasingVolume size="2850mm" position="(0,0,0)mm" factor="2" energyRange="(0,5)MeV" />
      <biasingVolume size="2450mm" position="(0,0,0)mm" factor="2" energyRange="(0,5)MeV" />
      <biasingVolume size="2050mm" position="(0,0,0)mm" factor="2" energyRange="(0,5)MeV" />
    </biasing>

    <storage sensitiveVolume="gas">
      <parameter name="energyRange" value="(0,5)" units="MeV" />
      <activeVolume name="gas" chance="1" />
    </storage>
  </TRestGeant4Metadata>

  <TRestPhysicsLists name="default" title="First physics list implementation." >

    <parameter name="cutForGamma" value="1" units="mm" />
    <parameter name="cutForElectron" value="2" units="mm" />
    <parameter name="cutForPositron" value="1" units="mm" />

    <parameter name="cutForMuon" value="1" units="mm" />
    <parameter name="cutForNeutron" value="1" units="mm" />
    <parameter name="minEnergyRangeProductionCuts" value="1" units="keV" />
    <parameter name="maxEnergyRangeProductionCuts" value="1" units="GeV" />

    // Use only one EM physics list
    <!-- EM Physics lists -->
    <physicsList name="G4EmLivermorePhysics"> </physicsList>
    <!-- <physicsList name="G4EmPenelopePhysics"> </physicsList> -->
    <!-- <physicsList name="G4EmStandardPhysics_option3"> </physicsList> -->

    <!-- Decay physics lists -->
    <physicsList name="G4DecayPhysics"> </physicsList>
    <physicsList name="G4RadioactiveDecayPhysics"> </physicsList>
    <physicsList name="G4RadioactiveDecay">
      <option name="ICM" value="true" />
      <option name="ARM" value="true" />
    </physicsList>

    <!-- Hadron physics lists -->
    <physicsList name="G4HadronElasticPhysicsHP"> </physicsList>
    <physicsList name="G4IonBinaryCascadePhysics"> </physicsList>
    <physicsList name="G4HadronPhysicsQGSP_BIC_HP"> </physicsList>
    <physicsList name="G4NeutronTrackingCut"> </physicsList>
    <physicsList name="G4EmExtraPhysics"> </physicsList>

  </TRestPhysicsLists>

</restG4><|MERGE_RESOLUTION|>--- conflicted
+++ resolved
@@ -23,14 +23,8 @@
     // Value "auto" can add simulation run into database ???
     <parameter name="runNumber" value="auto"/>
 
-<<<<<<< HEAD
-    // The runTag in a restG4 simulation will be replaced by the title of TRestGeant4Metadata
-    <parameter name="runTag" value="g4Tag"/>
-=======
-	// If the runTag parameter is not defined or it is empty, the title of TRestG4Metadata
-	// will be used as the runTag
+    // If no runTag is given in a restG4 simulation. The title of TRestGeant4Metadata will be used
 	<parameter name="runTag" value="NLDBD" />
->>>>>>> 00c2a9d1
 
     // The output filename can be built using any member from TRestRun, fRunNumber, fRunTag, ..., etc.
     <parameter name="outputFile" value="Run[fRunNumber]_[fRunTag]_[fExperimentName].root" />
